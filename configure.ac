dnl  
dnl  Copyright (C) 2005, 2006, 2007, 2008, 2009, 2010, 2011 Free Software Foundation, Inc.
dnl  
dnl  This program is free software; you can redistribute it and/or modify
dnl  it under the terms of the GNU General Public License as published by
dnl  the Free Software Foundation; either version 3 of the License, or
dnl  (at your option) any later version.
dnl  
dnl  This program is distributed in the hope that it will be useful,
dnl  but WITHOUT ANY WARRANTY; without even the implied warranty of
dnl  MERCHANTABILITY or FITNESS FOR A PARTICULAR PURPOSE.  See the
dnl  GNU General Public License for more details.
dnl  You should have received a copy of the GNU General Public License
dnl  along with this program; if not, write to the Free Software
dnl  Foundation, Inc., 51 Franklin St, Fifth Floor, Boston, MA  02110-1301  USA
dnl  

AC_PREREQ(2.59c)
AC_INIT(gnash, 0.8.10dev)
AC_CONFIG_SRCDIR([libcore/as_object.h])
AC_CONFIG_HEADERS([gnashconfig.h])
AC_CONFIG_MACRO_DIR([macros])

AC_CANONICAL_BUILD
AC_CANONICAL_HOST

dnl --------------------------------------------------------
dnl Figure out development tool stuff
dnl --------------------------------------------------------

AC_PROG_CC
AC_PROG_CXX
AC_EXEEXT
AC_PROG_INSTALL
AM_COMPILER_LIB
AC_C_BIGENDIAN
AC_C_CONST
AC_C_INLINE
AM_PROG_CC_C_O

dnl Set the default values for Flash Version. These are converted into
dnl various strings to make JavaScript or ActionScript detectors
dnl recognize Gnash as a SWF Player.
DEFAULT_FLASH_MAJOR_VERSION="10"
DEFAULT_FLASH_MINOR_VERSION="1"
DEFAULT_FLASH_REV_NUMBER="999"
AC_SUBST(DEFAULT_FLASH_MAJOR_VERSION)
AC_SUBST(DEFAULT_FLASH_MINOR_VERSION)
AC_SUBST(DEFAULT_FLASH_REV_NUMBER)

AC_DEFINE_UNQUOTED([DEFAULT_FLASH_MAJOR_VERSION], ["${DEFAULT_FLASH_MAJOR_VERSION}"], [Default Flash major version])
AC_DEFINE_UNQUOTED([DEFAULT_FLASH_MINOR_VERSION], ["${DEFAULT_FLASH_MINOR_VERSION}"], [Default Flash minor version])
AC_DEFINE_UNQUOTED([DEFAULT_FLASH_REV_NUMBER], ["${DEFAULT_FLASH_REV_NUMBER}"], [Default Flash revision number])

dnl TODO: use host/build/target -- whatever is more appropriate
case "${host}" in
  *-apple-*)
    DEFAULT_FLASH_PLATFORM_ID="MAC"
    DEFAULT_FLASH_SYSTEM_OS="MacOS"
    ;;
  *-openbsd*)
    DEFAULT_FLASH_PLATFORM_ID="BSD"
    DEFAULT_FLASH_SYSTEM_OS="OpenBSD"
    ;;
  *-freebsd* | *-kfreebsd*)
    DEFAULT_FLASH_PLATFORM_ID="BSD"
    DEFAULT_FLASH_SYSTEM_OS="FreeBSD"
    ;;
  *-netbsd*)
    DEFAULT_FLASH_PLATFORM_ID="BSD"
    DEFAULT_FLASH_SYSTEM_OS="NetBSD"
    ;;
  *-linux-gnu)
    DEFAULT_FLASH_PLATFORM_ID="LNX"
    DEFAULT_FLASH_SYSTEM_OS="GNU/Linux"
    ;;
  *-linux*)
    DEFAULT_FLASH_PLATFORM_ID="LNX"
    DEFAULT_FLASH_SYSTEM_OS="Linux"
    ;;
  *-cygwin* | *-mingw* | *-pw32*)
    DEFAULT_FLASH_PLATFORM_ID="WIN"
    DEFAULT_FLASH_SYSTEM_OS="Windows"
    ;;
  *-*solaris*)
    DEFAULT_FLASH_PLATFORM_ID="SUN"
    DEFAULT_FLASH_SYSTEM_OS="Solaris"
    ;;
  *-os2*)
    DEFAULT_FLASH_PLATFORM_ID="OS2"
    DEFAULT_FLASH_SYSTEM_OS="OS/2"
    ;;
  *-sco*)
    DEFAULT_FLASH_PLATFORM_ID="SCO"
    DEFAULT_FLASH_SYSTEM_OS="SCO/Unix"
    ;;
  *-irix*)
    DEFAULT_FLASH_PLATFORM_ID="IRX"
    DEFAULT_FLASH_SYSTEM_OS="IRIX"
    ;;
  *-hpux*)
    DEFAULT_FLASH_PLATFORM_ID="HPX"
    DEFAULT_FLASH_SYSTEM_OS="HPUX"
    ;;    
  *-amigaos*)
    DEFAULT_FLASH_PLATFORM_ID="OS4"
    DEFAULT_FLASH_SYSTEM_OS="AmigaOS4"
    ;;    
  *-haiku*)
    DEFAULT_FLASH_PLATFORM_ID="HAIKU"
    DEFAULT_FLASH_SYSTEM_OS="Haiku"
    ;;    
  *-gnu*)
    DEFAULT_FLASH_PLATFORM_ID="GNU"
    DEFAULT_FLASH_SYSTEM_OS="GNU/HURD"
    ;;    
  *)
    DEFAULT_FLASH_PLATFORM_ID="UNK"
    DEFAULT_FLASH_SYSTEM_OS="Unknown"
    ;;
esac

AC_DEFINE_UNQUOTED([DEFAULT_FLASH_PLATFORM_ID], ["${DEFAULT_FLASH_PLATFORM_ID}"], [Default 3-letter platform identifier for version string])
AC_DEFINE_UNQUOTED([DEFAULT_FLASH_SYSTEM_OS], ["${DEFAULT_FLASH_SYSTEM_OS}"], [Default value for System.capabilities.os])

AC_SUBST(DEFAULT_FLASH_PLATFORM_ID)
AC_SUBST(DEFAULT_FLASH_SYSTEM_OS)

DEFAULT_STREAMS_TIMEOUT=60
AC_SUBST(DEFAULT_STREAMS_TIMEOUT)
AC_DEFINE_UNQUOTED([DEFAULT_STREAMS_TIMEOUT], [${DEFAULT_STREAMS_TIMEOUT}], [Default streams timeout in seconds])

DEFAULT_SOL_SAFEDIR="~/.gnash/SharedObjects"
AC_SUBST(DEFAULT_SOL_SAFEDIR)
AC_DEFINE_UNQUOTED([DEFAULT_SOL_SAFEDIR], ["${DEFAULT_SOL_SAFEDIR}"], [Default SharedObject base directory])


dnl Some things you can only do by looking at the platform name.
case "${host}" in
  powerpc-apple-darwin*)
    AC_DEFINE([__powerpc64__], [1], [this is a 64 bit powerpc])
    darwin=yes
    AC_DEFINE([DARWIN_HOST], [1], [this is a Darwin platform])
    ;;
  *-apple-darwin*)
    darwin=yes
    AC_DEFINE([DARWIN_HOST], [1], [this is a Darwin platform])
    ;;
    dnl Unfortunately, all BSD distributions are not identical, so 
    dnl as tacky as it is to look for the distribution name, we don't
    dnl have much choice. The use of these should be avoid as much as possible.
  *-openbsd*)
    bsd=yes
    openbsd=yes
    AC_DEFINE([OPENBSD_HOST], [1], [this is an OpenBSD platform])
    ;;
  *-freebsd* | *-kfreebsd*)
    bsd=yes
    freebsd=yes
    AC_DEFINE([FREEBSD_HOST], [1], [this is a FreeBSD platform])
    ;;
  *-netbsd*)
    bsd=yes
    netbsd=yes
    AC_DEFINE([NETBSD_HOST], [1], [this is a NetBSD platform])
    ;;
  *-*solaris*)
    solaris=yes
    AC_DEFINE([SOLARIS_HOST], [1], [this is a Solaris platform])
    ;;
  *-*linux*)
    linux=yes
    AC_DEFINE([LINUX_HOST], [1], [this is a Linux platform])
    ;;
  *-cygwin* | *-mingw* | *-pw32*)
    windows=yes
    AC_DEFINE([WIN32_HOST], [1], [this is a Win32 platform])
    ;;
  *64-*-*bsd*)
    bsd_os=bsd 
    AC_DEFINE([WORDSIZE], [64], [this is a 64 platform])
    ;;
  *-*amigaos*)
    amigaos4=yes
    AC_DEFINE([AMIGAOS4_HOST], [1], [this is an AmigaOS4 platform])
    ;;
  *-*haiku*)
    haiku=yes
    AC_DEFINE([HAIKU_HOST], [1], [this is a Haiku platform])
    ;;
  *-gnu*)
    gnu=yes
    AC_DEFINE([GNU_HOST], [1], [this is a GNU platform])
    ;;
esac


AM_CONDITIONAL(PLUGIN_LINK_UNDEFINED, test x$openbsd_os = xopenbsd)
AM_CONDITIONAL(WIN32, test x$windows = xyes)
AM_CONDITIONAL(HAIKU, test x$haiku = xyes)
AM_CONDITIONAL(AMIGAOS4, test x$amigaos4 = xyes)

dnl Get build date for helping us debugging
BUILDDATE="`date +%Y%m%d`"
AC_SUBST(BUILDDATE)

dnl These are required by automake
AM_INIT_AUTOMAKE
m4_ifdef([AM_SILENT_RULES], [AM_SILENT_RULES([yes])])
AM_MAINTAINER_MODE
AC_PROG_MAKE_SET

AM_GNU_GETTEXT([external])
AM_CONDITIONAL(HAS_GETTEXT, test x$ac_cv_path_XGETTEXT != x)

dnl Many of the Gnash macros depend on gettext macros defining shlibext; recent
dnl gettext however does not.
if test x"${shlibext}" = x; then
  if test x"${acl_cv_shlibext}" = x; then
    echo "Gettext macros were supposed to define shared library extensions"
    exit 1;
  else
    shlibext="${acl_cv_shlibext}"
  fi
fi

dnl This is primarily used when compiling for a similar architecture,
dnl like pentium->geode, which can use the same compiler, but have
dnl different development libraries.

AC_ARG_WITH(sysroot,
  AC_HELP_STRING([--with-sysroot],
  [system root directory for cross compiling]),
  with_top_level=${withval} ;
  cross_compiling=yes)

dnl Android is a little different when using a standard cross toolchain,
dnl so we have to configure especially for it for now. Usually it's
dnl something like this:
dnl
dnl arm-linux-eabi-gcc -Wl,--dynamic-linker -Wl,/system/bin/linker
dnl -nostdlib -Wl,-rpath -Wl,/system/lib -Wl,-rpath
dnl -Wl,/opt/android-ndk-r3/build/platforms/android-5/arch-arm/usr/lib
dnl -L/opt/android-ndk-r3/build/platforms/android-5/arch-arm/usr/lib
dnl -lc -o hello
dnl  /opt/android-ndk-r3/build/platforms/android-3/arch-arm/usr/lib/crtbegin_dynamic.o
dnl Recent versions of G++ (I'm using 4.5 from source
android_ndk=no
AC_ARG_WITH([android],
  AC_HELP_STRING([--with-android], [directory where android NDK is installed]),
        android_ndk=${withval}
        if test x"${withval}" != x; then
          android_ndk=${withval}
        else
          android_ndk=/opt/android-ndk-r3/build/platforms/android-5/arch-arm
        fi
)
CROSS_CXXFLAGS=
if test x"${android_ndk}" != xno; then
  CROSS_CXXFLAGS=-mandroid -fexceptions
  if test x"${with_top_level}" = x; then
    with_top_level=/usr/local/android-arm/sysroot/usr
    cross_compiling=yes
  fi
  ANDROID_NDK=${android_ndk}
  AC_DEFINE(ANDROID, [1], [This is an Android build])
else
  ANDROID_NDK=
fi
AC_SUBST(ANDROID_NDK)
AM_CONDITIONAL(ANDROID, [ test x"${android_ndk}" != xno ])

AC_ARG_WITH(cpu,
  AC_HELP_STRING([--with-cpu],[specify a cpu when cross compiling.]),
  [case "${withval}" in
    geode) with_cpu=geode ;;
    *)   AC_MSG_ERROR([bad value ${enableval} for --with-cpu option]) ;;
   esac],with_cpu=none)

if test x"$with_cpu" != x"none"; then
   cross_compiling=yes
fi

<<<<<<< HEAD
AC_C_BIGENDIAN
AC_C_CONST
AC_C_INLINE

AM_CONDITIONAL(ENABLE_SHARED, [test x"${enable_shared}" = xyes])
AM_CONDITIONAL(ENABLE_STATIC, [test x"${enable_shared}" = xno])
=======
AC_PROG_LIBTOOL
AC_SUBST([LIBTOOL_DEPS])
>>>>>>> a6125cef

AC_PATH_PROG(DEJAGNU, runtest)

dnl These options are for Cygnal, which collects optional statistics
dnl on all the network traffic By default, we turn on statistics
dnl collecting for the incoming and outgoing queues, since those are
dnl required to be compatiable with FMS 3, and the ActionScript server
dnl management API. buffers are the lowest level data storage, this
dnl data is the time spent in the queue, and is primarily only used
dnl for tuning the queueing API in Gnash. Memoryis the same, it's only
dnl used by developers for tuning performance of memory allocations in
dnl Gnash.
buffers=no
que=no
memory=no
cache=yes
stat_proplookup=no
AC_ARG_WITH(statistics,
  AC_HELP_STRING([--with-statistics=], [Specify which statistics features to enable]),
  if test -n ${withval}; then
    if test "x${withval}" != "xno"; then
      extlist="${withval}"
      withval=`echo ${withval} | tr '\054' ' ' `
    else
      extlist=""
      withval=""
    fi
  fi
  statistics_list=""
  nstatistics=0
  while test -n "${withval}" ; do
    val=`echo ${withval} | cut -d ' ' -f 1`
    [case "${val}" in
      buffers)
        buffers=yes
        nstatistics=$((nstatistics+1))
        ;;
      que)
        que=yes
        nstatistics=$((nstatistics+1))
        ;;
      memory)
        memory=yes
        nstatistics=$((nstatistics+1))
        ;;
      cache)
        cache=yes
        nstatistics=$((nstatistics+1))
        ;;
      proplookup)
        stat_proplookup=yes
        nstatistics=$((nstatistics+1))
        ;;
      all|ALL)
        buffers=yes
        memory=yes
        queu=yes
        cache=yes
        stat_proplookup=yes
        nstatistics=5           dnl this must be incremented if you add anything
        ;;
      *) AC_MSG_ERROR([invalid statistics feature specified: ${withval} given (accept: buffers|que|memory|cache|proplookup|all)])
        ;;
      esac]
    withval=`echo ${withval} | cut -d ' ' -f 2-6`
    if test "x$val" = "x$withval"; then
      break;
    fi
  done
)
if test x${buffers} = xyes; then
  statistics_list="${statistics_list} buffers"
  AC_DEFINE(USE_STATS_BUFFERS, [1], [Support statistics collecting for the queue buffers])
  AC_MSG_WARN([This option will effect your performance])
fi

if test x${memory} = xyes; then
  statistics_list="${statistics_list} memory"
  AC_DEFINE(USE_STATS_MEMORY, [1], [Support statistics collecting for all memory profiling])
  AC_MSG_WARN([This option will effect your performance])
fi

if test x${que} = xyes; then
  statistics_list="${statistics_list} queues"
  AC_DEFINE(USE_STATS_QUEUE, [1], [Support statistics collecting for the queues])
fi

if test x${cache} = xyes; then
  statistics_list="${statistics_list} cache"
  AC_DEFINE(USE_STATS_CACHE, [1], [Support statistics collecting for the cache])
fi

if test x${stat_proplookup} = xyes; then
  statistics_list="${statistics_list} proplookup"
  AC_DEFINE(GNASH_STATS_OBJECT_URI_NOCASE, [1], [Collecting and report stats about ObjectURI case lookups])
  AC_DEFINE(GNASH_STATS_PROPERTY_LOOKUPS, [1], [Collecting and report stats about property lookups])
  AC_DEFINE(GNASH_STATS_STRING_TABLE_NOCASE, [1], [Collecting and report stats about string_table::key case lookups])
fi

dnl this is just so Makefile can print the same list
STATISTICS_LIST="$statistics_list"
AC_SUBST(STATISTICS_LIST)

#
# These settings are compile time options for the security
# setting for anything that lets gnash exchange data with
# other applications. Currently this only supports Shared
# Objects and Local Connections. Shared Objects are like
# your web browsers cookies, and Local Connections use
# shared memory to execute methods remotely, and to
# exchange data.
#
# The default is to enable everything, and these can
# also be controlled dynamically by the $HOME/.gnashrc
# file.
#
solreadonly=no
localconnection=yes

AC_ARG_WITH(security,
  AC_HELP_STRING([--with-security=], [Specify which security features to enable]),
  if test -n ${withval}; then
    if test "x${withval}" != "xno"; then
      extlist="${withval}"
      withval=`echo ${withval} | tr '\054' ' ' `
    else
      extlist=""
      withval=""
    fi
  fi
  security_list=""
  nsecurity=0
  while test -n "${withval}" ; do
    val=`echo ${withval} | cut -d ' ' -f 1`
    [case "${val}" in
      solreadonly)
        solreadonly=yes
        nsecurity=$((nsecurity+1))
        ;;
      lc)
        localconnection=yes
        nsecurity=$((nsecurity+1))
        ;;
      all|ALL)
        solreadonly=yes
        lc=yes
        nsecurity=3
        ;;
      *) AC_MSG_ERROR([invalid security feature specified: ${withval} given (accept: solreadonly|lc)])
        ;;
      esac]
    withval=`echo ${withval} | cut -d ' ' -f 2-6`
    if test "x$val" = "x$withval"; then
      break;
    fi
  done
)

if test x$localconnection = xyes; then
  security_list="${security_list} localconnection"
  AC_DEFINE(USE_LC, [1],
                 [Support LocalConnection])
  AC_MSG_NOTICE([This build supports LocalConnection])
fi
if test x$solreadonly = xyes; then
  security_list="${security_list} solreadonly"
  AC_DEFINE(USE_SOL_READONLY, [1],
                 [Shared Objects are read-only])
  AC_MSG_NOTICE([Shared Objects are read-only])
fi
SECURITY_LIST="$security_list"
AC_SUBST(SECURITY_LIST)

dnl For Haiku, we know the sysroot is in a non-standard place
dnl it is important that -lagg comes before -lbe
if test x"${haiku}" = xyes; then
  HAIKU_LIBS=-lbe
  AC_SUBST(HAIKU_LIBS)
fi

dnl Darwin uses libtool instead of ar to produce libraries. We determine which one
dnl we have here now. For some reason on Darwin, we don't get the
dnl count from grep via stdin correctly. Writing a temp file does the
dnl trick, so although it's ugly, that's what we gotta do...
AC_MSG_CHECKING([which type of library archiver we have])
rm -f .tmp
libtool > .tmp 2>&1
archiver=`grep -c dynamic .tmp 2>&1`
rm -f .tmp
dnl is there any good way to report what we found here?
AC_MSG_RESULT()
if test x"${archiver}" != x && test "${archiver}" -eq 1; then
   export MACOSX_DEPLOYMENT_TARGET="10.3"
   darwin=yes
else
   darwin=no
fi

dnl When cross compiling, limit the search directories cause otherwise
dnl we may get the host headers or libraries by accident. These values
dnl are exported, so all the other configure tests in macros/*.m4 use
dnl these same settings rather than duplicating them like we used to.
dnl To override thise, use the --with-*-incl= and --with-*-libs=
dnl options to configure.
if test x$cross_compiling = xyes; then
  AC_MSG_NOTICE([Configuring Gnash for cross compilation])
  export pkgroot="`$CXX -print-search-dirs | grep "install:" | sed -e 's/install: //' -e 's:/lib/gcc/.*::'`"
  dnl pkgroot only works correctly with builds of cross tools not in
  dnl /usr, ie... installed from the distribution packages, or just
  dnl plain installed in the system tools. This contaminates configure
  dnl when building for variations of the same basic architecture,
  dnl like i686-linux -> i586-mingw32.
  if test x${pkgroot} = "/usr"; then
    export pkgroot=""
  fi
  export incllist="`eval echo ${with_top_level}/include ${pkgroot}/${host_alias}/include ${pkgroot}/include`"
  export libslist="`eval echo ${with_top_level}/lib ${pkgroot}/${host_alias}/lib ${pkgroot}/lib64 ${pkgroot}/lib32 ${pkgroot}/lib`"
  export pathlist="`eval echo ${pkgroot}/${host_alias}/bin:${pkgroot}/bin`"
  npapi=no
else
  AC_MSG_NOTICE([Configuring Gnash for native compilation])
  export incllist="`eval cat ${srcdir}/macros/incllist`"
  export libslist="`eval cat ${srcdir}/macros/libslist`"
  export pathlist=$PATH
fi

if test x"${android_ndk}" != xno; then
   incllist="${android_ndk}/include ${incllist}"
fi

AM_CONDITIONAL(CROSS_COMPILING, [ test x$cross_compiling = xyes ])

dnl !!!!!!!!!!!!!!!!!!!!!!!!!!!!!!!!!!!!!!!!!!!!!!!!!!!!!!!
dnl !! 
dnl !! IMPORTANT NOTICE 
dnl !!
dnl !!  Any call to GNASH_PATH_XXX must be be given *after* this snippet.
dnl !!  This is to ensure that PKG_CONFIG, cross_compiling and incllist are
dnl !!  properly set at the time of call.
dnl !!
dnl !!  Also GNASH_PKG_FIND has to be called later. Not sure
dnl !!  why but calling before breaks detection of CPP (see
dnl !!  gnash-dev mailing archives for June 12 2009
dnl !!  http://lists.gnu.org/archive/html/gnash-dev/2009-06/index.html
dnl !! 
dnl !! 
dnl !!!!!!!!!!!!!!!!!!!!!!!!!!!!!!!!!!!!!!!!!!!!!!!!!!!!!!!

dnl Check for PKG_CONFIG before any GNASH_PATH call
PKG_PROG_PKG_CONFIG

dnl --------------------------------------------------------
dnl  GUI selection
dnl --------------------------------------------------------

build_haiku=no
build_aos4=no      dnl AmigaOS4 GUI
build_kde3=no      dnl WARNING: doesn't work (see https://savannah.gnu.org/bugs/index.php?31782)
build_qt4=no
build_qtopia3=no
build_qtopia4=no
build_gtk=no
build_fb=no                     dnl Raw framebuffer
build_fltk=no
build_sdl=no
build_aqua=no                   dnl Native MacOSX
build_dump=no
AC_ARG_ENABLE(gui,
  AC_HELP_STRING([--enable-gui=], [Enable support for the specified GUI toolkits (default=gtk,qt4)]),
  [if test -n ${enableval}; then
    enableval=`echo ${enableval} | tr '\054' ' ' `
  fi
  while test -n "${enableval}" ; do
    val=`echo ${enableval} | cut -d ' ' -f 1`
    case "${val}" in
      gtk|GTK|gtk2|GTK2)
        build_gtk=yes
        ;;
      kde3|KDE3)
        build_kde3=yes
        ;;
      qt4|QT4|kde4|KDE4)
        build_qt4=yes
        ;;
      qtopia3|QTOPIA3)
        build_qtopia3=yes
        ;;
      qtopia4|QTOPIA4)
        build_qtopia4=yes
        ;;
      sdl|SDL)
        build_sdl=yes
        ;;
      aqua|AQUA|Aqua)
        build_aqua=yes
        ;;
      fltk|FLTK|fltk2|FLTK2)
        build_fltk=yes
        ;;
      fb|FB)
        build_fb=yes
        ;;
      aos4|AOS4)
        build_aos4=yes
        ;;
      haiku|HAIKU)
        build_haiku=yes
        ;;
      dump|DUMP)
        build_dump=yes
        ;;
      all|ALL)
        build_dump=yes
        dnl BSD doesn't have a framebuffer interface
        if test x${linux} = xyes; then
          build_fb=yes
        fi
        if test x${openbsd} != xyes; then
          build_qt4=yes
        fi
        build_sdl=yes
        build_gtk=yes
        ;;
      *) AC_MSG_ERROR([invalid gui ${enableval} given (accept: gtk|kde3|qt4|fltk|sdl|aqua|fb|qtopia3|qtopia4|dump|aos4|haiku)])
         ;;
      esac
    enableval=`echo ${enableval} | cut -d ' ' -f 2-6`
    if test "x$val" = "x$enableval"; then
      break;
    fi
  done],
  [ dnl Run the following code if no --enable-gui is given
  build_fb=auto
  build_sdl=auto
  if test x"${openbsd_os}" = x"openbsd"; then
    build_gtk=yes
    build_dump=auto
  else if test x"${haiku}" = xyes; then
    build_haiku=yes;
  else
    build_qt4=auto
    build_gtk=yes
    build_dump=auto
  fi
  fi
  ]
)

if test x"${build_haiku}" = xyes; then
  if test x"$haiku" != xyes; then
    echo "        ERROR: Can not build Haiku gui outside of Haiku
operating system." >&3
  fi
fi

dnl We can use Xephyr or fbe to create a fake framebuffer instead of real
dnl video memory. This lets us test on a desktop machine.
AC_ARG_WITH(fakefb,
AC_HELP_STRING([--with-fakefb],
 [specify a file to be mapped instead of a real framebuffer]),
 with_fakefb=${withval})

fakefb=
if test x"${with_fakefb}" = xyes; then
  dnl This is the default file name fbe uses.
  fakefb=/tmp/fbe_buffer
else
  if test x"${with_fakefb}" != x; then
    fakefb=${with_fakefb}
  fi
fi
FAKEFB=${fakefb}
AC_SUBST(FAKEFB)

if test x"${fakefb}" != x; then
    AC_DEFINE(ENABLE_FAKE_FRAMEBUFFER, [1], [Enable using a file instead of a real framebuffer])
fi

dnl This enable a small handful of tests that aren't designed to be
dnl run as part of "make check", as they are either incomplete, or
dnl can only be run interactively. These are all primarily oriented
dnl towards code development and debugging, instead of regression
dnl or unit testing.
AC_ARG_ENABLE(devtests, AC_HELP_STRING([--enable-devtests],
  [Developer only tests, not to be included in make check]),
[case "${enableval}" in
  yes) devtests=yes ;;
  no)  devtests=no ;;
  *)   AC_MSG_ERROR([bad value ${enableval} for enable-devtests option]) ;;
esac], devtests=yes)
AM_CONDITIONAL(ENABLE_DEVELOPER_TESTS, [test x${devtests} = xyes])

dnl --------------------------------------------------------
dnl  Sound handler selection
dnl --------------------------------------------------------
add_sound=
build_sound_none=no
build_sound_sdl=no
build_sound_ahi=no
build_sound_mkit=no
AC_ARG_ENABLE(sound,
  AC_HELP_STRING([--enable-sound=[[sdl|ahi|mkit]]], [Use the specified sound handler (default=sdl)]),
     [case "${enableval}" in
      sdl|SDL|Sdl)
        build_sound_sdl=yes
        add_sound="sdl"
        ;;
      none|NONE|None)
        build_sound_none=yes
        add_sound="none"
        ;;
      ahi|AHI|Ahi)
        build_sound_ahi=yes
        add_sound="ahi"
        ;;
      mkit|MKIT|Mkit)
        build_sound_mkit=yes
        add_sound="mkit"
        ;;
     esac],
  [if test x"${haiku}" = xyes; then
     build_sound_mkit=yes
     add_sound="mkit"
   else
     if test x${build_sound_none} = xno; then
       build_sound_sdl=yes
       add_sound=sdl
     fi
   fi]
)

dnl --------------------------------------------------------
dnl  Media handler selection
dnl --------------------------------------------------------
build_media_gst=no
<<<<<<< HEAD
build_media_ffmpeg=auto
=======
build_media_ffmpeg=yes
>>>>>>> a6125cef
build_media_none=no
AC_ARG_ENABLE(media,
  AC_HELP_STRING([--enable-media=handler],
    [Enable media handling support using the specified handler: gst, ffmpeg or none (no sound) [[gst]] ]),
  
    if test -n ${enableval}; then
      enableval=`echo ${enableval} | tr '\054' ' ' `
    fi
    dnl When --enable-media is given, all media defaults to off
    dnl except the explicitly enabled ones
    build_media_ffmpeg=no
    build_media_gst=no
    while test -n "${enableval}"; do
      val=`echo ${enableval} | cut -d ' ' -f 1`
      [case "${val}" in
        GST|gst)
          build_media_gst=yes
          media_list="${media_list}gst "
          ;;
        FFMPEG|ffmpeg)
          build_media_ffmpeg=yes
          media_list="${media_list}ffmpeg "
          ;;
        no|NO|none)
          build_media_none=yes
          media_list="none"
          ;;
        *)
          AC_MSG_ERROR([bad value ${enableval} for --enable-media option])
          ;;
     
      esac]
      enableval=`echo ${enableval} | cut -d ' ' -f 2-6`
      if test "x$val" = "x$enableval"; then
        break;
      fi
    done,
    [if test x"${build_haiku}" = xyes; then
        build_media_ffmpeg=yes
        build_media_haiku=yes
        media_list="ffmpeg haiku"
     else
        build_media_gst=yes
        media_list="gst"
    fi]
)

dnl If no render is selected, and media handling isn't disabled, them enable gst
if test x${build_media_none} = xno -a x${build_media_gst} = xno -a x${build_media_ffmpeg} = xno; then
  build_media_gst=yes
fi

if test x"$build_media_ffmpeg" != x"no"; then # yes or auto
  GNASH_PATH_FFMPEG
  if test x"${build_media_ffmpeg}" = xauto; then
    dnl TODO: have GNASH_PATH_FFMPEG set ${has_ffmpeg}
    if test x"$FFMPEG_LIBS" != x; then
      build_media_ffmpeg=yes
      media_list="${media_list} ffmpeg"
    else
      build_ogl=no
    fi
  fi
fi

MEDIA_CONFIG="${media_list}"
AC_SUBST(MEDIA_CONFIG)

<<<<<<< HEAD
dnl -----------------------------------------------------
dnl Check for SDL and decide about auto gui accordingly.
dnl Need be done after build_sound_sdl and build_sdl are
dnl initialized and before they are checked for yes/no
dnl -----------------------------------------------------
=======
dnl Multiple input devices are supported. These can all work in
dnl varying combinations, so several may be listed. These are only
dnl required when using the Framebuffer, as without the X11 desktop,
dnl Gnash has to handle all these internally. This can get
dnl messy, as one might want to use a touchscreen with a normal mouse
dnl or keyboard attached. 
dnl By default, don't build any of these, as they are only for the 
dnl Framebuffer running without X11.
if test x"${build_fb}" = xyes -a x"${linux}" = xyes; then
  build_ps2mouse=yes
  build_ps2keyboard=yes
  build_input_events=yes
  build_tslib=yes
  input_events="PS/2 Mouse, PS/2 Keyboard, Input Devices, Touchscreen via Tslib"
else
  build_ps2mouse=no
  build_ps2keyboard=no
  build_input_events=no
  build_tslib=no
  input_events=
fi
AC_ARG_ENABLE(input,
  AC_HELP_STRING([--enable-input], [Enable support for the specified input devices for the framebuffer GUI (default=ps2mouse|ps2keyboard|events|touchscreen)]),
  [if test -n ${enableval}; then
    enableval=`echo ${enableval} | tr '\054' ' ' `
  fi
  build_ps2mouse=no
  build_ps2keyboard=no
  build_input_events=no
  build_tslib=no
  while test -n "${enableval}" ; do
    val=`echo ${enableval} | cut -d ' ' -f 1`
    case "${val}" in
      ps2m*|PS2m*|m*|M*)        dnl a PS/2 style mouse
        build_ps2mouse=yes
        input_events="${input_events}, PS/2 Mouse"
        ;;
      ps2k*|PS2K*|k*|K*)        dnl a PS/2 style keyboard
        build_ps2keyboard=yes
        input_events="${input_events}, PS/2 Keyboard"
        ;;
      i*|I*|ev*|Ev*)    dnl use the new Input Event, which supports both
        input_events="${input_events}, Input Event Device"
        build_input_events=yes
        ;;
      t*|T*) dnl use a touchscreen with tslib, which works like a mouse
        build_tslib=yes
        input_events="${input_events}, Touchscreen"
        ;;
      a*) dnl all
        build_ps2mouse=yes
        build_ps2keyboard=yes
        build_input_events=yes
        build_tslib=yes
        input_events="PS/2 Mouse, PS/2 Keyboard, Input Devices, Touchscreen via Tslib"                
        ;;
      *) AC_MSG_ERROR([invalid input device list! ${enableval} given (accept: ps2mouse|keyboard|events,touchscreen)])
         ;;
      esac
    enableval=`echo ${enableval} | cut -d ' ' -f 2-6`
    if test "x$val" = "x$enableval"; then
      break;
    fi
  done],
)
>>>>>>> a6125cef

if test x$build_sdl != xno -o x$build_sound_sdl = xyes; then
  GNASH_PATH_SDL
fi
<<<<<<< HEAD
=======
AM_CONDITIONAL(ENABLE_TSLIB, [test x${ac_cv_header_tslib_h} = xyes])
>>>>>>> a6125cef

if test x"${build_sdl}" = xauto; then
  if test xyes = x"${has_sdl}"; then
    build_sdl=yes
  else
    AC_MSG_NOTICE([sdl GUI will not be built (no sdl development files found)])
    build_sdl=no
  fi
fi


dnl -------------------------------
dnl Renderer Selection
dnl -------------------------------
input_events=
dnl By default, we want to to build all renderers
build_directfb=no
build_ovg=no
<<<<<<< HEAD
build_gles=no
build_ogl=auto
=======
build_gles1=no
build_gles2=no
build_ogl=yes
>>>>>>> a6125cef
build_agg=yes
build_cairo=yes
renderer_list="agg cairo"
AC_ARG_ENABLE(renderer,
  AC_HELP_STRING([--enable-renderer=], [Enable support for the specified renderers (agg|cairo|opengl|all, default=all)]),
  if test -n ${enableval}; then
    if test "x${enableval}" != "xno" -o "x${enableval}" != "xnone" ; then
      renderer_list="none"
      enableval=`echo ${enableval} | tr '\054' ' ' `
    else
      renderer_list=""
      enableval=""
    fi
  fi
  renderer_list=""
  build_ovg=no
  build_ogl=no
  build_gles1=no
  build_gles2=no
  build_agg=no
  build_cairo=no
  while test -n "${enableval}" ; do
    val=`echo ${enableval} | cut -d ' ' -f 1`
    [case "${val}" in
      no*|NO*)
        renderer_list="none"
        build_ovg=no
        build_ogl=no
        build_gles1=no
        build_gles2=no
        build_agg=no
        build_cairo=no
        ;;
      all|ALL)
<<<<<<< HEAD
        renderer_list="agg cairo opengl"
=======
        renderer_list="OpenGL, Cairo, AGG, OpenVG, OpenGLES1"
>>>>>>> a6125cef
        build_ogl=yes
        build_agg=yes
        build_cairo=yes
        build_ovg=yes
<<<<<<< HEAD
        ;;
      ogl|OGL|OpenGL|opengl)
        renderer_list="${renderer_list} opengl"
        build_gles=no
=======
        build_gles1=yes
        build_gles2=no
        nrender=5
        ;;
      ogl|OGL|OpenGL|opengl)
        renderer_list="${renderer_list} OpenGL"
>>>>>>> a6125cef
        build_ogl=yes
        ;;
<<<<<<< HEAD
      gles|GLES|GL-ES|gl-es)
        renderer_list="${renderer_list} opengl-es"
        build_gles=yes
=======
      gles|GLES|gles1|GLES1)
        renderer_list="${renderer_list} OpenGLES1"
        build_gles1=yes
        build_ogl=no
        nrender=$((nrender+1))
        ;;
      gles2|GLES2)
        renderer_list="${renderer_list} OpenGLES2"
        build_gles2=yes
>>>>>>> a6125cef
        build_ogl=no
        ;;
      ovg|OVG|OpenVG|openvg)
<<<<<<< HEAD
        renderer_list="${renderer_list} openvg"
        build_ogv=yes
=======
        renderer_list="${renderer_list} OpenVG"
        build_ovg=yes
        nrender=$((nrender+1))
        ;;
      directfb|dfb)
        renderer_list="${renderer_list} DirectFB"
        build_directfb=yes
        nrender=$((nrender+1))
>>>>>>> a6125cef
        ;;
      agg|AGG)
        renderer_list="${renderer_list} agg"
        build_agg=yes
        ;;
      cairo|CAIRO|Cairo*)
        renderer_list="${renderer_list} cairo"
        build_cairo=yes
        ;;
<<<<<<< HEAD
      *) AC_MSG_ERROR([invalid renderer specified: ${enableval} given (accept:  (agg|cairo|opengl|all)])
=======
      *) AC_MSG_ERROR([invalid renderer specified: ${enableval} given (accept:  (ogl|ovg|cairo|agg|all)])
>>>>>>> a6125cef
        ;;
      esac]
    enableval=`echo ${enableval} | cut -d ' ' -f 2-`
    if test "x$val" = "x$enableval"; then
      break;
    fi
  done
)
dnl 16 bit: RGB555, RGB565
dnl 24 bit: RGB24, BGR24
dnl 32 bit: RGBA32, BGRA32
pixelformat=all
AC_ARG_WITH(pixelformat,
  AC_HELP_STRING([--with-pixelformat=], [Use the specified pixel format for AGG (default=all)]),
  [if test -n ${withval}; then
    pixelformat="${withval}"
    withval=`echo ${withval} | tr '\054' ' ' `
  fi
  while test -n "${withval}" ; do
    val=`echo ${withval} | cut -d ' ' -f 1`
    case "${val}" in
      all)
        # allow special value "all" set by user (handled below)
        ;; 
      argb32|ARGB32)
        AC_DEFINE(PIXELFORMAT_ARGB32, [1], [ARGB32])
        ;;
      abgr32|ABGR32)
        AC_DEFINE(PIXELFORMAT_ABGR32, [1], [ABGR32])
        ;;
      bgra32|BGRA32)
        AC_DEFINE(PIXELFORMAT_BGRA32, [1], [BGRA32])
        ;;
      bgr24|BGR24)
        AC_DEFINE(PIXELFORMAT_BGR24, [1], [BGR24])
        ;;
      rgba32|RGBA32)
        AC_DEFINE(PIXELFORMAT_RGBA32, [1], [RGBA32])
        ;;
      rgb24|RGB24)
        AC_DEFINE(PIXELFORMAT_RGB24, [1], [RGB24])
        ;;
      rgb555|RGB555)
        AC_DEFINE(PIXELFORMAT_RGB555, [1], [RGB555])
        ;;
      rgb565|RGB565)
        AC_DEFINE(PIXELFORMAT_RGB565, [1], [RGB565])
        ;;
      *) AC_MSG_ERROR([invalid pixel format ${withval} given (accept: all|RGB555|RGB565|RGB24|BGR24|BGRA32|RGBA32|ARGB32|ABGR32)])
         ;;
      esac
    withval=`echo ${withval} | cut -d ' ' -f 2-6`
    if test "x$val" = "x$withval"; then
      break;
    fi
  done],
  [if test x$build_haiku = xyes -a x$build_sdl != xyes; then
	AC_DEFINE(PIXELFORMAT_BGRA32, [1], [BGRA32])
        pixelformat=BGRA32
   fi]
)

if test x$pixelformat = xall; then
  if test x$build_agg = xyes; then
    ### The fact that we're building GTK doesn't mean we're not also
    ### building KDE or SDL, each needing its own pixel format !
    #if test x$build_gtk = xyes; then
    #  AC_DEFINE(PIXELFORMAT_RGB24, [1], [RGB24 pixel format])
    #  pixelformat="RGB24"
    #else
      AC_DEFINE(PIXELFORMAT_RGB555, [1], [RGB555 pixel format])
      AC_DEFINE(PIXELFORMAT_RGB565, [1], [RGB565 pixel format])
      AC_DEFINE(PIXELFORMAT_RGB24,  [1], [RGB24 pixel format])
      AC_DEFINE(PIXELFORMAT_BGR24,  [1], [BGR24 pixel format])
      AC_DEFINE(PIXELFORMAT_RGBA32, [1], [RGBA32 pixel format])
      AC_DEFINE(PIXELFORMAT_BGRA32, [1], [BGRA32 pixel format])
      AC_DEFINE(PIXELFORMAT_ARGB32, [1], [ARGB32 pixel format])
      AC_DEFINE(PIXELFORMAT_ABGR32, [1], [ABGR32 pixel format])
    #fi
  fi
fi

<<<<<<< HEAD
if test x"${build_ogl}" != xno; then # yes or auto
  GNASH_PATH_OPENGL
  if test x"${build_ogl}" = xauto; then
    if test xyes = x"${has_opengl}"; then
      build_ogl=yes
      renderer_list="${renderer_list} OpenGL"
    else
      build_ogl=no
    fi
  fi
fi

AM_CONDITIONAL(BUILD_OVG_RENDERER, [ test x$build_ovg = xyes ])
AM_CONDITIONAL(BUILD_GLES_RENDERER, [ test x$build_gles = xyes ])
AM_CONDITIONAL(BUILD_OGL_RENDERER, [ test x$build_ogl = xyes])
AM_CONDITIONAL(BUILD_AGG_RENDERER, [ test x$build_agg = xyes ])
AM_CONDITIONAL(BUILD_CAIRO_RENDERER, [ test x$build_cairo = xyes ])
=======
AM_CONDITIONAL(BUILD_OVG_RENDERER,   [ test x${build_ovg} = xyes ])
AM_CONDITIONAL(BUILD_GLES1_RENDERER, [ test x${build_gles1} = xyes ])
AM_CONDITIONAL(BUILD_GLES2_RENDERER, [ test x${build_gles2} = xyes ])
AM_CONDITIONAL(BUILD_OGL_RENDERER,   [ test x${build_ogl} = xyes])
AM_CONDITIONAL(BUILD_AGG_RENDERER,   [ test x${build_agg} = xyes ])
AM_CONDITIONAL(BUILD_CAIRO_RENDERER, [ test x${build_cairo} = xyes ])

if test x"${build_ovg}" = xyes; then
   AC_DEFINE([RENDERER_OPENVG], [1], [Use OpenVG renderer])
fi
>>>>>>> a6125cef

if test x"${build_ogl}" = xyes; then
   AC_DEFINE([RENDERER_OPENGL], [1], [Use OpenGL renderer])
fi

if test x"${build_agg}" = xyes; then
  AC_DEFINE([RENDERER_AGG], [1], [Use AntiGrain renderer])
fi

if test x"${build_cairo}" = xyes; then
  GNASH_PKG_FIND(cairo, [cairo.h], [cairo render library], cairo_status)
  AC_DEFINE([RENDERER_CAIRO], [1], [Use cairo renderer])
fi

if test x"${build_agg}" = xyes; then
   GNASH_PATH_AGG
fi

dnl VA API is used by default for all H.264 videos. HW requirements:
dnl     * AMD GPUs with UVD2 and xvba-video VA driver
dnl     * NVIDIA GPUs with vdpau-video VA driver
dnl     * All HW with a VA driver supporting the VA/GLX extensions or
dnl     vaPutSurface(Pixmap,...). This may include the Intel
dnl     Moorestown platform and future G45 VA driver.
dnl NOTE: it is possible to use Gnash/VAAPI on platforms with an Intel
dnl GMA500 but you currently will have to build the AGG renderer
dnl instead of the OGL (OpenGL) one. 

<<<<<<< HEAD
build_vaapi=yes
hwaccel_list="VAAPI"
nhwaccel=1
AC_ARG_ENABLE(hwaccel,
  AC_HELP_STRING([--enable-hwaccel], [Enable hardware accelerated video decoding (none,vaapi)]),
  if test -z ${enableval}; then
      hwaccel_list="none"
      nhwaccel=0
      enableval=""
  fi
=======
build_vaapi_device=no
build_openmax_device=no
build_x11_device=no
build_directfb_device=no
build_egl_device=yes
build_rawfb_device=yes
device_list="EGL RawFB"
ndevice=2
AC_ARG_ENABLE(device,
  AC_HELP_STRING([--enable-device], [Specify which hardware abstraction to use to support to enable (none,openmax,egl,directfb,rawfb,x11,vaapi)]),
  enableval=`echo ${enableval} | tr '\054' ' ' `
  build_egl_device=no
  build_rawfb_device=no
  device_list=""
  ndevice=0
>>>>>>> a6125cef
  while test -n "${enableval}" ; do
    val=`echo ${enableval} | cut -d ' ' -f 1`
    [case "${val}" in
      no*|NO*)
        device_list="none"
        build_vaapi_device=no
        build_openmax_device=no
        build_egl_device=no
        build_directfb_device=no
        build_x11_device=no
        ndevice=0
        ;;
      va*|VA*)
        device_list="${device_list} VAAPI"
        build_vaapi_device=yes
        ndevice=$((ndevice+1))
        ;;
      eg*|EG*)
        device_list="${device_list} EGL"
        build_egl_device=yes
        ndevice=$((ndevice+1))
        ;;
      x1*|X1*)
        device_list="${device_list} X11"
        build_x11_device=yes
        ndevice=$((ndevice+1))
        ;;
      di*|Di*|DI*|dfb)
        device_list="${device_list} DirectFB"
        build_directfb_device=yes
        ndevice=$((ndevice+1))
        ;;
      ra*|RAW*)
        device_list="${device_list} RawFB"
        build_rawfb_device=yes
        ndevice=$((ndevice+1))
        ;;
      all|ALL)
        device_list="EGL DirectFB X11"
        build_openmax_device=no
        build_vaapi_device=no
        build_egl_device=yes
        build_rawfb_device=yes
        build_directfb_device=yes
        build_x11_device=yes
        ndevice=5
        ;;
      op*|Op*|OP*)
        device_list="${device_list} OpenMAX"
        build_openmax_device=yes
        ndevice=$((ndevice+1))
        ;;
      *) AC_MSG_ERROR([invalid device feature specified: ${enableval} given (accept: none,vaapi,omap)])
        ;;
      esac]
    enableval=`echo ${enableval} | cut -d ' ' -f 2-6`
    if test "x$val" = "x$enableval"; then
      break;
    fi
  done
)

if test x"${have_ffmpeg_vaapi}" = x"yes" -a x"${build_vaapi_device}" = x"yes"; then
  use_libva=no
  use_libva_x11=no
  use_libva_glx=no
  dnl if the version of FFmpeg is recent enough, (r20957, 52.45.0), then
  dnl look for VAAPI support so we can use use the VAAPI enabled FFmpeg.
  if test x"${have_ffmpeg_vaapi}" = xyes; then
    use_libva=yes
    GNASH_PKG_FIND([libva],
      [va/va.h],
      [Video Acceleration API],
      vaInitialize
    )

    use_libva_x11=yes
    GNASH_PKG_FIND([libva_x11],
      [va/va_x11.h],
      [VA API (X11 display)],
      vaGetDisplay,
      [], [-lva-x11]
    )

    if test x$build_ogl = xyes; then
      use_libva_glx=yes
      GNASH_PKG_FIND([libva_glx],
        [va/va_glx.h],
        [VA API (GLX display)],
        vaGetDisplayGLX,
        [], [-lva-glx]
      )
    fi
  fi
fi

dnl libVA drivers. We declare conditional for both the option being
dnl selected, as well as whether or not it's found. This we can
dnl generate better error handling if it's not found.
AM_CONDITIONAL(USE_VAAPI, test x"${use_libva}" = xyes)

dnl Until the hwaccel patches in FFmpeg wind up in the ffmpeg-plugin,
dnl restrict using HW Accel to using FFmpeg directly.
dnl test xyes = xyes -a ( x != xyes -o x != xyes )
if test x"${build_vaapi}" = x"yes" -a x"${have_ffmpeg}" != x"yes"; then
  AC_MSG_ERROR(["Hardware acceleration currently not supported unless using FFmpeg."])
fi

AM_CONDITIONAL(HAVE_VAAPI, test x"${found_libva_incl}" = xyes)
AM_CONDITIONAL(HAVE_VAAPI_GLX, test x"${found_libva_glx_incl}" = xyes)
AM_CONDITIONAL(HAVE_VAAPI_X11, test x"${found_libva_x11_incl}" = xyes)

AM_CONDITIONAL(BUILD_DEVICES, test ${ndevice} -gt 0)
if test ${ndevice} -gt 0; then
  AC_OUTPUT(libdevice/Makefile)
fi

AC_PATH_PROG(PERL, perl)
AM_CONDITIONAL(HAVE_PERL, test x"$PERL" != x)

AC_PATH_PROG(CSOUND, csound)
AM_CONDITIONAL(HAVE_CSOUND, test x"$CSOUND" != x)

AC_PATH_PROG(GIT, git)
AC_SUBST(GIT)

dnl --------------------------------------------------------
dnl Extension selection
dnl --------------------------------------------------------
ext_dejagnu=no
ext_mysql=no
ext_fileio=no
ext_gtk=no
ext_lirc=no
ext_dbus=no
ext_all=no
extensions_list=
extensions_support=yes
nextensions=0
AC_ARG_ENABLE(extensions,
  AC_HELP_STRING([--enable-extensions=], [Specify which extensions to build (default: none)])
  AC_HELP_STRING([--disable-extensions], [Disable support for extensions entirely]),
  if test -n ${enableval}; then
    if test "x${enableval}" != "xno"; then
      extlist="${enableval}"
      enableval=`echo ${enableval} | tr '\054' ' ' `
      AC_DEFINE([USE_EXTENSIONS], [1], [Specify that extension support is enabled.])
    else
      extlist=""
      enableval=""
      extensions_support=no
    fi
  fi
  nextensions=0
  while test -n "${enableval}" ; do
    val=`echo ${enableval} | cut -d ' ' -f 1`
    extensions_list="${extensions_list} ${val}"
    [case "${val}" in
      dejagnu|DEJAGNU|dj|DJ)
        AC_DEFINE(USE_DEJAGNU_EXT, [1], [Build the DejaGnu extension])
        AC_MSG_NOTICE([Adding DejaGnu extension])
        ext_dejagnu=yes
        nextensions=$((nextensions+1))
        ;;
      mysql|MYSQL|sql|SQL)
        AC_DEFINE(USE_MYSQL_EXT, [1], [Build the MySQL extension])
        AC_MSG_NOTICE([Adding MySql extension])
        ext_mysql=yes
        nextensions=$((nextensions+1))
        ;;
      fileio|FILEIO|io|IO)
        AC_DEFINE(USE_FILEIO_EXT, [1], [Build the FileIO extension])
        AC_MSG_NOTICE([Adding FileIO extension])
        ext_fileio=yes
        nextensions=$((nextensions+1))
        ;;
      gtk|GTK|gtk2|GTK2)
        AC_DEFINE(USE_GTK_EXT, [1], [Build the GTK extension])
        ext_gtk=yes
        nextensions=$((nextensions+1))
        ;;
      lirc|LIRC)
        AC_DEFINE(USE_LIRC_EXT, [1], [Build the LIRC extension])
        ext_lirc=yes
        nextensions=$((nextensions+1))
        ;;
      dbus|DBUS)
        AC_DEFINE(USE_DBUS_EXT, [1], [Build the DBUS extension])
        ext_dbus=yes
        nextensions=$((nextensions+1))
        ;;
      all|ALL)
        AC_DEFINE(USE_GTK_EXT, [1], [Build all the extensions])
        ext_dejagnu=yes
        ext_mysql=yes
        ext_fileio=yes
        ext_gtk=yes
        ext_lirc=yes
        ext_dbus=yes
        ext_all=yes
        nextensions=9
        ;;
      *) AC_MSG_ERROR([invalid extension specified: ${enableval} given (accept: MYSQL|DEJAGNU|FILEIO|GTK|LIRC|DBUS|METOME|ALL)])
         ;;
      esac]
    enableval=`echo ${enableval} | cut -d ' ' -f 2-6`
    if test "x$val" = "x$enableval"; then
      break;
    fi
  done
  EXTENSIONS_LIST="$extensions_list"
  AC_SUBST(EXTENSIONS_LIST)
)

if test x$ext_dbus = xyes; then
  GNASH_PATH_DBUS
fi

if test x$ext_mysql = xyes; then
  GNASH_PATH_MYSQL
fi

AM_CONDITIONAL(BUILD_DEJAGNU_EXT, [ test x$ext_dejagnu = xyes ])
AM_CONDITIONAL(BUILD_FILEIO_EXT, [ test x$ext_fileio = xyes ])
AM_CONDITIONAL(BUILD_MYSQL_EXT, [ test x$ext_mysql = xyes ])
AM_CONDITIONAL(BUILD_GTK_EXT, [ test x$ext_gtk = xyes ])
AM_CONDITIONAL(BUILD_LIRC_EXT, [ test x$ext_lirc = xyes ])
AM_CONDITIONAL(BUILD_DBUS_EXT, [ test x$ext_dbus = xyes ])
AM_CONDITIONAL(BUILD_EXTENSIONS, [ test -n "$extensions_list"])

<<<<<<< HEAD
AM_CONDITIONAL(ENABLE_EXTENSIONS, [ test "x${extensions_support}" != "xno" ])

dnl --------------------------------------------------------
dnl Libtool
dnl --------------------------------------------------------

AC_LIBTOOL_DLOPEN
AC_LIBTOOL_WIN32_DLL
AC_DISABLE_STATIC
AC_PROG_LIBTOOL
AC_SUBST(LIBTOOL_DEPS)
DLOPEN="-dlopen"
DLPREOPEN="-dlpreopen"
AC_SUBST(DLOPEN)
AC_SUBST(DLPREOPEN)

GNASH_PKG_FIND([ltdl], [ltdl.h], [libltdl library], [lt_dlinit])

if test x"$has_ltdl" = x"yes";then
  AC_DEFINE(HAVE_LTDL, [1], [Libtool 2.x defines this, but libtool 1.5 does not])
fi
=======
dnl AC_MSG_CHECKING([For the version of libtool])
dnl if test -d ${srcdir}/libltdl/libltdl; then
dnl   ltver=2.x
dnl else
dnl   ltver=1.x
dnl fi
dnl ltmajor=`echo $ltver | cut -d '.' -f 1`
dnl AC_MSG_RESULT([$ltver])
ltmajor=0
AM_CONDITIONAL(LIBLTDL2, [test $ltmajor -eq 2])
AM_CONDITIONAL(LIBLTDL1, [test $ltmajor -eq 1])
dnl if test $ltmajor -eq 1; then
dnl   AC_LIBLTDL_CONVENIENCE
dnl   AC_LIBTOOL_DLOPEN
dnl   if test x"${windows}" = x"yes"; then
dnl     dnl The following macro may be empty; the colon is necessary
dnl     dnl in this case to avoid an empty if statement (which is a syntax error).
dnl     AC_LIBTOOL_WIN32_DLL
dnl     :
dnl   fi
dnl   AC_DISABLE_STATIC
dnl else
dnl   LT_INIT([dlopen win32-dll disable-static])
dnl   LTDL_INIT([convenience recursive])
dnl fi
dnl AC_LIB_LTDL
AM_CONDITIONAL(CONVENIENCE_LTDL, test x"${enable_ltdl_convenience-no}" != xno)
AM_CONDITIONAL(INSTALL_LTDL, test x"${enable_ltdl_install-no}" != xno)

AM_CONDITIONAL(ENABLE_SHARED, [test x"${enable_shared}" = xyes])
AM_CONDITIONAL(ENABLE_STATIC, [test x"${enable_shared}" = xno])
dnl -- AM_CONDITIONAL(STATIC_GUI, test x"${dynamic_gui}" = xno -o x"${enable_shared}" = xno)

GNASH_PKG_CLASSFILE
>>>>>>> a6125cef

dnl --------------------------------------------------------
dnl SOL dir
dnl --------------------------------------------------------
soldir=/tmp
AC_ARG_WITH(soldir,
 AC_HELP_STRING([--with-soldir],
 [directory for .sol files]),
 with_soldir=${withval})
if test x${with_soldir} != x; then
  soldir=${with_soldir}
fi
SOLDIR=${soldir}
AC_SUBST(SOLDIR)

dnl --------------------------------------------------------
dnl AVM2
dnl --------------------------------------------------------
dnl AC_ARG_ENABLE(avm2,
dnl   AC_HELP_STRING([--enable-avm2], [Enable support for AS3]),
dnl   [case "${enableval}" in
dnl     yes) avm2=yes ;;
dnl     no)  avm2=no ;;
dnl     *)   AC_MSG_ERROR([bad value ${enableval} for enable-avm2 option]) ;;
dnl   esac], avm2=no
dnl )
dnl AM_CONDITIONAL(ENABLE_AVM2, [test x"$avm2" = xyes])
dnl if test x$avm2 = xyes; then
dnl     AC_DEFINE(ENABLE_AVM2, [1], [Enable AVM2 code])
dnl fi
AM_CONDITIONAL(ENABLE_AVM2, false)

dnl This option is only used if you want Gnash to interwork with 
dnl the Adobe player using the LocalConnection class.
dnl lckey=0xdd3adabd
AC_ARG_WITH(lckey,
 AC_HELP_STRING([--with-lckey],
 [shared memory key for your system]),
 with_lckey=${withval})

if test x${with_lckey} != x; then
  lckey=${with_lckey}
else
  lckey=0xcbc384f8
fi
LC_KEY=${lckey}
AC_SUBST(LC_KEY)

AC_ARG_ENABLE(python,
  AC_HELP_STRING([--enable-python],[Enable python for the python wrapper]),
[case "${enableval}" in
  yes) python=yes ;;
  no)  python=no ;;
  *)   AC_MSG_ERROR([bad value ${enableval} for --enable-python option]) ;;
esac],python=no)

dnl Look for python, which is optional. If enabled, a python loadable
dnl module of Gnash is created.
GNASH_PATH_PYTHON
AM_CONDITIONAL([USE_PYTHON], test x"$python" = xyes)
AM_CONDITIONAL([HAS_PYTHON], test x"$has_python" = xyes)

# Maybe use jemalloc, which handles memory fragmentation for
# ECAMscript languages better than the regular system malloc.
# This seems like a good idea, as both the other player and
# Mozilla/Firefox both recently switched to using jemalloc.
AC_ARG_ENABLE(jemalloc,
  AC_HELP_STRING([--enable-jemalloc],[Enable jemalloc instead of system malloc]),
[case "${enableval}" in
  yes) jemalloc=yes ;;
  no)  jemalloc=no ;;
  *)   AC_MSG_ERROR([bad value ${enableval} for --enable-jemalloc option]) ;;
esac],jemalloc=yes)

dnl There is some weird stuff going on with NetBSD and jemalloc, so don't 
dnl build it for now.
if test x"${netbsd}" = x"yes" -o x"${windows}" = x"yes" -o x"${freebsd}" = x"yes" -o x"${haiku}" = x"yes" -o x"${gnu}" = x"yes"; then
  jemalloc=no
fi
dnl If the compiler doesn't have local thread storage enabled, don't try to
dnl use jemalloc.
if test x"${jemalloc}" = x"yes"; then
  AC_TRY_COMPILE([], [
    extern __thread int global_i; ],
    has_local_thread_storage=yes
  )
  if test x"${has_local_thread_storage}" = x"yes"; then
    AC_DEFINE([HAVE_LOCAL_THREAD_STORAGE], [1], [Has __thread (local thread storage) support])
    AC_DEFINE([USE_JEMALLOC], [], [Use jemalloc instead of system malloc])
  else
    jemalloc=no
  fi
fi

dnl We can search libs for mallinfo to decide whether we have it or not.
dnl This is added to the linker flags when it's found. Usually it's -lc, but
dnl on OpenSolaris it's -lmalloc, so this fixes the build.
AC_SEARCH_LIBS([mallinfo], [c malloc],
               AC_DEFINE(HAVE_MALLINFO, [1], [Has mallinfo()])
               mallinfo=yes
               )

AM_CONDITIONAL([HAVE_MALLINFO], test x$mallinfo = xyes)
AM_CONDITIONAL(JEMALLOC, test x$jemalloc = xyes)

AC_ARG_ENABLE(fps-debug,
  AC_HELP_STRING([--enable-fps-debug],[Enable FPS debugging code]),
[case "${enableval}" in
  yes) AC_DEFINE([GNASH_FPS_DEBUG], [1], [Enable FPS debugging code])
esac])

dnl IPC_INFO isn't portable, and doesn't exist on BSD
AC_TRY_COMPILE([#include <sys/ipc.h> #include <sys/shm.h>], [
  int flag = IPC_INFO; ],
  AC_DEFINE([HAVE_IPC_INFO], [1], [Use ipc_info])
)

dnl --------------------------------------------------------
dnl Disable menus
dnl --------------------------------------------------------
dnl Don't add the GUI menu. Some educational systems think this adds
dnl clutter and confusion, like on the OLPC.
AC_ARG_ENABLE(menus,
  AC_HELP_STRING([--disable-menus],[Disable the GUI menus]),
[case "${enableval}" in
  yes) menus=yes ;;
  no)  menus=no ;;
  *)   AC_MSG_ERROR([bad value ${enableval} for --disable-menus option]) ;;
esac],menus=yes)

if test x"$menus" = x"yes"; then
  AC_DEFINE([USE_MENUS], [], [GUI Menu support])
fi
AM_CONDITIONAL(MENUS, test x$menus = xyes)

dnl --------------------------------------------------------
dnl Disable SWF information
dnl --------------------------------------------------------
dnl Don't gather SWF information in tree form. This takes
dnl resources and memory that can be saved if there's no
dnl need to examine SWF internals.
AC_ARG_ENABLE(swftree,
  AC_HELP_STRING([--disable-swftree],[Disable showing SWF properties]),
[case "${enableval}" in
  yes) swftree=yes ;;
  no)  swftree=no ;;
  *)   AC_MSG_ERROR([bad value ${enableval} for --disable-swf-properties option]) ;;
esac],swftree=yes)

if test x"$swftree" = x"yes"; then
  AC_DEFINE([USE_SWFTREE], [], [View SWF information])
fi
AM_CONDITIONAL(SWFTREE, test x$swftree = xyes)

dnl --------------------------------------------------------
dnl Disable testsuite
dnl --------------------------------------------------------
dnl Disable running any tests for "make check". This may sound stupid, but
dnl this option is designed to solely be used by maintainers in the 
dnl DISTCHECK_CONFIGURE_FLAGS when building packages. Gnash's testing infrastructure
dnl is complex, and often the the testsuites will work, but due to some obscure reason,
dnl make distcheck fails.
AC_ARG_ENABLE(testsuite,
  AC_HELP_STRING([--disable-testsuite],[Disable the testsuite, maintainers option only]),
[case "${enableval}" in
  yes) testsuite=yes ;;
  no)  testsuite=no ;;
  *)   AC_MSG_ERROR([bad value ${enableval} for --disable-testsuite option]) ;;
esac],testsuite=yes)

if test x"$testsuite" = x"yes"; then
  AC_DEFINE([USE_TESTSUITE], [], [Testsuite support, maintainers option only])
fi
AM_CONDITIONAL(TESTSUITE, test x$testsuite = xyes)

dnl --------------------------------------------------------
dnl Write the file to disk in the plugin
dnl --------------------------------------------------------
AC_ARG_ENABLE(write,
  AC_HELP_STRING([--enable-write], [Makes the Mozilla plugin write the currently playing SWF movie to /tmp.]),
[case "${enableval}" in
  yes) write=yes ;;
  no)  write=no ;;
  *)   AC_MSG_ERROR([bad value ${enableval} for --enable-write option]) ;;
esac],write=no)

if test x"$write" = x"yes"; then
  AC_DEFINE([WRITE_FILE], [], [Write files while streaming])
fi

dnl --------------------------------------------------------
dnl Write a standalone gnash launcher to disk from the plugin
dnl --------------------------------------------------------
AC_ARG_ENABLE(sa-launcher,
  AC_HELP_STRING([--disable-sa-launcher], [Drops support for the NPAPI plugin writing of standalone executable launcher scripts for the currently playing SWF movie to /tmp.]),
[case "${enableval}" in
  yes) sa_launcher=yes ;;
  no)  sa_launcher=no ;;
  *)   AC_MSG_ERROR([bad value ${enableval} for --enable-sa-launcher option]) ;;
esac],sa_launcher=yes)

if test x"$sa_launcher" = x"yes"; then
  AC_DEFINE([CREATE_STANDALONE_GNASH_LAUNCHER], [], [Add support for writing a standalone executable launcher for movies embedded in web pages])
fi

dnl --------------------------------------------------------
dnl Build the cygnal server if specified.
dnl --------------------------------------------------------
AC_ARG_ENABLE(cygnal,
  AC_HELP_STRING([--enable-cygnal], [Enable building of the Cygnal server]),
[case "${enableval}" in
  yes) cygnal=yes ;;
  no)  cygnal=no ;;
  *)   AC_MSG_ERROR([bad value ${enableval} for enable-cygnal option]) ;;
esac],cygnal=no)
AM_CONDITIONAL(CYGNAL, test x$cygnal = xyes)

if test x$cygnal = xyes; then
 AC_OUTPUT(cygnal/Makefile
    cygnal/libnet/Makefile
    cygnal/libamf/Makefile
    cygnal/cgi-bin/Makefile
    cygnal/cgi-bin/echo/Makefile
    cygnal/cgi-bin/oflaDemo/Makefile
    cygnal/cgi-bin/fitcDemo/Makefile
    cygnal/testsuite/Makefile
    cygnal/testsuite/libamf.all/Makefile
    cygnal/testsuite/libnet.all/Makefile
    cygnal/testsuite/cygnal.all/Makefile
)
fi

dnl --------------------------------------------------------
dnl Build the cgibins server if specified.
dnl --------------------------------------------------------
AC_ARG_ENABLE(cgibins,
  AC_HELP_STRING([--enable-cgibins], [Enable building of the CGIs for Cygnal]),
[case "${enableval}" in
  yes) cgibin=yes ;;
  no)  cgibin=no ;;
  *)   AC_MSG_ERROR([bad value ${enableval} for enable-cgibins option]) ;;
esac],cgibin=yes)
AM_CONDITIONAL(USE_CGI, test x$cgibin = xyes)
if test x"${cgibin}" = x"yes"; then
  AC_DEFINE([USE_CGIBIN], [1], [Enable cgi-bin processes for Cygnal])
fi

dnl --------------------------------------------------------
dnl  Double buffer
dnl --------------------------------------------------------
dnl Add an option for double buffering when rendering, currently only used by
dnl the frmaebuffer GUI.
dnl If defined, an internal software-buffer is used for rendering and is then
dnl copied to the video RAM. This avoids flicker and is faster for complex 
dnl graphics, as video RAM access is usually slower. (strongly suggested)
AC_ARG_ENABLE(doublebuf,
  AC_HELP_STRING([--enable-doublebuf], [Enable support for double buffering when rendering]),
  [case "${enableval}" in
    yes) doublebuf=yes ;;
    no)  doublebuf=no ;;
    *)   AC_MSG_ERROR([bad value ${enableval} for enable-doublebuf option]) ;;
  esac], doublebuf=no
)
AM_CONDITIONAL(ENABLE_DBUF, [test x"$doublebuf" = xyes])
if test x$doublebuf = xyes; then
    AC_DEFINE(ENABLE_DOUBLE_BUFFERING, [1], [Enable double buffering])
fi

dnl --------------------------------------------------------
dnl  Offscreen buffer
dnl --------------------------------------------------------
dnl This enables rendering to an offscreen buffer, instead of directly to window
AC_ARG_ENABLE(offscreen,
  AC_HELP_STRING([--enable-offscreen], [Enable support for rendering offscreen]),
  [case "${enableval}" in
    yes) offscreen=yes ;;
    no)  offscreen=no ;;
    *)   AC_MSG_ERROR([bad value ${enableval} for enable-offscreen option]) ;;
  esac], offscreen=no
)


dnl --------------------------------------------------------
dnl  SSH support selection
dnl --------------------------------------------------------
dnl Enable using libssh with libnet
AC_ARG_ENABLE(ssh,
  AC_HELP_STRING([--enable-ssh], [Enable using SSH for network authentication]),
[case "${enableval}" in
  yes) build_ssh=yes ;;
  no)  build_ssh=no ;;
  *)   AC_MSG_ERROR([bad value ${enableval} for --enable-ssh option]) ;;
esac], build_ssh=no)

AM_CONDITIONAL(BUILD_SSH, test x"${build_ssh}" = xyes)
if test x"${build_ssh}" = xyes; then
  GNASH_PKG_FIND(ssh, [libssh/libssh.h], [libssh library], ssh_socket_init)
dnl  GNASH_PKG_FIND(poppler, [popt.h], [Poppler library], poppler_init)
fi
if test x"${has_ssh}" = x"yes"; then
  AC_DEFINE([USE_SSH], [1], [Use SSH for authentication])
fi

dnl --------------------------------------------------------
dnl  SSL support selection
dnl --------------------------------------------------------

dnl Enable using OpenSSL with libnet.
AC_ARG_ENABLE(ssl,
  AC_HELP_STRING([--enable-ssl], [Enable using OpenSSL directly]),
[case "${enableval}" in
  yes) build_ssl=yes ;;
  no)  build_ssl=no ;;
  *)   AC_MSG_ERROR([bad value ${enableval} for --enable-ssl option]) ;;
esac], build_ssl=no)

with_cert=
with_pem=
AM_CONDITIONAL(BUILD_SSL, test x"${build_ssl}" = xyes)
AC_ARG_WITH(cert,
  AC_HELP_STRING([--with-cert],
  [cert file for SSL]),
  with_cert=${withval})
AC_ARG_WITH(pem,
  AC_HELP_STRING([--with-pe],
  [pem file for SSL]),
  with_pem=${withval})

if test x"${build_ssl}" = xyes; then
  GNASH_PKG_FIND(ssl, [openssl/ssl.h], [OpenSSL library], SSL_library_init)
fi
if test x"${has_ssl}" = x"yes"; then
  AC_DEFINE([USE_SSL], [1], [Use SSL for authentication])
fi

dnl -----------------------------------------------------------
dnl Set the general plugins install policy here
dnl (NOTE: before GNASH_PATH_FIREFOX and GNASH_PATH_KDE*)
dnl -----------------------------------------------------------

AC_ARG_WITH(plugins-install,
  AC_HELP_STRING([--with-plugins-install=system|user|prefix], [Policy for plugins install. Default: user.]),
	[case "${withval}" in
	  user) PLUGINS_INSTALL_POLICY=user ;;
	  system) PLUGINS_INSTALL_POLICY=system ;;
	  prefix) PLUGINS_INSTALL_POLICY=prefix ;;
	  *)  AC_MSG_ERROR([bad value ${withval} for --with-plugins-install]) ;;
	 esac 
	], PLUGINS_INSTALL_POLICY=user) 

dnl -----------------------------------------------------------
dnl   Verify dependencies for requested GUIs are met, and
dnl   disable build of the GUIS for which deps are NOT met
dnl ------------------------------------------------------------

if test x$build_gtk = xyes; then
   GNASH_PATH_GTK2
   GNASH_PATH_PANGO
   GNASH_PKG_FIND(atk, [atk/atk.h], [atk library], atk_focus_tracker_init, [1.0])
   if test x"${build_ogl}" = xyes; then
      GNASH_PATH_GLEXT
   fi
   if test x"${build_cairo}" = xyes; then
      GNASH_PKG_FIND(cairo, [cairo.h], [cairo render library], cairo_status)
   fi
fi

if test x"${build_qt4}" != xno; then
 GNASH_PATH_QT4
fi

if test x"${build_qt4}" = xauto; then
  if test x"${has_qt4}" = xyes; then
     build_qt4=yes
  else
     build_qt4=no
  fi
fi

if test x"${build_kde3}" != xno -o x"${build_qtopia3}" != xno; then
 GNASH_PATH_QT3
fi

if test x"${build_kde3}" != xno; then
  GNASH_PATH_KDE3
fi


if test x"${build_kde3}" = xauto; then
  if test x"${has_qt3}" = xyes -a x"${has_kde3}" = xyes; then
     build_kde3=yes
  else
     build_kde3=no
  fi
fi

dnl Check possibility to build DUMP gui, if requested
if test x"${build_dump}" != xno; then
  if test x"${build_agg}" = xyes; then
    build_dump=yes
  else
    if test x"${build_dump}" = xyes; then
      dnl SHOULD we just check at the end of file instead ?
      AC_MSG_ERROR(dump GUI cannot be built without AGG renderer);
    fi
    build_dump=no
  fi
fi

dnl Check possibility to build FB gui, if requested
dnl FB dependencies are a linux system (linux/fb.h) 
dnl and AGG renderer
if test x"${build_fb}" != xno; then
  if test x"${linux}" = xyes; then
    if test x"${build_agg}" = xyes; then
      build_fb=yes
    else
      if test x"${build_fb}" = xyes; then
        dnl SHOULD we just check at the end of file instead ?
        AC_MSG_ERROR([fb GUI cannot be built without AGG renderer])
      fi
      AC_MSG_NOTICE([fb GUI won't be built (needs AGG renderer)])
      build_fb=no
    fi
  else
    if test x"${build_fb}" = xyes; then
      dnl SHOULD we just check at the end of file instead ?
      AC_MSG_ERROR(fb GUI cannot be built on non-linux platforms);
    fi
    AC_MSG_NOTICE([fb GUI won't be built (non-linux platform)])
    build_fb=no
  fi
fi

dnl TODO: add checks for all other GUIs

dnl -------------------------------
dnl Input Device selection
dnl -------------------------------

dnl Multiple input devices are supported. These can all work in
dnl varying combinations, so several may be listed. These are only
dnl required when using the Framebuffer, as without the X11 desktop,
dnl Gnash has to handle all these internally. This can get
dnl messy, as one might want to use a touchscreen with a normal mouse
dnl or keyboard attached. 
dnl By default, don't build any of these, as they are only for the Framebuffer
dnl running without X11.
if test x"${build_fb}" = xyes; then
build_ps2mouse=yes
build_ps2keyboard=no
build_input_events=yes
build_tslib=yes
input_events="PS/2 Mouse, Input Devices, Touchscreen via Tslib"
else
build_ps2mouse=no
build_ps2keyboard=no
build_input_events=no
build_tslib=no
input_events=
fi
AC_ARG_ENABLE(input,
  AC_HELP_STRING([--enable-input=], [Enable support for the specified input devices for the framebuffer GUI (default=ps2mouse|ps2keyboard|events|touchscreen)]),
  [if test -n ${enableval}; then
    enableval=`echo ${enableval} | tr '\054' ' ' `
  fi
  while test -n "${enableval}" ; do
    val=`echo ${enableval} | cut -d ' ' -f 1`
    case "${val}" in
      ps2m*|PS2m*|m*|M*)        dnl a PS/2 style mouse
        build_ps2mouse=yes
        input_events="${input_events}, PS/2 Mouse"
        ;;
      ps2k*|PS2K*|k*|K*)        dnl a PS/2 style keyboard
        build_ps2keyboard=yes
        input_events="${input_events}, PS/2 Keyboard"
        ;;
      i*|I*|ev*|Ev*)    dnl use the new Input Event, which supports both
        input_events="${input_events}, Input Event Device"
        build_input_events=yes
        ;;
      t*|T*) dnl use a touchscreen with tslib, which works like a mouse
        build_tslib=yes
        input_events="${input_events}, Touchscreen"
        ;;
      *) AC_MSG_ERROR([invalid input device list! ${enableval} given (accept: ps2mouse|keyboard|events,touchscreen)])
         ;;
      esac
    enableval=`echo ${enableval} | cut -d ' ' -f 2-6`
    if test "x$val" = "x$enableval"; then
      break;
    fi
  done],
)

if test x"${build_tslib}" = xyes; then
  AC_DEFINE(USE_TSLIB, [1], [Use a tslib supported touchscreen])
  GNASH_PKG_FIND(ts, [tslib.h], [Touchscreen library], ts_config)
fi
AM_CONDITIONAL(ENABLE_TSLIB, [test x${ac_cv_header_tslib_h} != xno])

if test x"${build_ps2mouse}" = xyes; then
  AC_DEFINE(USE_MOUSE_PS2, [1], [Add support for a directly using a PS/2 Mouse])
fi
AM_CONDITIONAL(ENABLE_MOUSE, [test x"${build_ps2mouse}" = xyes])

if test x"${build_ps2keyboard}" = xyes; then
  AC_DEFINE(USE_KEYBOARD_PS2, [1], [Add support for directly using a PS/2 Keyboard])
fi
if test x"${build_input_events}" = xyes; then
  AC_DEFINE(USE_INPUT_EVENTS, [1], [Add support for a directly using Linux Input Event Devices])
fi
AM_CONDITIONAL(ENABLE_INPUT_EVENTS, [test x"${build_input_events}" = xyes])
dnl this is enabled if we have any input devices at all
AM_CONDITIONAL(ENABLE_INPUT_DEVICES, [test x"${input_events}" != x])


dnl -----------------------------------------------------------
dnl Try to ignore stupid dependencies
dnl -----------------------------------------------------------

AC_MSG_CHECKING(linker --as-needed support)
gcc_cv_ld_as_needed=no
# Check if linker supports --as-needed and --no-as-needed options
if $LD --help 2>/dev/null | grep as-needed > /dev/null; then
  gcc_cv_ld_as_needed=yes
fi
if test x"$gcc_cv_ld_as_needed" = xyes; then
  LDFLAGS="$LDFLAGS -Wl,--as-needed"
fi
AC_MSG_RESULT($gcc_cv_ld_as_needed)

AC_DEFINE(USE_GIF, [1], [Use the GIF library])
AC_DEFINE(USE_PNG, [1], [Use the PNG library])
AM_CONDITIONAL(USE_GIF, true)
AM_CONDITIONAL(USE_PNG, true)

AC_PATH_TOOL([AUTOTRACE], [autotrace])
AC_HEADER_DIRENT

dnl -----------------------------------------------------------------
dnl PLUGIN RELATED STUFF
dnl -----------------------------------------------------------------

dnl Zip is used insted of tar when building an xpi package
dnl for Mozilla/Firefox.
AC_PATH_PROG(ZIP, zip, ,[${pathlist}])

dnl !! This has been moved here to make --enable-npapi work
dnl !! All of plugin-related macro calls could be moved into
dnl !! a specialized macros/plugin.m4

dnl ----------------------------------------------------
dnl Add KPARTS support, if specified or KDE gui is built
dnl ----------------------------------------------------

AC_ARG_ENABLE(kparts3,
  AC_HELP_STRING([--disable-kparts3], [Disable support for Konqueror 3.x plugin (default: enabled if kde3 gui is)]),
[case "${enableval}" in
  yes) build_kparts3=yes ;;
  no)  build_kparts3=no ;;
  *)   AC_MSG_ERROR([bad value ${enableval} for --disable-kparts3 option]) ;;
esac],build_kparts3=$build_kde3)

dnl --------------------------------------------------------
dnl Add KPARTS 4.x support, if specified or KDE gui is built
dnl --------------------------------------------------------

AC_ARG_ENABLE(kparts4,
  AC_HELP_STRING([--disable-kparts4], [Disable support for Konqueror 4.x plugin (default: enabled if Qt4 gui is)]),
[case "${enableval}" in
  yes) build_kparts4=yes ;;
  no)  build_kparts4=no ;;
  *)   AC_MSG_ERROR([bad value ${enableval} for --disable-kparts4 option]) ;;
esac],build_kparts4=$build_qt4)

if test x"${build_kparts4}" != xno; then
  GNASH_PATH_KDE4
fi

dnl -----------------------------------------------------------
dnl Add NPAPI support, if specified or GTK or Qt4 gui is built
dnl -----------------------------------------------------------

AC_ARG_ENABLE(npapi,
  AC_HELP_STRING([--disable-npapi], [Disable NPAPI plugin build (default: enabled if gtk or Qt4 gui is)]),
  [case "${enableval}" in
    yes) npapi=yes ;;
    no)  npapi=no ;;
    *)   AC_MSG_ERROR([bad value ${enableval} for disable-npapi option]) ;;
  esac],
  if test x$build_gtk = xyes -o x$build_qt4 = xyes; then
    npapi=yes
  fi
)

if test x"$npapi" = x"yes"; then
  GNASH_PATH_NPAPI
fi

dnl -----------------------------------------------------------------
dnl Enable us to disable building all browser plugins in one command.
dnl -----------------------------------------------------------------

AC_ARG_ENABLE(plugins,
  AC_HELP_STRING([--disable-plugins], [Disable all browser plugins from building (default=no)]),
  [case "${enableval}" in
    yes) plugins=yes ;;
    no)  plugins=no ;;
    *)   AC_MSG_ERROR([bad value ${enableval} for disable-plugins option]) ;;
  esac],
  plugins=yes
)
if test x$plugins = xno; then
  npapi=no
  build_kparts3=no
  build_kparts4=no
fi


GNASH_PATH_FIREFOX

dnl -----------------------------------------------------------------
dnl END OF PLUGIN RELATED STUFF
dnl -----------------------------------------------------------------

dnl IRIX-hack.
case $host in
  *-*-irix*)
  dnl ABI-check
  save_LIBS=$LIBS
  dir="/usr/lib /usr/lib32 /usr/lib/lib64"
  for i in $dir; do
    LIBS=-L$i
    AC_SEARCH_LIBS(XDisableAccessControl, X11, [
      xpathed=$i
      break
    ])
    unset ac_cv_search_XDisableAccessControl
  done
  ac_x_libraries=$xpathed
  x_libraries=$xpathed
  LIBS=$save_LIBS
  ;;
esac

AM_CONDITIONAL(LIRC, [test x$lirc_ext = xyes])

AC_CHECK_HEADERS(endian.h machine/endian.h)
AC_CHECK_HEADERS(malloc.h malloc/malloc.h)
AC_CHECK_HEADERS(getopt.h)
AC_CHECK_HEADERS(libgen.h)
AC_CHECK_HEADERS(pwd.h)
AC_CHECK_HEADERS(sys/utsname.h)
AC_CHECK_HEADERS(signal.h)
AC_CHECK_HEADERS(unistd.h)
AC_CHECK_HEADERS(sys/time.h)
AC_CHECK_HEADERS(ieeefp.h)
dnl libcurl3-dev on Ubuntu has a dependency on lber, and Gnash won't link
dnl on most machines without it. While it isn't diretly used by Gnash at all,
dnl it's to work around an Ubuntu packaging bug.
AC_CHECK_LIB(lber, ber_free)
AC_CHECK_LIB(bz2, BZ2_bzopen)
AC_CHECK_LIB(c, getpwnam, AC_DEFINE(HAVE_GETPWNAM, 1, [Has getpwnam] ))

dnl X11 is needed for fltk (at least),
dnl and probably for many other guis too ...
<<<<<<< HEAD
GNASH_PATH_X11
AC_CHECK_LIB(Xi, XInput_find_display)
AC_CHECK_LIB(X11, XDisableAccessControl)
AM_CONDITIONAL(HAVE_X11, [test x$x11 = xyes])
=======
dnl if ! test x$build_fb = xyes; then # <--- this is wrong as build_x is non-exclusive
dnl AC_PATH_XTRA
dnl AC_CHECK_LIB(Xmu, XmuCvtStringToOrientation)
dnl AC_CHECK_LIB(gmp, _gmp_get_memory_functions)
GNASH_PATH_X11
AC_CHECK_LIB(Xi, XInput_find_display)
AC_CHECK_LIB(X11, XDisableAccessControl)
dnl fi
AM_CONDITIONAL(HAVE_X11, [test x${has_x11} = xyes])
if test x${build_x11_device} = xyes -a  x${has_x11} = xyes; then
  AC_DEFINE(BUILD_X11_DEVICE, [1], [Build the X11 device])
fi
>>>>>>> a6125cef
AC_CHECK_LIB(rt, shm_unlink)
AC_CHECK_FUNCS(shm_open shm_unlink)
AC_TRY_COMPILE([#include <strings.h>], [
  char *p1 = (char *)"Hello";
  char *p2 = (char *)"World";
  strcasecmp(p1, p2); ],
  AC_DEFINE(HAVE_STRINGCASECMP, [1], [Has strcasecmp])
)

dnl if test x$cross_compiling = xno; then
AC_LANG_PUSH(C++)
AC_MSG_CHECKING([to see if float formatting is broken])
AC_RUN_IFELSE([
  AC_LANG_PROGRAM([#include <cmath>
    void testFloat(double d, double& s)
    {
        d /= 1000.0;
        s = std::fmod(d, 86400.0);
    }], [
     double d = 3.0935415006117e+23;
     double s;
     testFloat(d, s);
     if (static_cast<int>(s) != 61440) {
         return 1;
     }])],                         dnl end of LANG_PROGRAM
     broken_float=no,              dnl returns 0, works
     broken_float=yes,             dnl returns 1, broken
     broken_float=no               dnl cross compiling
)                                  dnl end of RUN_IFELSE
AC_LANG_POP(C++)
dnl fi

if test x${broken_float} = xyes; then
  AC_MSG_RESULT([yes])
  AC_DEFINE(HAVE_BROKEN_FLOAT, [1], [Has broken float support])
else
  AC_MSG_RESULT([no])
fi
AM_CONDITIONAL(BROKEN_FLOAT, [ test x$broken_float = xyes ])

dnl See if ipc_perm structure has the ipc_perm.key field, and if so,
dnl which variant of the name is used.
ipc_key=no
AC_TRY_COMPILE([
  #include <sys/ipc.h>
  #include <sys/shm.h>], [
 struct shmid_ds shmseg;      
 key_t x = shmseg.shm_perm.key;],
 ipc_key=yes
 AC_DEFINE(IPC_PERM_KEY, [key], [Has the key field in ipc_perm])
)

if test x$ipc_key = xno; then
  AC_TRY_COMPILE([
    #include <sys/ipc.h>
    #include <sys/shm.h>], [
    struct shmid_ds shmseg;      
    key_t x = shmseg.shm_perm.__key;],
    AC_DEFINE(IPC_PERM_KEY, [__key], [Has the key field in ipc_perm])
    ipc_key=yes
  )
fi

AC_CACHE_CHECK([for finite], ac_cv_finite,
 [AC_TRY_COMPILE([
   #include <math.h>
   #ifdef HAVE_IEEEFP_H
   #include <ieeefp.h>
   #endif],
 [double x; int y; y = finite(x);],
 ac_cv_finite=yes,
 ac_cv_finite=no
)])
if test x"$ac_cv_finite" = x"yes"; then
  AC_SEARCH_LIBS(finite, m,
    [AC_DEFINE(HAVE_FINITE, [1], [Has finite])]
  )
fi

AC_LANG_PUSH(C++)
AC_CACHE_CHECK([for isfinite], ac_cv_isfinite,
 [AC_TRY_COMPILE([#include <cmath>],
 [using namespace std; double x; int y; y = isfinite(x);],
 ac_cv_isfinite=yes,
 ac_cv_isfinite=no
)])
AC_LANG_POP(C++)
if test x"$ac_cv_isfinite" = x"yes"; then
  dnl Don't give up if isfinite is not found in -lm
  dnl isfinite is defined as a macro in C99.
  AC_SEARCH_LIBS(isfinite, m)
  AC_DEFINE(HAVE_ISFINITE, [1], [Has isfinite])
fi

AC_LANG_PUSH(C++)
AC_CACHE_CHECK([whether $CXX implements __PRETTY_FUNCTION__], ac_cv_implements___PRETTY_FUNCTION__, [
  AC_TRY_LINK([#include <cstdio>
], 
    [ std::printf("%s", __PRETTY_FUNCTION__); ], 
    [ ac_cv_implements___PRETTY_FUNCTION__="yes" ],
    [ ac_cv_implements___PRETTY_FUNCTION__="no" ]
  )
])
if test "x$ac_cv_implements___PRETTY_FUNCTION__" = "xyes" ; then
  AC_DEFINE(HAVE_PRETTY_FUNCTION, [1], [__PRETTY_FUNCTION__ is defined])
fi

AC_CACHE_CHECK([whether $CXX implements __FUNCTION__], ac_cv_implements___FUNCTION__, [
  AC_TRY_LINK([#include <cstdio>
], 
    [ std::printf("%s", __FUNCTION__); ], 
    [ ac_cv_implements___FUNCTION__="yes" ],
    [ ac_cv_implements___FUNCTION__="no" ]
  )
])
if test "x$ac_cv_implements___FUNCTION__" = "xyes" ; then
  AC_DEFINE(HAVE_FUNCTION, [1], [__FUNCTION__ is defined])
fi

AC_CACHE_CHECK([whether $CXX implements __func__], ac_cv_implements___func__, [
  AC_TRY_LINK([#include <cstdio>
], 
    [ std::printf("%s", __func__); ], 
    [ ac_cv_implements___func__="yes" ],
    [ ac_cv_implements___func__="no" ]
  )
])
if test "x$ac_cv_implements___func__" = "xyes" ; then
  AC_DEFINE(HAVE_func, [1], [__func__ is defined])
fi
AC_LANG_POP(C++)
AC_REPLACE_FUNCS(getopt)

dnl Date portability stuff, used in server/asobj/Date.cpp
AC_CHECK_FUNCS(gettimeofday)
AC_CHECK_FUNCS(ftime)
AC_CHECK_FUNCS(tzset)
AC_CHECK_FUNCS(localtime_r)

AC_CACHE_CHECK([whether struct tm has tm_gmtoff], ac_cv_tm_gmtoff, [
        AC_TRY_LINK([
/* ctime(1) says "The glibc version of struct tm has additional fields
 * defined  when _BSD_SOURCE was set before including <time.h>"
 * In practice, you do not need to define it yourself (tested on glibc-2.2.1 
 * and 2.3.6) but if you *do* define it yourself, it makes *all* functions
 * favour BSD-like behaviour over of GNU/POSIX, which seems dangerous.
 */
// #define _BSD_SOURCE 1
#include <time.h>
], 
                [ struct tm tm; long l = tm.tm_gmtoff; ], 
                [ ac_cv_tm_gmtoff="yes" ],
                [ ac_cv_tm_gmtoff="no" ]
        )
])
if test "x$ac_cv_tm_gmtoff" = "xyes" ; then
        AC_DEFINE(HAVE_TM_GMTOFF, [1], [struct tm has member tm_gmtoff])
fi

AC_CACHE_CHECK([whether timezone is a long], ac_cv_long_timezone, [
        AC_TRY_LINK([
/* On Linux/glibc, tzset(3) says "extern long timezone;" (seconds West of GMT)
 * but on BSD char *timezone(int,int) is a function returning a string name.
 * The BSD function timegm() may be the equivalent, but this should
 * not be necessary because on BSD the code should use tm.tm_gmtoff instead
 * (use of long timezone is a fallback strategy for when tm_gmtoff exists not).
 */
#include <stdio.h>
#include <time.h>
extern long timezone;
  ], 
    [ printf("%ld", timezone); ], 
    [ ac_cv_long_timezone="yes" ],
    [ ac_cv_long_timezone="no" ]
   )
])
if test "x$ac_cv_long_timezone" = "xyes" ; then
  AC_DEFINE(HAVE_LONG_TIMEZONE, [1], [extern timezone is a long integer, not a function])
fi

AC_CHECK_FUNCS(sysconf)
AC_CHECK_FUNCS(shmget shmat shmdt mmap)
AC_CHECK_FUNCS(memmove)
AC_CHECK_FUNCS(scandir)         dnl supported by BSD and Linux, but you never know...
AC_CHECK_FUNC(clock_gettime, AC_DEFINE(HAVE_CLOCK_GETTIME, 1, [Has clock_gettime()] ))
dnl Look for Win32 networking stuff
AC_CHECK_HEADERS(winsock.h)
AC_CHECK_HEADERS(winsock2.h)
AC_CHECK_FUNCS(socket)
AC_CHECK_FUNCS(CreateFileMappingA)

GNASH_PKG_FIND(nspr, [nspr.h], [Netscape Portable Runtime (NSPR)], PR_Init)

AC_PATH_TOOL(WINDRES, [windres])
AC_SUBST(WINDRES)

GNASH_PKG_FIND(z, [zlib.h], [zlib compression library], compress)
GNASH_PKG_FIND(jpeg, [jpeglib.h], [jpeg images], jpeg_mem_init)
GNASH_PKG_FIND(png, [png.h], [png images], png_info_init)
GNASH_PKG_FIND(gif, [gif_lib.h], [gif images], DGifOpen)
if test x"${GIF_LIBS}" = x ; then
 GNASH_PKG_FIND(ungif, [gif_lib.h], [gif images], DGifOpen)
 GIF_LIBS=${UNGIF_LIBS}
 GIF_CFLAGS=${UNGIF_CFLAGS}
fi
if test x"$testsuite" = x"yes"; then
  GNASH_PKG_INCLUDES([dejagnu], [dejagnu.h])
fi

GNASH_PKG_FIND(speex, [speex.h], [speex audio codec], speex_decode_int)
AM_CONDITIONAL(HAVE_SPEEX, [ test x$has_speex = xyes ])
if test x$has_speex = xyes ; then
  AC_DEFINE([DECODING_SPEEX], [1], [Speex codec available])
fi

GNASH_PKG_FIND(speexdsp, [speex_resampler.h], [speex DSP utilities], speex_resampler_process_int)
if test x$has_speexdsp = xyes ; then
  AC_DEFINE([RESAMPLING_SPEEX], [1], [Speex resampler available])
fi

dnl Find freetype and fontconfig
GNASH_PATH_FREETYPE2
GNASH_PKG_FIND(fontconfig, [fontconfig/fontconfig.h], [fontconfig library], FcFontMatch)

if test x$cross_compiling = xno; then
  AC_PATH_MING
fi

if test x"$MING_VERSION_CODE" = x; then
 MING_VERSION_CODE=00000000
fi

AM_CONDITIONAL(ENABLE_MING,
	[ test x"$MAKESWF" != x -a $MING_VERSION_CODE -gt 00040000 ])

AM_CONDITIONAL(MING_VERSION_0_4,
        [ test $MING_VERSION_CODE -ge 00040000  ])
AM_CONDITIONAL(MAKESWF_SUPPORTS_PREBUILT_CLIPS,
        [ test $MING_VERSION_CODE -ge 00040002  ])
AM_CONDITIONAL(MING_SUPPORTS_INIT_ACTIONS,
        [ test $MING_VERSION_CODE -ge 00040004  ])
AM_CONDITIONAL(MING_SUPPORTS_REPLACE_TAG,
        [ test $MING_VERSION_CODE -ge 00040005 ])
AM_CONDITIONAL(MING_SUPPORTS_SWFBUTTON_ADD_CHARACTER,
        [ test $MING_VERSION_CODE -ge 00040005 ])
AM_CONDITIONAL(MING_SUPPORTS_STREAMING_SOUND,
        [ test $MING_VERSION_CODE -ge 00040006 ])
AM_CONDITIONAL(MING_SUPPORTS_SWFBUTTON_SET_DEPTH,
        [ test $MING_VERSION_CODE -ge 00040006 ])
AM_CONDITIONAL(MING_VERSION_0_4_3,
        [ test $MING_VERSION_CODE -ge 00040300 ])
AM_CONDITIONAL(MING_VERSION_0_4_4,
        [ test $MING_VERSION_CODE -ge 00040400 ])

if test x$cross_compiling = xno; then
    AC_ARG_WITH([swfdec_testsuite],
        AC_HELP_STRING([--with-swfdec-testsuite],
            [directory where swfdec testsuite (the 'test' dir) is]),
        if test x"${withval}" = xyes; then
            dir=`dirname $0`
            dir=`cd ${dir} && pwd`
            withval="${dir}/testsuite/swfdec/src/test"
        fi
        SWFDEC_TESTSUITE=${withval}
    )
    AC_SUBST(SWFDEC_TESTSUITE)
fi
AM_CONDITIONAL(ENABLE_SWFDEC_TESTSUITE, [ test x"$SWFDEC_TESTSUITE" != x ])

if test x$cross_compiling = xno; then
  AC_ARG_ENABLE([http_testsuite],
      dnl # TODO: find out how to add [quotes] around '=<baseurl>'
	  AC_HELP_STRING([--enable-http-testsuite=<baseurl>],
		  [Enable http based testsuite (default url is http://www.gnashdev.org/testcases)]),
	      [case "${enableval}" in
             no) HTTP_TESTSUITE="" ;;
            yes) HTTP_TESTSUITE="http://www.gnashdev.org/testcases" ;;
              *) HTTP_TESTSUITE="${enableval}";;
           esac])
  AC_SUBST(HTTP_TESTSUITE)
fi
AM_CONDITIONAL(ENABLE_HTTP_TESTSUITE, [ test x"$HTTP_TESTSUITE" != x ])

if test x$cross_compiling = xno; then
  AC_ARG_ENABLE([red5_testing],
      dnl # TODO: find out how to add [quotes] around '=<baseurl>'
	  AC_HELP_STRING([--enable-red5-testing=<host>],
		  [Enable red5 based testing (default host is www.gnashdev.org)]),
	      [case "${enableval}" in
             no) RED5_HOST="" ;;
            yes) RED5_HOST="www.gnashdev.org" ;;
              *) RED5_HOST="${enableval}";;
           esac])
  AC_SUBST(RED5_HOST)
fi
AM_CONDITIONAL(ENABLE_RED5_TESTING, [ test x"$RED5_HOST" != x ])

if test x$cross_compiling = xno; then
  AC_ARG_ENABLE([rtmpy_testing],
      dnl # TODO: find out how to add [quotes] around '=<baseurl>'
	  AC_HELP_STRING([--enable-rtmpy-testing=<host>],
		  [Enable rtmpy based testing (default host is www.gnashdev.org)]),
	      [case "${enableval}" in
             no) RTMPY_HOST="" ;;
            yes) RTMPY_HOST="www.gnashdev.org" ;;
              *) RTMPY_HOST="${enableval}";;
           esac])
  AC_SUBST(RTMPY_HOST)
fi
AM_CONDITIONAL(ENABLE_RTMPY_TESTING, [ test x"$RTMPY_HOST" != x ])

dnl The name might differ between systems.
if test x"$testsuite" = x"yes"; then
AC_PATH_PROGS(NETCAT, [nc netcat])
AC_PATH_PROG(WGET, wget)
fi
AM_CONDITIONAL(HAS_NETCAT, [ test x"$NETCAT" != x ])
AM_CONDITIONAL(HAS_WGET, [ test x"$WGET" != x ])

dnl
dnl See if we can use the swfmill, mtasc, swfc and haxe based testsuites 
dnl
if test x"$testsuite" = x"yes" -a x$cross_compiling = xno; then
  AC_PATH_PROG(AS3COMPILE, as3compile)
  AC_PATH_PROG(SWFC, swfc)
  AC_PATH_SWFMILL
  AC_PATH_MTASC
  AC_PATH_HAXE
fi

AM_CONDITIONAL(ENABLE_SWFMILL, [ test x"$SWFMILL" != x ])
AM_CONDITIONAL(SWFMILL_AS3_SUPPORT,
        [ test x"$SWFMILL" != x && test $SWFMILL_VERSION -ge 00021206 ])

dnl SWFMILL versions older than 0.3 didn't get function2 flags order correctly
AM_CONDITIONAL(SWFMILL_FUNCTION2_FLAGS_ORDER_CORRECT,
        [ test x"$SWFMILL" != x && test $SWFMILL_VERSION -ge 00021206 ])

AM_CONDITIONAL(ENABLE_AS3COMPILE, [ test x"$AS3COMPILE" != x ])
AM_CONDITIONAL(ENABLE_MTASC, [ test x"$MTASC" != x ])
AM_CONDITIONAL(ENABLE_HAXE, [ test x"$HAXE" != x ])
AM_CONDITIONAL(ENABLE_SWFC, [ test x"$SWFC" != x ])
AM_CONDITIONAL(ENABLE_HAXE, [ test x"$HAXE" != x ])

AC_PATH_PROG(DOXYGEN, doxygen)
AM_CONDITIONAL(ENABLE_DOXYGEN, [ test x"$DOXYGEN" != x ])

AM_CONDITIONAL(HAVE_KDE3,    [test x$has_kde3 = xyes])
AM_CONDITIONAL(HAVE_KDE4,    [test x$has_kde4 = xyes])
AM_CONDITIONAL(HAVE_QT3,     [test x$has_qt3 = xyes])
AM_CONDITIONAL(HAVE_QT4,     [test x$has_qt4 = xyes])

AM_CONDITIONAL([QT_X11],     [test "$platform" = "X11"])
AM_CONDITIONAL([QTOPIA],     [test "$platform" = "Qtopia"])
AM_CONDITIONAL([QT_OSX],     [test "$platform" = "OSX"])
AM_CONDITIONAL([QT_OS9],     [test "$platform" = "OS9"])
AM_CONDITIONAL([QT_WIN32],   [test "$platform" = "Win32"])

dnl Need GLIB for both GTK and GST
if test x"${build_gtk}" = xyes -o x"${build_media_gst}" = xyes; then
  GNASH_PATH_GLIB
fi

AM_CONDITIONAL(HAVE_GLIB, [ test x"${has_glib}" = xyes ])

if test x$npapi = xyes; then
  if ! test x$build_gtk = xyes -o x$build_qt4 = xyes; then
    AC_MSG_WARN(["Enabled NPAPI plugin, but it's not supported by the selected GUI"])
  fi
fi

if test x$windows = xyes -a x$npapi = xyes; then
  if test "x$NSPR_CFLAGS" = x -a "x$NSPR_LIBS" = x; then
    AC_MSG_ERROR(["On Win32, NPAPI plugin requires NSPR."])
  fi
  if test "x$WINDRES" = x; then
    AC_MSG_ERROR(["On Win32, NPAPI plugin requires windres."])
  fi
fi

dnl Need GLIB for NPAPI plugin
if test x$npapi = xyes; then
  GNASH_PATH_GLIB
fi

dnl if kde isn't installed, even if it's specified, don't try to build
dnl the KPARTS plugin, which is KDE based.
if test x$has_kde3 = xno -a x$build_kparts3 = xyes; then
  build_kparts3=no
  AC_MSG_WARN(["Disabling KPARTS 3.x plugin, no KDE development found"])
fi

if test x$build_kde3 = xno -a x$build_kparts3 = xyes; then
  AC_MSG_WARN(["Enabled KPARTS 3.x plugin, but you aren't building a KDE based GUI!"])
fi
if test x$has_kde4 = xno -a x$build_kparts4 = xyes; then
  build_kparts4=no
  AC_MSG_WARN(["Disabling KPARTS 4.x plugin, no KDE 4.x development found"])
fi

if test x$build_qt4 = xno -a x$kparts4 = xyes; then
  AC_MSG_WARN(["Enabled KPARTS 4.x plugin, but you aren't building a KDE 4.x based GUI!"])
fi

AM_CONDITIONAL(BUILD_QTOPIA3_GUI,  [ test x$build_qtopia3 = xyes ])
AM_CONDITIONAL(BUILD_QTOPIA4_GUI,  [ test x$build_qtopia4 = xyes ])

AM_CONDITIONAL(BUILD_KDE3_GUI,     [ test x$build_kde3 = xyes ])
AM_CONDITIONAL(BUILD_QT4_GUI,     [ test x$build_qt4 = xyes ])

AM_CONDITIONAL(BUILD_GTK_GUI,      [ test x$build_gtk = xyes ])
AM_CONDITIONAL(BUILD_FLTK_GUI,     [ test x$build_fltk = xyes ])
AM_CONDITIONAL(BUILD_SDL_GUI,      [ test x$build_sdl = xyes ])
AM_CONDITIONAL(BUILD_FB_GUI,       [ test x$build_fb = xyes ])
AM_CONDITIONAL(BUILD_AQUA_GUI,     [ test x$build_aqua = xyes ])
AM_CONDITIONAL(BUILD_DUMP_GUI,     [ test x$build_dump = xyes ])
AM_CONDITIONAL(BUILD_AMIGAOS4_GUI, [ test x$build_aos4 = xyes ])
AM_CONDITIONAL(BUILD_HAIKU_GUI,    [ test x$build_haiku = xyes ])

# plugin building flags
AM_CONDITIONAL(NPAPI,   [test x"${npapi}" = xyes])
AM_CONDITIONAL(KPARTS3, [test x"${build_kparts3}" = xyes])
AM_CONDITIONAL(KPARTS4, [test x"${build_kparts4}" = xyes])

if test x"${build_gles1}" = xyes -o x"${build_gles2}" = xyes; then
  GNASH_PATH_GLES
fi

dnl The OpenGLES1, OpenGLES2, and OpenVG all need the EGL support, X11 can use it also
if test x"${build_gles1}" = xyes -o  x"${build_gles2}" = xyes -o x"${build_ovg}" = xyes; then
  build_egl_device=yes
fi

dnl only Linux supports /dev/fb0
if test x"${build_rawfb_device}" = xyes -a x"${linux}" = xyes; then
   AC_DEFINE([BUILD_RAWFB_DEVICE], [1], [Use raw Framebuffer device support])
fi

if test x"${build_directfb_device}" = xyes; then
   GNASH_PKG_FIND(directfb, [directfb.h], [DirectFB render library], DirectFBCreate)
   AC_DEFINE([BUILD_DIRECTFB_DEVICE], [1], [Use DirectFB device support])
fi

if test x"${build_egl_device}" = xyes; then
  GNASH_PKG_FIND(EGL, [EGL/egl.h], [EGL library], eglGetDisplay)
  AC_DEFINE(BUILD_EGL_DEVICE, [1], [Build the EGL device for OpenVG, OpenGLES1&2, and X11/Mesa])
fi

AM_CONDITIONAL(BUILD_VAAPI_DEVICE, [test x"${use_libva}" = xyes])
AM_CONDITIONAL(BUILD_EGL_DEVICE, [test x"${build_egl_device}" = xyes])
AM_CONDITIONAL(BUILD_DIRECTFB_DEVICE, [ test x${build_directfb_device} = xyes])
AM_CONDITIONAL(BUILD_RAWFB_DEVICE, [ test x${build_rawfb_device} = xyes])
AM_CONDITIONAL(BUILD_X11_DEVICE, [test x${build_x11_device} = xyes])

if test x"${build_ovg}" = xyes; then
  GNASH_PATH_OPENVG
fi

if test x"${build_gtk}" = xyes; then
  AC_ARG_ENABLE(ghelp,
    AC_HELP_STRING([--enable-ghelp], [Enable support for the GNOME help system]),
    [case "${enableval}" in
      yes) ghelp=yes ;;
      no)  ghelp=no ;;
      *)   AC_MSG_ERROR([bad value ${enableval} for enable-ghelp option]) ;;
    esac], ghelp=no
  )

  if test x"${ghelp}" = x"yes" ; then
    AC_PATH_PROG(SCROLLKEEPER, scrollkeeper-config, [], [$PATH:/usr/bin/X11:/usr/local/bin/X11:/opt/X11])
    AC_PATH_PROG(SCROLLUPDATE, scrollkeeper-update, [],	[$PATH:/usr/bin/X11:/usr/local/bin/X11:/opt/X11])
    AC_PATH_PROG(SCROLLINSTALL, scrollkeeper-preinstall, [], [$PATH:/usr/bin/X11:/usr/local/bin/X11:/opt/X11])

    if test x"$SCROLLKEEPER" = x -o x"$SCROLLUPDATE" = x -o x"$SCROLLINSTALL" = x ; then
      ghelp=no
      AC_MSG_WARN([You need to install scrollkeeper for gnome help])
    fi
  fi
fi
AM_CONDITIONAL(GHELP, [test x${ghelp} = xyes])

if test x${build_fltk} = xyes; then
  GNASH_PKG_FIND(Xft, [Xft.h], [xft library], XftGlyphRender)
fi

dnl Some systems have a pervered set of dependencies.
dnl Fedora Core 6 appears to have a dependency on expat for fontconfig.
dnl We only need the library, but this is the easy wind to find it.
GNASH_PKG_FIND(expat, [expat.h], [Expat library], XML_ErrorString)

dnl these conditionals were moved out of kde.m4
AM_CONDITIONAL(HAS_KDE3, [test x$has_kde3 = xyes])
# used to disable x11-specific stuff on special platforms
AM_CONDITIONAL(include_x11, test "$kde_use_qt_emb" = "no" && test "$kde_use_qt_mac" = "no")
AM_CONDITIONAL(include_ARTS, test "$build_arts" '!=' "no")
AM_CONDITIONAL(unsermake_enable_pch, test "$kde_use_pch" = "yes" && test "$kde_gcc_supports_pch" = "yes")

AM_CONDITIONAL(HAVE_GLEXT, [test x$glext = xyes])

dnl We don't have GTKGLExt, so default to SDL, and don't build the Firefox plugin
if test x$glext = xno -a x$build_ogl = xyes; then
  if test x$gtk2 = xyes -a x$build_gtk = xyes; then
    AC_ERROR([You have GTK installed, but not GtkGLExt. You need GtkGLExt to use the OpenGL renderer. Attempting to build SDL version])
  fi
  gui=sdl
  npapi=no
  AC_MSG_WARN([GTK2 specified for the GUI, but GtkGlExt is not present. Trying SDL instead.])
fi

missing_codecs=""
if test x"$build_media_gst" = "xyes"; then
  AC_PATH_PROG(GST_INSPECT, gst-inspect, ,[${pathlist}])
  if test "x$GST_INSPECT" != "x" -a x"${darwin}" = xno ; then
    AC_PATH_PROG(GST_INSPECT, gst-inspect-0.10, ,[${pathlist}])
  fi
  if test "x$GST_INSPECT" != "x" -a x"${darwin}" = xno ; then
    dnl FIXME: there may be multiple acceptable plugins that are acceptable for
    dnl our use. For example, mad or FFmpeg will play mp3.
    codecs="ffdec_flv ffdec_flashsv ffdec_vp6f ffdec_flashsv mad vorbisdec ffdec_vp6"
    for i in $codecs; do
       hits="`$GST_INSPECT $i | grep -c 'Long name'`"
       if test $hits -eq 0; then
         missing_codecs="$missing_codecs $i"
         AC_MSG_WARN([Missing codec: $i])
       fi
    done
  fi
  GNASH_PKG_FIND(gstreamer_plugins_base, [gst/interfaces/probeprobe.h], [gstreamer interfaces library], gst_property_probe_probe_and_get_values_name, [0.10])
  GNASH_PKG_FIND(gstreamer_app, [gst/app/gstappsink.h], [gstreamer app library], call_gmon_start, [0.10])
  GNASH_PKG_FIND(gstreamer, [gst/gst.h], [gstreamer library], gst_init, [0.10])
  dnl if cross compiling, we're usually not going to be able to pop up
  dnl the codec installer to download the package to install, so disable
  dnl it if cross compiling with gstreamer support.
  if test x$cross_compiling = xno; then
    GNASH_PKG_FIND(gstreamer_pbutils, [gst/pbutils/install-plugins.h], [gstreamer PB Utils library], gst_install_plugins_supported, [0.10])
  fi
  dnl when cross compiling Gstreamer, not all supplied SDKs include all the
  dnl development libraries since most devices don't need to support plugin
  dnl development, only the runtime. In these caes we often have the header
  dnl files but not the libraries.
  if test x"${has_gstreamer_plugins_base}" = xyes; then
    GSTREAMER_LIBS="-lgstinterfaces-0.10 $GSTREAMER_LIBS"
    AC_DEFINE(HAS_GSTREAMER_PLUGINS_BASE, [1], [Has the Gstreamer Plugin Dev package installed])
  fi
fi

AM_CONDITIONAL(HAVE_CAIRO, [true])
AM_CONDITIONAL(HAVE_OPENGL, [true])

AM_CONDITIONAL(USE_SOUND_SDL, test x$build_sound_sdl = xyes)
AM_CONDITIONAL(USE_SOUND_AHI, test x$build_sound_ahi = xyes)
AM_CONDITIONAL(USE_SOUND_MKIT, test x$build_sound_mkit = xyes)
AM_CONDITIONAL(USE_FFMPEG_ENGINE, test x"${build_media_ffmpeg}" = x"yes")
AM_CONDITIONAL(USE_GST_ENGINE, test x"${build_media_gst}" = x"yes")
AM_CONDITIONAL(HAVE_OPENGL, test x"${OPENGL_LIBS}" != x)
dnl for now the Haiku media handler is experimental
AM_CONDITIONAL(USE_HAIKU_ENGINE, test x"$build_media_haiku" = xyes)

if test x"${build_media_ffmpeg}" = x"yes"; then
  AC_DEFINE([ENABLE_FFMPEG_MEDIA],  [1], [Use FFmpeg for media decoding])
fi

if test x"${build_media_gst}" = x"yes"; then
  AC_DEFINE([ENABLE_GST_MEDIA],  [1], [Use gstreamer for media decoding])
fi

if test x"${build_media_haiku}" = x"yes"; then
  AC_DEFINE([ENABLE_HAIKU_MEDIA],  [1], [Use haiku for media decoding])
fi

if test x$build_sound_mkit = xyes; then
  if test x"${haiku}" != xyes; then
    AC_MSG_ERROR([Media Kit sound handling is supported only under Haiku]);
  else
    AC_DEFINE([SOUND_MKIT],  [1], [Use Haiku Media Kit for sound handling])
  fi
fi

if test x"${build_sound_sdl}" = xyes; then
  AC_DEFINE([SOUND_SDL],  [1], [Use SDL for sound handling])
fi

if test x"${build_sound_ahi}" = xyes; then
  if test x"$amigaos4" != xyes; then
    AC_MSG_ERROR([AHI sound handling is supported only under AmigaOS]);
  else
    AC_DEFINE([SOUND_AHI],  [1], [Use AmigaOS AHI for sound handling])
  fi
fi

if test x$build_fltk = xyes; then
  GNASH_PKG_FIND(fltk2, [fltk/FL_API.h], [Fast Light Toolkit], fl_window_flush)
fi

AM_CONDITIONAL(HAVE_FLTK2, [ test x$has_fltk2 = xyes ])
AM_CONDITIONAL(HAS_XFT, [ test x$has_xft = xyes ])

GNASH_DOCBOOK
AM_CONDITIONAL(ENABLE_INFO, test x${INSTALL_INFO} != x)
AM_CONDITIONAL(DOCBOOK, test x$docbook = xyes)
AM_CONDITIONAL(ENABLE_TEXI, [ test x"$DB2X_TEXI" != x -o x"$DB2X_TEXIXML" != x ])
AM_CONDITIONAL(ENABLE_PDF, [ test x"$DB2X_PDF" ])
AM_CONDITIONAL(ENABLE_HTML, [ test x"$XSLTPROC" != x -a x"$docbook_styles" != x ])
AM_CONDITIONAL(ENABLE_FOP, [ test x"$FOP" != x -a x"$docbook_styles" != x ])
AM_CONDITIONAL(ENABLE_XMLTEX, [ test x"$PDFXMLTEX" != x -a x"$XSLTPROC" != x -a x"$docbook_styles" != x ])
AM_CONDITIONAL(ENABLE_MAN, [ test x"$DB2X_MAN" != x -o x"$DB2X_MANXML" != x ])
AM_CONDITIONAL(HAVE_AGG, [test x"${AGG_LIBS}" != x])

GNASH_PATH_CURL

dnl Define winsock if we're on windows. We could do something complicated,
dnl but since AC_EXEEXT does it for us, we'll do this the easy way.
if test x"$EXEEXT" = "exe"; then
  AC_DEFINE(HAVE_WINSOCK,1,[This is defined is we are on Win32])
fi

dnl ****************************************
dnl *** Check for ELF visibility support ***
dnl ****************************************

AC_ARG_ENABLE([visibility],
  AC_HELP_STRING([--enable-visibility], [Use ELF visibility attributes]), [], [enable_visibility=no])

if test x"$enable_visibility" != x"no"; then
  dnl Check whether the compiler supports the visibility attribute
  save_CFLAGS="$CFLAGS"
  CFLAGS="$CFLAGS -Wall -Werror"
  AC_MSG_CHECKING([whether $CC supports the GNUC visibility attribute])
  AC_COMPILE_IFELSE([AC_LANG_SOURCE(
    [
      void __attribute__ ((visibility("default"))) test_default (void) {}
      void __attribute__ ((visibility("hidden"))) test_hidden (void) {}
      int main (int argc, char **argv) { test_default (); test_hidden (); return 0; }
    ])],
    [
      AC_DEFINE([HAVE_GNUC_VISIBILITY], [1], [Define this for GCC-visibility.])
      AC_MSG_RESULT([yes])
    ],
    [
      AC_MSG_RESULT([no])
    ]
  )
  CFLAGS="$save_CFLAGS"
fi

AC_ARG_ENABLE([pch],
  AC_HELP_STRING([--enable-pch], [Enable precompiled header support]), [], [enable_pch=no])

AM_CONDITIONAL([ENABLE_PCH], [test x"$enable_pch" != x"no"])

PCH_FLAGS="-include all-includes.h -Winvalid-pch"
AC_SUBST(PCH_FLAGS)

GNASH_PATH_PTHREADS

GNASH_PATH_BOOST

AC_ARG_ENABLE([strict],
  AC_HELP_STRING([--enable-strict],[Accept only standards compliant code (GCC only)]),
  [case "${enableval}" in
    yes) strict=yes ;;
    no) strict=no ;;
    *) AC_MSG_ERROR([bad value ${enableval} for --enable-strict option]) ;;
  esac],
  [strict=no]
)

if test x"$strict" = x"yes" -a x$build_agg = xyes; then
   AC_MSG_ERROR([agg renderer will fail with --enable-strict.]);	
fi

# We want warnings, lots of warnings  :-)
# It should be possible to build with -ansi, not with
# -pedantic because of agg.
#
# -ansi was actually dropped because it hides 'fileno', which
# is used in a few places
#
if test x"$GCC" = x"yes"; then
  CXXFLAGS="$CXXFLAGS \
    $CROSS_CXXFLAGS \
    -W \
    -Wall \
    -Wcast-align \
    -Wcast-qual \
    -Wpointer-arith \
    -Wreturn-type \
    -Wnon-virtual-dtor \
    -Wunused \
    "
  CFLAGS="$CFLAGS \
    $CROSS_CXXFLAGS \
    -W \
    -Wall \
    -Wcast-align \
    -Wcast-qual \
    -Wpointer-arith \
    -Wreturn-type \
    -Wmissing-declarations \
    -Wmissing-prototypes \
    -Wstrict-prototypes \
    "
  if test x"$strict" = x"yes"; then
    CXXFLAGS="$CXXFLAGS \
      -Wextra \   
      -pedantic \
      -Wno-long-long \
      "

    CFLAGS="$CFLAGS \
      -pedantic \
      -Wno-long-long \
      -ansi \
      "
  fi
fi

AC_ARG_ENABLE([cassert],
  AC_HELP_STRING([--disable-cassert],[Disable assertion checking]),
  [case "${enableval}" in
    yes) cassert=yes ;;
    no) cassert=no ;;
    *) AC_MSG_ERROR([bad value ${enableval} for --enable-cassert option]) ;;
  esac],
  [cassert=yes]
)

if test x"$cassert" = x"no"; then
    CXXFLAGS="$CXXFLAGS \
      -DNDEBUG \
      "
    CFLAGS="$CFLAGS \
      -DNDEBUG \
      "
fi

dnl /* http://gcc.gnu.org/bugzilla/show_bug.cgi?id=19664 */
AC_DEFUN([CHECK_VISIBILITY_GCC_BUG],
  [
    AC_CACHE_CHECK([if -fvisibility-inlines-hidden is broken], ac_cv_gcc_visibility_bug, [
        AC_LANG_PUSH(C++)
        save_CXXFLAGS=$CXXFLAGS
        save_LDFLAGS=$LDFLAGS
        CXXFLAGS="-fPIC -fvisibility-inlines-hidden -O0"
        LDFLAGS="$LDFLAGS -shared -fPIC"

        AC_TRY_LINK(
        [          
          template<typename CharT>
          struct VisTest
          {
            inline VisTest ();
          };
          template<typename CharT>
          inline VisTest<CharT>::VisTest()
        {}
        extern template class VisTest<char>;  // It works if we drop that line
        int some_function( int do_something ) __attribute__((visibility("default")));
	int some_function( int )
          {
            VisTest<char> a;
            return 0;
          }
        ], [],
        ac_cv_gcc_visibility_bug=no, ac_cv_gcc_visibility_bug=yes)

        CXXFLAGS=$save_CXXFLAGS
        LDFLAGS=$save_LDFLAGS
        AC_LANG_POP(C++)
      ]
    )
    if test x$ac_cv_gcc_visibility_bug = xno; then
      CXXFLAGS="$CXXFLAGS -fvisibility-inlines-hidden"
    fi
  ]
)

CHECK_VISIBILITY_GCC_BUG

if test x$ac_cv_gcc_visibility_bug = xno; then
  AC_LANG_PUSH(C++)
  AC_MSG_CHECKING([whether $CXX supports -fvisibility=hidden])
  save_CXXFLAGS=$CXXFLAGS
  CXXFLAGS="$CXXFLAGS -fvisibility=hidden"
  AC_LINK_IFELSE([AC_LANG_PROGRAM()], 
                 [ac_cv_gcc_visibility=yes;
                  AC_MSG_RESULT([yes])],
                 [ac_cv_gcc_visibility=no;
                  AC_MSG_RESULT([no])]);
  CXXFLAGS="$save_CXXFLAGS"
  AC_LANG_POP(C++)
fi


AM_CONDITIONAL(VISIBILITY_WORKS, test x"$ac_cv_gcc_visibility" = xyes)

if test x"$ac_cv_gcc_visibility" = xyes -a x"$enable_visibility" != xno; then
  CXXFLAGS="$CXXFLAGS -fvisibility=hidden"
fi

dnl Define convenience constants so Gnash can print out the
dnl default configuration of the build.
RENDERER_CONFIG="${renderer_list}"
RENDERER_LIBS=
for rend in `echo "${add_renderer}" | tr ',' ' '`; do
	RENDERER_LIBS="${RENDERER_LIBS} \$(top_builddir)/librender/libgnash${rend}.la"
done
AC_SUBST(RENDERER_LIBS)
AC_SUBST(RENDERER_CONFIG)

HWACCEL_CONFIG="${device_list}"
AC_SUBST(HWACCEL_CONFIG)

dnl check for missing libraries and disable them.
if test x"$BOOST_LIBS" != x; then
  if test x"${cygnal_missing_libs}" != x; then
    for i in ${cygnal_missing_libs}; do
      if test $i = serialization; then
        AC_DEFINE([BOOST_MULTI_INDEX_DISABLE_SERIALIZATION], ["1"], [if the library is missing, don't use it.])
      fi
    done
  fi
fi

CYGNAL_PATHS

SUPPORTED_GUIS=
if test x$build_qtopia3 = xyes; then
  SUPPORTED_GUIS="${SUPPORTED_GUIS},qtopia3"
fi
if test x$build_qtopia4 = xyes; then
  SUPPORTED_GUIS="${SUPPORTED_GUIS},qtopia4"
fi
if test x$build_fb = xyes; then
  SUPPORTED_GUIS="${SUPPORTED_GUIS},fb"
fi
if test x$build_fltk = xyes; then
  SUPPORTED_GUIS="${SUPPORTED_GUIS},fltk"
fi
if test x$build_kde3 = xyes; then
  SUPPORTED_GUIS="${SUPPORTED_GUIS},kde3"
fi
if test x$build_qt4 = xyes; then
  SUPPORTED_GUIS="${SUPPORTED_GUIS},qt4"
fi
if test x$build_gtk = xyes; then
  SUPPORTED_GUIS="${SUPPORTED_GUIS},gtk"
fi
if test x$build_sdl = xyes; then
  SUPPORTED_GUIS="${SUPPORTED_GUIS},sdl"
fi
if test x$build_aqua = xyes; then
  SUPPORTED_GUIS="${SUPPORTED_GUIS},aqua"
fi
if test x$build_dump = xyes; then
  SUPPORTED_GUIS="${SUPPORTED_GUIS},dump"
fi
if test x$build_aos4 = xyes; then
  SUPPORTED_GUIS="${SUPPORTED_GUIS},aos4"
fi
if test x$build_haiku = xyes; then
  SUPPORTED_GUIS="${SUPPORTED_GUIS},haiku"
fi
SUPPORTED_GUIS="`echo ${SUPPORTED_GUIS} | sed 's/,//'`" # Strip leading comma
AC_SUBST(SUPPORTED_GUIS)

AC_CONFIG_LINKS(cygnal/testsuite/cygnal.all/cygnalrc:cygnal/testsuite/cygnal.all/cygnalrc.in)
AC_CONFIG_LINKS(testsuite/libbase.all/gnashrc:testsuite/libbase.all/gnashrc.in)
AC_CONFIG_LINKS(testsuite/libbase.all/gnashrc-local:testsuite/libbase.all/gnashrc-local.in)

AC_CONFIG_FILES(
gnash.pc:gnash.pc.in
desktop/gnash-gtk-launcher:desktop/gnash-gtk-launcher.in
desktop/gnash-qt-launcher:desktop/gnash-qt-launcher.in
)

AC_OUTPUT(Makefile
desktop/Makefile
po/Makefile
libmedia/Makefile
libsound/Makefile
libbase/Makefile
libcore/Makefile
libcore/vm/Makefile
libcore/parser/Makefile
librender/Makefile
utilities/Makefile
doc/Makefile
doc/C/Makefile
doc/Doxyfile
testsuite/Makefile
testsuite/media/Makefile
testsuite/libbase.all/Makefile
testsuite/as3compile.all/Makefile
testsuite/actionscript.all/Makefile
testsuite/samples/Makefile
testsuite/swfdec/Makefile
testsuite/misc-ming.all/Makefile
testsuite/misc-ming.all/action_order/Makefile
testsuite/misc-ming.all/displaylist_depths/Makefile
testsuite/misc-ming.all/loop/Makefile
testsuite/misc-ming.all/loading/Makefile
testsuite/misc-mtasc.all/Makefile
testsuite/misc-haxe.all/Makefile
testsuite/misc-haxe.all/classes.all/Makefile
testsuite/misc-swfmill.all/Makefile
testsuite/misc-swfmill.all/trace-as2/Makefile
testsuite/misc-swfmill.all/trace-as3/Makefile
testsuite/misc-swfc.all/Makefile
testsuite/network.all/Makefile
testsuite/movies.all/Makefile
testsuite/libcore.all/Makefile
testsuite/libmedia.all/Makefile
gui/Makefile
<<<<<<< HEAD
gui/fb/Makefile
gui/dump/Makefile
=======
>>>>>>> a6125cef
gui/Info.plist
gui/pythonmod/Makefile
extensions/Makefile
extensions/dejagnu/Makefile
extensions/mysql/Makefile
extensions/fileio/Makefile
extensions/gtk2/Makefile
extensions/lirc/Makefile
extensions/dbus/Makefile
plugin/Makefile
plugin/npapi/Makefile
plugin/klash/Makefile
plugin/klash4/Makefile
plugin/win32/Makefile
plugin/aos4/Makefile
)

###
########################## Final report begins... ############################
###

dnl Create temporary directory in a secure way
tmp=`mktemp -d ${TMPDIR=/tmp}/gnash-configure-XXXXXX`
if test \! -n "$tmp" || test \! -d "$tmp"; then
  tmp=`(umask 077 && mkdir -d ${TMPDIR=/tmp}/gnash-configure-${RANDOM}-$$) 2>/dev/null`
fi
cerr=${tmp}/errors
cwarn=${tmp}/warnings
crec=${tmp}/recommended
echo ""

#trap 'rm cerr' 0 # trap isn't a good idea, might override other traps
exec 3> $cerr 
exec 4> $cwarn
exec 5> $crec

echo "Configurable options are:"

if test x"${pthreads}" = x"yes"; then
  echo "        POSIX Threads support enabled (default)"
else
  if test x"${build_haiku}" = x"yes"; then
     echo "        POSIX Thread support built into C library."
  els
     echo "        POSIX Thread support disabled."
  fi
fi

if test x"${npapi}" = x"yes"; then
  echo "        NPAPI plugin enabled (default). Use --disable-npapi to disable."
  echo "            NPAPI plugin will be installed in ${FIREFOX_PLUGINS}"
else
  echo "        NPAPI plugin disabled."
fi

if test x"${build_kparts3}" = x"yes"; then
  echo "        KPARTS 3.x plugin enabled (default). Use --disable-kparts3 to disable"
  echo "            KPARTS 3.x plugin will be installed in ${KDE3_PLUGINDIR}"
  echo "            KPARTS 3.x service will be installed in ${KDE3_SERVICESDIR}"
  echo "            KPARTS 3.x config dir will be in ${KDE3_CONFIGDIR}"
  echo "            KPARTS 3.x appsdata will be installed in ${KDE3_APPSDATADIR}"
else
  echo "        KPARTS 3.x plugin disabled."
fi

if test x"${build_kparts4}" = x"yes"; then
  echo "        KPARTS 4.x plugin enabled (default). Use --disable-kparts4 to disable"
  echo "            KPARTS 4.x plugin will be installed in ${KDE4_PLUGINDIR}"
  echo "            KPARTS 4.x service will be installed in ${KDE4_SERVICESDIR}"
  echo "            KPARTS 4.x config dir will be in ${KDE4_CONFIGDIR}"
  echo "            KPARTS 4.x appsdata will be installed in ${KDE4_APPSDATADIR}"
else
  echo "        KPARTS 4.x plugin disabled."
fi

# set a variable if we shouldn't continue. This way we can print
# out everything that is missing in one pass, hopefully making it
# easy for new developers to get everything they need installed.

echo "Configured paths for ${build} are:"

dnl Dump QT3 options is the user specified a QTOPIA3 or KDE3 GUI
if test x"${build_kde3}" = xyes -o x"${build_qtopia3}" = xyes; then
  if test x"${has_qt3}" = xyes; then
    echo "        QT3 flags are: ${QT3_CFLAGS}"
    echo "        QT3 libs are: ${QT3_LIBS}"
  else
    echo "        ERROR: No QT 3.x development package installed!" >&3
    echo "               Install a QT 3.x development environment from http://trolltech.com" >&3
    echo "               or .deb users: apt-get install libqt3-mt-dev" >&3
    echo "               or change to a different gui with --enable-gui=..." >&3
  fi
fi

dnl Dump QT4 options is the user specified a QTOPIA4 or Qt4 GUI
if test x"${build_qt4}" = xyes -o x"${build_qtopia4}" = xyes; then
  if test x"${has_qt4}" = xyes; then
    echo "        QT4 flags are: ${QT4_CFLAGS}"
    echo "        QT4 libs are: ${QT4_LIBS}"
  else
    echo "        ERROR: No QT 4.x development package installed!" >&3
    echo "               Install a QT 4.x development environment from http://trolltech.com" >&3
    echo "               or .deb users: apt-get install qt4-dev-tools" >&3
    echo "               or change to a different gui with --enable-gui=..." >&3
  fi
fi

if test x"${build_kparts4}" = xyes; then
  if test x"${has_kde4}" = xyes; then
    echo "        KDE4 flags are: ${KDE4_CFLAGS}"
    echo "        KDE4 libs are: ${KDE4_LIBS}"
  else
    echo "        kparts4 plugin is disabled"
    echo "               To enable the KDE 4.x gui," >&3
    echo "               install version 4.x of the KDE development environment" >&3
    echo "               from http://kde.org" >&3
    echo "               or .deb users: apt-get install kdelibs5-dev" >&3
    echo "               or .rpm users: yum install kdelibs-devel." >&3
  fi
fi

if test x"$build_qtopia3" = xyes; then
  if test x"${QTOPIA3_LIBS}" != x ; then
    if test x"${QTOPIA3_CFLAGS}" != x ; then
      echo "        QTOPIA 3.x flags are: $QTOPIA3_CFLAGS"
    else
      echo "        QTOPIA 3.x flags are: default include path"
    fi
    echo "        QTOPIA 3.x libs are: $QTOPIA3_LIBS"
  else
    echo "        ERROR: No QTOPIA 3.x library development package installed!" >&3
    echo "               Install it from http://trolltech.com/downloads/" >&3
    echo "               binary packages are not available." >&3
  fi
fi

if test x"$build_qtopia4" = xyes; then
  if test x"${QTOPIA4_LIBS}" != x ; then
    if test x"${QTOPIA4_CFLAGS}" != x ; then
      echo "        QTOPIA 4.x flags are: $QTOPIA4_CFLAGS"
    else
      echo "        QTOPIA 4.x flags are: default include path"
    fi
    echo "        QTOPIA 4.x libs are: $QTOPIA4_LIBS"
  else
    echo "        ERROR: No QTOPIA 4.x library development package installed!" >&3
    echo "               Install it from http://trolltech.com/downloads/" >&3
    echo "               binary packages are not available." >&3
  fi
fi


# -o x$build_kparts3 = xyes
if test x$build_kde3 = xyes; then
  if test x"$has_kde3" = xyes; then
    echo "        KDE 3.x flags are: $KDE3_CFLAGS"
    echo "        KDE 3.x libs are: $KDE3_LIBS"
  else
      echo "        ERROR: No KDE 3.x development package installed!" >&3
      echo "               To disable the KDE 3.x gui," >&3
      echo "               reconfigure using --enable-gui=<list-of-guis>" >&3
      echo "               and omit "kde" from the list." >&3
      echo "               or avoid --enable-gui=... as a whole." >&3
      echo "               To be able to build the kde 3.x gui," >&3
      echo "               install version 3.x of the KDE development environment" >&3
      echo "               from http://kde.org" >&3
      echo "               or .deb users: apt-get install kdelibs4-dev" >&3
      echo "               or .rpm users: yum install kdelibs3-devel." >&3
  fi
fi

if test x"${JPEG_LIBS}" != x ; then
  if test x"${JPEG_CFLAGS}" != x ; then
    echo "        JPEG flags are: $JPEG_CFLAGS"
  else
    echo "        JPEG flags are: default include path"
  fi
  echo "        JPEG libs are: $JPEG_LIBS"
else
  echo "        ERROR: No JPEG library development package installed!" >&3
  echo "               Install it from http://ijg.org" >&3
  echo "               or .deb users: apt-get install libjpeg-dev" >&3
  echo "               or .rpm users: yum install libjpeg-devel" >&3
fi

if test x"${GIF_LIBS}" != x ; then
  if test x"${GIF_CFLAGS}" != x ; then
    echo "        GIF flags are: $GIF_CFLAGS"
  else
    echo "        GIF flags are: default include path"
  fi
  echo "        GIF libs are: $GIF_LIBS"
else
  echo "        ERROR: No GIF library development package installed!" >&3
  echo "               Install it from http://sourceforge.net/projects/giflib/" >&3
  echo "               or .deb users: apt-get install libungif-dev" >&3
  echo "               or maybe     : apt-get install libgif-dev" >&3
  echo "               or .rpm users: yum install libungif-devel" >&3
fi

if test x"${PNG_LIBS}" != x ; then
  if test x"${PNG_CFLAGS}" != x ; then
    echo "        PNG flags are: $PNG_CFLAGS"
  else
    echo "        PNG flags are: default include path"
  fi
  echo "        PNG libs are: $PNG_LIBS"
else
  echo "        RECOMMENDED: No PNG library development package installed!" >&5
  echo "                     Gnash will be built without support for dynamic loading of PNG files." >&5
  echo "                     Install it from http://www.libpng.org" >&5
  echo "                     or .deb users: apt-get install libpng12-dev" >&5
  echo "                     or .rpm users: yum install libpng-devel" >&5
fi

if test x"${build_ovg}" = x"yes"; then
  if test x"$OPENVG_LIBS" != x; then
    if test x"$OPENVG_CFLAGS" != x; then
      echo "        OpenVG flags are: $OPENVG_CFLAGS"
    else
      echo "        OpenVG flags are: default include path"
    fi
    echo "        OpenVG libs are: $OPENVG_LIBS"
    else
      echo "        ERROR: No OpenVG development package installed!" >&3
      echo "               You need to install the libmesa development package" >&3
      echo "               or .deb users: apt-get install libopenvg1-mesa-dev" >&3
      echo "               or .rpm users: yum install mesa-libOpenVG-devel-7.8.1-7.fc13.i686" >&3
      echo "               or use a different renderer with --enable-renderer=" >&3
  fi
fi


if test x"${build_ogl}" = x"yes"; then
  if test x"$OPENGL_LIBS" != x; then
    if test x"$OPENGL_CFLAGS" != x; then
      echo "        OpenGL flags are: $OPENGL_CFLAGS"
    else
      echo "        OpenGL flags are: default include path"
    fi
    echo "        OpenGL libs are: $OPENGL_LIBS"
    else
      echo "        ERROR: No OpenGL development package installed!" >&3
      echo "               You need to install the libmesa development package" >&3
      echo "               or .deb users: apt-get install libgl1-mesa-dev" >&3
      echo "               or .rpm users: yum install xorg-x11-Mesa-libGL" >&3
      echo "               or use a different renderer with --enable-renderer=" >&3
  fi
fi

if test x"${build_gles1}" = x"yes" -o x"${build_gles2}" = xyes; then
  if test x"${has_gles1}" = xyes; then
    if test x"${GLES1_CFLAGS}" != x; then
      echo "        OpenGLES1 flags are: ${GLES1_CFLAGS}"
    else
      echo "        OpenGLES1 flags are: default include path"
    fi
    echo "        OpenGLES1 libs are: ${GLES1_LIBS}"
  else
      echo "        ERROR: No OpenGLES1 development package installed!" >&3
      echo "               You need to install the this from source proobably" >&3
      echo "               or use a different renderer with --enable-renderer=" >&3
  fi
  if test x"${has_gles2}" = xyes; then
    if test x"${GLES2_CFLAGS}" != x; then
      echo "        OpenGLES2 flags are: ${GLES2_CFLAGS}"
    else
      echo "        OpenGLES2 flags are: default include path"
    fi
    echo "        OpenGLES2 libs are: ${GLES2_LIBS}"
  else
      echo "        ERROR: No OpenGLES2 development package installed!" >&3
      echo "               You need to install the this from source proobably" >&3
      echo "               or use a different renderer with --enable-renderer=" >&3
  fi
fi

dnl GLEXT is only needed for GTK/OpenGL
if test x$build_gtk = xyes -a x$build_ogl = xyes ; then
  if test x"$GLEXT_LIBS" != x; then
    if test x"$GLEXT_CFLAGS" != x; then
      echo "        GtkGLExt flags are: $GLEXT_CFLAGS"
    else
      echo "        GtkGLExt flags are: default include path"
    fi
      echo "        GtkGLExt libs are: $GLEXT_LIBS"
  else
    if test x$build_gtk = xyes; then
      if test x$build_ogl = xyes; then
        echo "        ERROR: No GtkGLExt development package installed!" >&3
	echo "               It is needed to build the GTK/OpenGL GUI/renderer combination." >&3
	echo "               Either install it from http://gtkglext.sourceforge.net" >&3
        echo "               or .deb users: apt-get install libgtkglext1-dev" >&3
        echo "               or .rpm users: yum install gtkglext-devel" >&3
        echo "               or --enable-gui=sdl or --enable-renderer=agg" >&3
      fi
    fi
  fi
fi


if test x$build_gtk = xyes; then #{
  if test x"$GTK2_LIBS" != x; then
    if test x"$GTK2_CFLAGS" != x; then
      echo "        GTK2 flags are: $GTK2_CFLAGS"
    else
      echo "        GTK2 flags are: default include path"
    fi
      echo "        GTK2 libs are: $GTK2_LIBS"
  else
    echo "        ERROR: No GTK2 development package installed!" >&3
    echo "               Install it from http://gtk.org" >&3
    echo "               or .deb users: apt-get install libgtk2.0-dev" >&3
    echo "               or .rpm users: yum install gtk2-devel" >&3
  fi

  if test x"$PANGO_LIBS" != x; then
    if test x"$PANGO_CFLAGS" != x; then
      echo "        Pango flags are: $PANGO_CFLAGS"
    else
      echo "        Pango flags are: default include path"
    fi
    echo "        Pango libs are: $PANGO_LIBS"
  else
    echo "        ERROR: No Pango development package installed!" >&3
    echo "               Install it from http://pango.org" >&3
    echo "               or .deb users: apt-get install libpango1.0-dev" >&3
    echo "               or .rpm users: yum install pango-devel" >&3
  fi

  if test x"$GLIB_LIBS" != x; then
    if test x"$GLIB_CFLAGS" != x; then
      echo "        GLib flags are: $GLIB_CFLAGS"
    else
      echo "        GLib flags are: default include path"
    fi
    echo "        GLib libs are: $GLIB_LIBS"
  else
    echo "        ERROR: No GLib development package installed!" >&3
    echo "               Install it from http://gtk.org" >&3
    echo "               or .deb users: apt-get install libglib2.0-dev" >&3
    echo "               or .rpm users: yum install glib2-devel" >&3
  fi

  if test x"$ATK_LIBS" != x; then
    if test x"$ATK_CFLAGS" != x; then
      echo "        ATK flags are: $ATK_CFLAGS"
    else
      echo "        ATK flags are: default include path"
    fi
      echo "        ATK libs are: $ATK_LIBS"
  else
    echo "        ERROR: No ATK development package installed!" >&3
    echo "               Install it from http://gtk.org" >&3
    echo "               or .deb users: apt-get install libatk1.0-dev" >&3
    echo "               or .rpm users: yum install atk-devel" >&3
  fi

fi

if test x"$build_media_gst" = x"yes"; then
  if test x"$missing_codecs" != x; then   
      echo "        Your Gstreamer installation is missing these codecs: $missing_codecs"
      echo "        Please install the gstreamer-ffmpeg for Gstreamer"
  fi  
  if test x"$GSTREAMER_LIBS" != x; then
    if test x"$GSTREAMER_CFLAGS" != x; then
      echo "        Gstreamer flags are: $GSTREAMER_CFLAGS"
    else
      echo "        Gstreamer flags are: default include path"
    fi
    echo "        Gstreamer libs are: $GSTREAMER_LIBS"
    if test x"$has_gstreamer_pbutils" != "xyes"; then
      echo "        RECOMMENDED: If the user has not installed the necessary Gstreamer plugins," >&5
      echo "                     Gstreamer can pop up a message prompting them to." >&5
      echo "                     Install gstpbutils (>= 0.10.15) from http://www.gstreamer.net for that to be enabled" >&5
      echo "                     or .deb users: apt-get install libgstreamer-plugins-base0.10-dev" >&5
      echo "                     Also see --with-gstpbutils-incl and --with-gstpbutils-lib" >&5
    fi
    if test x"$has_gstreamer_plugins_base" = "xno"; then
      dnl check if this is really a mandatory asset !
      echo "        ERROR: base plugins are required for gstreamer media" >&3
      echo "                        Install gstreamer-plugins-base from http://www.gstreamer.net" >&3
      echo "                        or .rpm users: yum install gstreamer-plugins-base-devel" >&3
      echo "                        or .deb users: apt-get install libgstreamer-plugins-base0.10-dev" >&3
    fi
  else
    echo "        ERROR: GST media handling requested but gstreamer-0.10+ not found" >&3
    echo "               Install it from http://www.gstreamer.net" >&3
    echo "               or .deb users: apt-get install libgstreamer0.10-dev" >&3
    echo "               or .rpm users: yum install gstreamer-devel" >&3
    echo "               or             yast install gstreamer010-devel" >&3
  fi
fi

  if test x"${build_media_ffmpeg}" = x"yes"; then
    if test x"$FFMPEG_LIBS" != x; then
      echo "        MP3 and video support enabled through FFmpeg"
      if test x"${ffmpeg_version_check}" != xok; then
        echo "        ERROR: You have version ${ffmpeg_version} of FFmpeg installed," >&3
        if test x"${have_ffmpeg_swscale}" = "xno"; then
          echo "               with no swscale enabled." >&3
        else
          echo "               with swscale enabled." >&3
        fi
        echo "               This setup isn't supported!" >&3
        echo "               Version 51.11.0 or newer is required, enabling swscale if >= 52.0.0." >&3
        echo "               You can install libswscale from http://ffmpeg.org" >&3
        echo "               or .deb users: apt-get install libswscale-dev" >&3
      else
	if test x"${avformat_h}" = x; then
          echo "        ERROR: FFmpeg's libavcodec header is installed but not libavformat." >&3
          echo "               You can install FFmpeg from http://ffmpeg.org" >&3
          echo "               or .deb users: apt-get install libavformat-dev" >&3
          echo "               or YaST users: yast -i libavformat-api (but currently installs into /usr/lib64)" >&3
          echo "               or explicitly set the path using --with-ffmpeg-incl=" >&5
          echo "               or reconfigure with --enable-media=gst" >&3
	else
          if test x"$FFMPEG_CFLAGS" != x; then
            echo "        FFmpeg flags are: $FFMPEG_CFLAGS"
          else
            echo "        FFmpeg flags are: default include path"
          fi
          echo "        FFmpeg libs are: $FFMPEG_LIBS"
	fi
      fi
    else
      echo "        ERROR: No FFmpeg development package installed!" >&3
      echo "               You can install FFmpeg from http://ffmpeg.org" >&3
      echo "               or .deb users: apt-get install libavformat-dev" >&3
      echo "               or .rpm users: yum install ffmpeg-devel" >&3
      echo "               or reconfigure with --enable-media=gst" >&3
    fi
  fi

if test x$build_cairo = xyes; then
  if test x"$CAIRO_LIBS" != x; then
    if test x"$CAIRO_CFLAGS" != x; then
      echo "        Cairo flags are: $CAIRO_CFLAGS"
    else
      echo "        Cairo flags are: default include path"
    fi
    echo "        Cairo libs are: $CAIRO_LIBS"
  else
    echo "        ERROR: No Cairo development package installed!" >&3
    echo "               You need to have the Cairo development package installed" >&3
    echo "               if you have used --enable-render=cairo to configure." >&3
    echo "               Install it from http://cairographics.org" >&3
    echo "               or .deb users: apt-get install libcairo-dev" >&3
    echo "               or .rpm users: yum install cairo-devel" >&3
  fi
fi

if test x$build_fltk = xyes; then
  if test x"$FLTK2_LIBS" != x; then
    if test x"$FLTK2_CFLAGS" != x; then
      echo "        FLTK flags are: $FLTK2_CFLAGS"
    else
      echo "        FLTK flags are: default include path"
    fi
      echo "        FLTK libs are: $FLTK2_LIBS"
  else
    echo "        ERROR: No FLTK2 development package installed!" >&3
    echo "               There are currently no Debian or RPM packages for FLTK2;" >&3
    echo "               see http://www.fltk.org to install it from source." >&3
    echo "               or change to a different gui with --enable-gui=..." >&3
  fi
fi

if test x$build_fltk = xyes; then
  if test x"$XFT_LIBS" != x; then
    if test x"$XFT_CFLAGS" != x; then
      echo "        Xft flags are: $XFT_CFLAGS"
    else
      echo "        Xft flags are: default include path"
    fi
      echo "        Xft libs are: $XFT_LIBS"
  fi
fi

# See whether SDL is required
need_sdl=false
test x$build_sdl = xyes			&& need_sdl=true
test x$build_sound_sdl = xyes	&& need_sdl=true

if $need_sdl; then
  if test x"$SDL_LIBS" != x; then
    echo "        SDL flags are: $SDL_CFLAGS"
    echo "        SDL libs are: $SDL_LIBS"
  else
    echo "        ERROR: No SDL development package installed!" >&3
    echo "               Install it from http://www.libsdl.org/download-1.2.php" >&3
    echo "               or .deb users: apt-get install libsdl1.2-dev" >&3
    echo "               or .rpm users: yum install SDL-devel" >&3
    test x$build_sdl = xyes &&
	echo "               or select a different GUI with --enable-gui= " >&3
  fi
fi
unset need_sdl

if test x"$nsapi" = x"yes"; then
    echo "        Plugin will be installed in ${FIREFOX_PLUGINS}"
fi

if test x"${pthreads}" = x"yes"; then
  if test x"$PTHREAD_CFLAGS" != x; then
    echo "        POSIX Threads flags are: $PTHREAD_CFLAGS"
  fi
  if test x"${PTHREAD_LIBS}" != x; then
    echo "        POSIX Threads lib is: $PTHREAD_LIBS"
  else
    if test x"${cross_compiling}" = xno; then
      echo "ERROR: No pthread development package installed!" >&3
    fi
  fi
fi

if test x"${docbook}" = x"yes"; then
  if test x"$MAKEINFO" = x; then
    echo "        ERROR: no makeinfo tools installed!" >&3
    echo "               Either install it from http://www.gnu.org/software/texinfo/" >&3
    echo "               or .deb users: apt-get install texinfo" >&3
    echo "               or configure without --enable-docbook" >&3
  fi
  dnl low-level tools
  if test x"$DB2X_TEXIXML" = x -o x"$DB2X_MANXML" = x -o x"$DB2X_XSLTPROC" = x; then
    dnl high-level tools
    if test x"${DB2X_TEXI}" = x -o x"${DB2X_MAN}" = x; then
      echo "        ERROR: No DocBook2X tools installed!" >&3
      echo "               Either install it from http://docbook2x.sourceforge.net" >&3
      echo "               or .deb users: apt-get install docbook docbook2x docbook-utils" >&3
      echo "                              docbook-xml docbook-xsl texinfo xsltproc" >&3
      echo "               or configure without --enable-docbook" >&3
    fi
  else
    echo "        You have version $db2x_version of the DocBook2X tools."
  fi
else
  echo "        WARNING: without --enable-docbook we will use the cached" >&4
  echo "                 documentation files included in the gnash distribution." >&4
  echo "                 If you change files in doc/C, you should --enable-docbook." >&4
fi

if test x"$CURL_LIBS" != x; then
  if test x"$CURL_CFLAGS" != x; then
    echo "        CURL flags are: $CURL_CFLAGS"
  else
    echo "        CURL flags are: default include path"
  fi
    echo "        CURL libs are: $CURL_LIBS"
else
  echo "        RECOMMENDED: If you install the CURL library, Gnash will be able to" >&5
  echo "                     display remote content (streaming from URLs) using CURL." >&5
  echo "                     Install libcurl from http://curl.haxx.se/libcurl" >&5
  echo "                     or .deb users: apt-get install libcurl-dev" >&5
  echo "                     or .rpm users: yum install curl-devel" >&5
fi

if test x"$SPEEX_LIBS" != x; then
  if test x"$SPEEX_CFLAGS" != x; then
    echo "        Speex flags are: $SPEEX_CFLAGS"
  else
    echo "        Speex flags are: default include path"
  fi
    echo "        Speex libs are: $SPEEX_LIBS"
else
  echo "        RECOMMENDED: If you install the Speex library, Gnash will be able to" >&5
  echo "                     decoded Speex encoded audio in FLV files." >&5
  echo "                     Install libspeex from http://speex.org" >&5
  echo "                     or .deb users: apt-get install libspeex-dev" >&5
  echo "                     or .rpm users: yum install speex-devel" >&5
fi

if test x"$ext_dbus" = xyes; then
  if test x"$DBUS_LIBS" != x; then
    if test x"$DBUS_CFLAGS" != x; then
      echo "        DBUS flags are: $DBUS_CFLAGS"
    else
      echo "        DBUS flags are: default include path"
    fi
      echo "        DBUS libs are: $DBUS_LIBS"
  else
    echo "        WARNING: DBUS library not found." >&4
    echo "                 Gnash will be built without support for remote controls." >&4
    echo "                 Why not install libdbus from http://www.dbus.org" >&4
    echo "                 or .deb users: apt-get install dbus-dev" >&4
    echo "                 or .rpm users: yum install dbus-devel" >&4
  fi
fi

if test x$build_agg = xyes; then # {
  echo "        AGG Pixel format is: $pixelformat"
    if test x"$AGG_LIBS" != x; then # {
      if test x"${agg25}" != xyes; then # {
        echo "        ERROR: Your installation of AGG appears to be version 2.4 or older." >&3
        echo "               Please upgrade to AGG 2.5 or greater." >&3
        echo "               Install it from http://www.antigrain.com" >&3
        echo "               or .deb users: apt-get install libagg-dev" >&3
        echo "               or .rpm users: yum install agg-devel" >&3
      else # }{
        if test x"$AGG_CFLAGS" != x; then # {
          echo "        AGG flags are: $AGG_CFLAGS"
        else # }{
          echo "        AGG flags are: default include path"
        fi # }
        echo "        AGG libs are: $AGG_LIBS"
      fi # }
    else # }{
      echo "        ERROR: No AGG development package installed!" >&3
      echo "               Install it from http://www.antigrain.com" >&3
      echo "               or .deb users: apt-get install libagg-dev" >&3
      echo "               or .rpm users: yum install agg-devel" >&3
    fi # }
fi # }

if test x"$BOOST_LIBS" != x; then
	echo "        BOOST flags are: $BOOST_CFLAGS"
	echo "        BOOST libs are: $BOOST_LIBS"
	echo "        BOOST libs for cygnal are: $BOOST_CYGNAL_LIBS"
    dnl fi
    if test x"${missing_headers}" != x; then
      for i in ${missing_headers}; do
	echo "        ERROR: The BOOST $i header file is needed!" >&3
	echo "               Install it from http://boost.org" >&3
	echo "               or from a Boost development package" >&3
      done
    fi

    if test x"${cygnal}" = x"yes"; then
        if test x"${cygnal_missing_libs}" != x; then
          for i in ${cygnal_missing_libs}; do
            echo "          ERROR: The BOOST $i library is required for cygnal!" >&4
            echo "                 Either configure with --disable-cygnal or" >&4
            echo "                 install it from http://www.boost.org" >&4
            echo "                 or .deb users: apt-get install libboost-"`echo ${i} | sed 's/_/-/g'`"-dev" >&4
          done
        fi
    fi

    if test x"${missing_libs}" != x; then
      for i in ${missing_libs}; do
	echo "        ERROR: The BOOST $i library is needed!" >&3
	echo "               Install it from http://boost.org" >&3
	echo "               or .deb users: apt-get install libboost-"`echo ${i} | sed 's/_/-/g'`"-dev" >&3
      done
    fi
else
    echo "        ERROR: No BOOST development package installed!" >&3
    echo "               Install it from http://www.boost.org" >&3
    echo "               or .deb users: apt-get install libboost-dev libboost-thread-dev" >&3
    if test x"$cygnal" = xyes; then
    echo "                              and libboost-date-time-dev (for cygnal)" >&3
    fi
    echo "               or .rpm users: yum install boost-devel" >&3
fi

dnl don't look for the flash compilers when cross compiling.
if test x"$testsuite" = x"yes"; then
  if test x$cross_compiling = xno; then
    if test x"$MING_LIBS" != x; then
      echo "        MING flags are $MING_CFLAGS"
      echo "        MING libs are $MING_LIBS"
    else
      echo "        WARNING: You need to have the Ming development package" >&4
      echo "                 installed to run most of the tests in Gnash testsuite." >&4
      echo "                 Install it from http://www.libming.org/" >&4
      echo "                 or .deb users: apt-get install libming-dev" >&4
    fi

    if test x"$MAKESWF" != x; then
      echo "        MING version code is $MING_VERSION_CODE"
      echo "        MAKESWF is $MAKESWF"
    else
      echo "        WARNING: You need to have the Ming utilities package" >&4
      echo "                 version 0.4 or higher installed to run" >&4
      echo "                 many of the tests in Gnash testsuite." >&4
      echo "                 Install it from http://www.libming.org" >&4
      echo "                 or .deb users: apt-get install libming-util" >&4
    fi

    if test x"$MAKESWF" != x && test $MING_VERSION_CODE -lt 00040006; then
      echo "        WARNING: You have an older version of Ming installed and will not" >&4
      echo "                 be able to run all of the tests in Gnash testsuite." >&4
      echo "                 Install the latest version from http://www.libming.org" >&4
    fi

    if test x"$SWFDEC_TESTSUITE" != x; then
      echo "        SWFDEC testsuite dir is $SWFDEC_TESTSUITE"
    fi

    if test x"$MTASC" != x; then
      echo "        MTASC is $MTASC"
      echo "        MTASC CLASSPATH is $MTASC_CLASSPATH"
    else
      echo "        WARNING: You need to have the MTASC compiler packages installed" >&4
      echo "                 to run some of the tests in Gnash testsuite." >&4
      echo "                 You can install it from http://mtasc.org" >&4
      echo "                 or .deb users: apt-get install mtasc" >&4
    fi

    if test x"$HAXE" != x; then
      echo "        HAXE is $HAXE"
      echo "        HAXE CLASSPATH is $HAXE_CLASSPATH"
    else
      echo "        WARNING: You need to have the HAXE compiler package " >&4
      echo "                 version 2.00 or higher installed" >&4
      echo "                 to run some of the tests in Gnash testsuite." >&4
      echo "                 You can install it from http://haxe.org" >&4
      echo "                 or .deb users: apt-get install haxe" >&4
    fi

    if test x"$SWFMILL" != x; then
      echo "        SWFMILL is $SWFMILL"
      if test x"$ENABLE_AVM2" != x -a "$SWFMILL_VERSION" -lt 00021206; then
        echo "        WARNING: You are building Gnash with AVM2 support but" >&4
        echo "                 your swfmill version is too old to run AS3" >&4
        echo "                 tests." >&4
      fi
    else
      echo "        WARNING: You need to have the 'swfmill' tool installed" >&4
      echo "                 to run some of the tests in Gnash testsuite." >&4
      echo "                 You can install it from http://swfmill.org/" >&4
      echo "                 or .deb users: apt-get install swfmill" >&4
    fi

    if test x"$SWFC" != x; then
      echo "        SWFC is $SWFC"
    else
      echo "        WARNING: You need to have 'swfc' from SWFTools installed" >&4
      echo "                 to run some of the tests in Gnash testsuite." >&4
      echo "                 You can install it from http://www.swftools.org/" >&4
      echo "                 or .deb users: apt-get install swftools" >&4
    fi

    if test x"$AS3COMPILE" != x; then
      echo "        AS3COMPILE is $AS3COMPILE"
    else
      echo "        WARNING: you need as3compile from SWFTools" >&4
      echo "                 to run some of the tests in Gnash testsuite." >&4
      echo "                 You can install it from http://www.swftools.org/" >&4
    fi

    if test x"$HTTP_TESTSUITE" != x; then
      echo "        HTTP testsuite dir is $HTTP_TESTSUITE"
    fi

    if test x"$RED5_HOST" != x; then
      echo "        RED5 testing host is $RED5_HOST"
    fi
  fi
fi

  if test x"$PERL" != x; then
    echo "        PERL is $PERL"
  else
    echo "        WARNING: You need to have perl installed" >&4
    echo "                 to run some of the tests in Gnash testsuite." >&4
  fi

if test x"$testsuite" = x"yes"; then
  if test x"$CSOUND" != x; then
    echo "        CSOUND is $CSOUND"
  else
    echo "        WARNING: You need to have csound installed" >&4
    echo "                 to have real fun." >&4
    echo "                 Install it from http://www.csounds.com/" >&4
    echo "                 or .deb users: apt-get install csound" >&4
    echo "                 or .rpm users: yum install csound" >&4
  fi
fi

if test x"$Z_LIBS" != x; then
  if test x"$Z_CFLAGS" != x; then
    echo "        Z flags are: $Z_CFLAGS"
  else
    echo "        Z flags are: default include path"
  fi
  echo "        Z libs are: $Z_LIBS"
else
  echo "        RECOMMENDED: You need to have the zlib development packages installed" >&5
  echo "                     to play compressed SWF (most of them from version 6 up)" >&5
  echo "                     and to display some kinds of JPEG files." >&5
  echo "                     Install it from http://www.zlib.net" >&5
  echo "                     or .deb users: apt-get install zlib1g-dev" >&5
  echo "                     or .rpm users: yum install zlib-devel." >&5
  echo "                     It may still be possible to configure without zlib." >&5
fi

if test x"$FREETYPE2_LIBS" != x; then
  if test x"$FREETYPE2_CFLAGS" != x; then
    echo "        FreeType flags are: $FREETYPE2_CFLAGS"
  else
    echo "        FreeType flags are: default include path"
  fi
  echo "        FreeType libs are: $FREETYPE2_LIBS"
else
  echo "        RECOMMENDED: You need to have the freetype development packages installed" >&5
  echo "                     to use device fonts." >&5
  echo "                     Install it from http://www.freetype.org" >&5
  echo "                     or .deb users: apt-get install libfreetype6-dev" >&5
  echo "                     or .rpm users: yum install freetype-devel" >&5
  echo "                     It may still be possible to configure without freetype." >&5
fi

if test x"$FONTCONFIG_LIBS" != x; then
  if test x"$FONTCONFIG_CFLAGS" != x; then
    echo "        Fontconfig flags are: $FONTCONFIG_CFLAGS"
  else
    echo "        Fontconfig flags are: default include path"
  fi
  echo "        Fontconfig libs are: $FONTCONFIG_LIBS"
else
  echo "        RECOMMENDED: You need to have the fontconfig development packages installed" >&5
  echo "                     to use device fonts." >&5
  echo "                     Install it from http://www.fontconfig.org" >&5
  echo "                     or .deb users: apt-get install libfontconfig1-dev" >&5
  echo "                     or .rpm users: yum install fontconfig-devel" >&5
  echo "                     It may still be possible to configure without fontconfig." >&5
fi

if test x$ext_mysql = xyes; then
  if test x$mysql != xno; then
    if test x"$MYSQL_LIBS" != x; then
      echo "        MYSQL flags are: $MYSQL_CFLAGS"
      echo "        MYSQL libs are: $MYSQL_LIBS"
    else
      echo "        ERROR: No MySQL development package is installed." >&3
      echo "               Either reconfigure without --enable-extensions=mysql" >&3
      echo "               or install MySQL header files from http://www.mysql.org" >&3
      echo "               or .deb users: apt-get install libmysqlclient-dev" >&3
      echo "                 or .rpm users: yum install mysql-devel" >&4
    fi
  fi
fi

if test "$GMSGFMT" = ":"; then
  echo "        WARNING: You need the gettext package installed to use translations." >&4
  echo "                 Required for building a package or 'make distcheck'" >&4
  echo "                 Install it from http://www.gnu.org/software/gettext/" >&4
  echo "                 or .deb users: apt-get install gettext" >&4
  echo "                 or .rpm users: yum install gettext" >&4
fi

if test x"${build_vaapi}" = x"yes"; then
  if test x"${LIBVA_CFLAGS}" = xyes; then
      echo "        LIBVA flags are: default"
    else
      echo "        LIBVA flags are: $LIBVA_CFLAGS"
      echo "        LIBVA libraries are: $LIBVA_LIBS"
  fi
  if test x$use_libva_x11 = xyes; then
    if test x"${LIBVA_X11_CFLAGS}" = xyes; then
      echo "        LIBVA X11 flags are: default"
    else
      echo "        LIBVA X11 flags are: $LIBVA_X11_CFLAGS"
      echo "        LIBVA X11 libraries are: $LIBVA_X11_LIBS"
    fi
  fi
  if test x$use_libva_glx = xyes; then
    if test x"${LIBVA_GLX_CFLAGS}" = xyes; then
      echo "        LIBVA GLXflags are: default"
    else
      echo "        LIBVA GLX flags are: $LIBVA_GLX_CFLAGS"
    fi
    echo "        LIBVA GLX libraries are: $LIBVA_GLX_LIBS"
  fi
fi

if test x"$ac_cv_gcc_visibility" != xyes; then
  if test x"$npapi" = xyes; then
    echo "        WARNING: NPAPI (mozilla) plugin is enabled, but your compiler"
    echo "                 does not support symbol visibility. This may cause "
    echo "                 the plugin to malfunction and may result in small "
    echo "                 children being eaten. You have been warned!"
  fi
fi

if test x"$npapi" = xyes; then
  if test x"$has_npapi" = xyes; then
    echo "        NPAPI flags are: $NPAPI_CFLAGS"
  else
    echo "        ERROR : No xulrunner development package is installed" >&3
    echo "                Install it from http://releases.mozilla.org/pub/mozilla.org/xulrunner" >&3
    echo "                or .deb users: apt-get install xulrunner-dev" >&3
    echo "                or .rpm users: yum install xulrunner-devel" >&3
  fi
else
  echo "        NPAPI plugin is disabled"
fi

if test x"${DEJAGNU}" != x""; then
  echo "        DEJAGNU's runtest is $DEJAGNU"
else
  echo "        WARNING: You need the dejagnu package installed to get a summary" >&4
  echo "                 report after running ''make check''" >&4
  echo "                 Install it from http://www.gnu.org/software/dejagnu/" >&4
  echo "                 or .deb users: apt-get install dejagnu" >&4
  echo "                 or .rpm users: yum install dejagnu" >&4
fi

dnl Haiku
if test x"${build_haiku}" = xyes -o x"${build_sound_mkit}" = xyes -o x"${build_media_haiku}" = x"yes"; then
    echo "        Haiku libs are: $HAIKU_LIBS"
fi

if test x"$has_ltdl" = x"yes";then
  echo "        LIBLTDL flags are: $LTDL_CFLAGS"
  echo "        LIBLTDL libs are: $LTDL_LIBS"
else
  if test x"${extensions_support}" != xno; then
    echo "        ERROR: No libltdl development package is installed," >&3
    echo "               yet --disable-extensions was not specified." >&3
    echo "               Install it from ftp://ftp.gnu.org/gnu/libtool/" >&3
    echo "               or .deb users: apt-get install libltdl-dev" >&3
    echo "               or .rpm users: yum install libtool-ltdl-devel" >&3
  fi
fi
 
if test x"$python" = x"yes"; then
  if test x"$has_python" = x"yes"; then
    echo "        PYTHON flags are: $PYTHON_CFLAGS"
    echo "        PYTHON libs are: $PYTHON_LIBS"
    echo "        PYTHON executable is: $PYTHON"
  else
    echo "        ERROR: No Python development package is installed, but it's enabled." >&3
  fi
fi
if test x${build_ssl} = xyes; then
  if test x"${has_ssl}" = xyes; then
    if test x"${SSL_CFLAGS}" = xyes; then
      echo "        SSL flags are: default"
    else
      echo "        SSL flags are: $SSL_CFLAGS"
    fi
    echo "        SSL libs are: $SSL_LIBS"
  else
    echo "        ERROR: No SSL development package is installed, but it's enabled." >&3
  fi
fi

if test x${build_ssh} = xyes; then
  if test x"${has_ssh}" = xyes; then
    if test x"${SSH_CFLAGS}" = xyes; then
      echo "        SSH flags are: default"
    else
      echo "        SSH flags are: $SSH_CFLAGS"
    fi
    echo "        SSH libs are: $SSH_LIBS"
  else
    echo "        ERROR: No SSH development package is installed, but it's enabled." >&3
  fi
fi

if test x"${build_all_as3}" = x"yes"; then
  echo "        Building the entire ActionScript class libary"
else
  echo "        Only building these ActionScript classes into the library:"
  echo "     ${classlist}"
fi

if test x"$testsuite" = x"yes"; then
  if test x"$NETCAT" != x; then
    echo "        You have netcat installed, which is only used for testing"
  else
    echo "        Install netcat for networking test support"
  fi
  if test x"$WGET" != x; then
    echo "        You have wget installed, which is only used for testing"
  else
    echo "        Install wget for networking test support"
  fi
fi

if test x$cross_compiling = xyes; then
   if test x"${android_ndk}" != xno; then
      AC_MSG_NOTICE([This build is setup for cross compiling for Android])
   else
      AC_MSG_NOTICE([This build is setup for cross compiling])
   fi
fi

echo "--------"

if test x"${cygnal}" = x"yes"; then
  echo "        Building Cygnal media server enabled (default). Use --disable-cygnal to disable."
else
  echo "        Building Cygnal media server disabled."
fi

if test x"${with-top_level}" != x; then
  echo "        Top level for cross compiling support files is: $with_top_level"
fi

if test x"${build_gtk}" = xyes -a x"${pixelformat}" = xrgb565; then
  echo "        WARNING: Pixel format RGB565 selected in combination with the" >&4
  echo "                 GTK GUI. Only a hacked GTK will work (e.g. on the OLPC)." >&4
fi

if test x"${extensions_list}" != x; then
  echo "        Building extensions: ${extensions_list}"
fi

if test x"${extensions_support}" = xno; then
  echo "        Extension support disabled."
fi

if test x"${security_list}" != x; then
  echo "        Enabling security features: ${security_list}"
fi

if test x"${statistics_list}" != x; then
  echo "        Enabling statistics collecting for: ${statistics_list}"
fi

if test x"${SUPPORTED_GUIS}" = x; then
  AC_MSG_ERROR(no supported GUIs found);
fi

echo "        GUI toolkits supported: ${SUPPORTED_GUIS}"
echo "        Renderers supported: ${renderer_list}"
echo "        Hardware Acceleration: ${device_list}"
echo "        Media handlers: ${media_list}"
echo "        Using ${add_sound} for sound handling"
echo "        Using $with_shm mode for shared memory"

if test x"$docbook" = x"yes"; then
  echo '        DocBook document processing enabled (for "make html" and "make pdf")'
  if test x"$docbook_styles" != x; then
    echo "        Docbook styles sheets in $docbook_styles"
  fi
else
  echo "        DocBook document processing disabled (default)"
fi

dnl The Framebuffer GUI has several other settings. As it doesn't have X11,
dnl we have to handle input devics ourselves.
if test x"${build_fb}" = xyes; then
echo "        Using ${input_events} for Input"
  if test x"${fakefb}" != x; then
    echo "        Using shared memory as a fake framebuffer"
  fi
  if test x"${offscreen}" = xyes; then
    echo "        Using offscreen rendering"
  fi
  if test x"${doublebuf}" = xyes; then
    echo "        Using double buffering when rendering"
  fi
fi

if test -s $cwarn; then
  echo ""
  cat $cwarn
  rm $cwarn
  echo ""
  echo "Gnash should still compile even with these warnings."
  echo "If it doesn't, report the warnings as a bug."
else
  rm $cwarn
fi

if test -s $crec; then
  echo ""
  cat $crec
  rm $crec
  echo ""
  echo "Gnash should still compile, but you'll miss important support"
else
  rm $crec
fi

dnl If anything critical is missing, don't bother to continue
if test -s $cerr; then
  echo ""
  cat $cerr >&2
  rm $cerr
  AC_MSG_ERROR([Please install required packages])
else
  rm $cerr
fi

rmdir $tmp

if test x"$fork" = x"no"; then
  AC_MSG_ERROR([Currently only forking the standalone player works!])
fi
echo ""

# Local Variables:
# c-basic-offset: 2
# tab-width: 2
# indent-tabs-mode: nil
# End:<|MERGE_RESOLUTION|>--- conflicted
+++ resolved
@@ -281,17 +281,9 @@
    cross_compiling=yes
 fi
 
-<<<<<<< HEAD
 AC_C_BIGENDIAN
 AC_C_CONST
 AC_C_INLINE
-
-AM_CONDITIONAL(ENABLE_SHARED, [test x"${enable_shared}" = xyes])
-AM_CONDITIONAL(ENABLE_STATIC, [test x"${enable_shared}" = xno])
-=======
-AC_PROG_LIBTOOL
-AC_SUBST([LIBTOOL_DEPS])
->>>>>>> a6125cef
 
 AC_PATH_PROG(DEJAGNU, runtest)
 
@@ -727,11 +719,7 @@
 dnl  Media handler selection
 dnl --------------------------------------------------------
 build_media_gst=no
-<<<<<<< HEAD
 build_media_ffmpeg=auto
-=======
-build_media_ffmpeg=yes
->>>>>>> a6125cef
 build_media_none=no
 AC_ARG_ENABLE(media,
   AC_HELP_STRING([--enable-media=handler],
@@ -800,13 +788,6 @@
 MEDIA_CONFIG="${media_list}"
 AC_SUBST(MEDIA_CONFIG)
 
-<<<<<<< HEAD
-dnl -----------------------------------------------------
-dnl Check for SDL and decide about auto gui accordingly.
-dnl Need be done after build_sound_sdl and build_sdl are
-dnl initialized and before they are checked for yes/no
-dnl -----------------------------------------------------
-=======
 dnl Multiple input devices are supported. These can all work in
 dnl varying combinations, so several may be listed. These are only
 dnl required when using the Framebuffer, as without the X11 desktop,
@@ -872,16 +853,18 @@
     fi
   done],
 )
->>>>>>> a6125cef
 
 if test x$build_sdl != xno -o x$build_sound_sdl = xyes; then
   GNASH_PATH_SDL
 fi
-<<<<<<< HEAD
-=======
 AM_CONDITIONAL(ENABLE_TSLIB, [test x${ac_cv_header_tslib_h} = xyes])
->>>>>>> a6125cef
-
+
+
+dnl -----------------------------------------------------
+dnl Check for SDL and decide about auto gui accordingly.
+dnl Need be done after build_sound_sdl and build_sdl are
+dnl initialized and before they are checked for yes/no
+dnl -----------------------------------------------------
 if test x"${build_sdl}" = xauto; then
   if test xyes = x"${has_sdl}"; then
     build_sdl=yes
@@ -899,14 +882,8 @@
 dnl By default, we want to to build all renderers
 build_directfb=no
 build_ovg=no
-<<<<<<< HEAD
-build_gles=no
-build_ogl=auto
-=======
 build_gles1=no
-build_gles2=no
 build_ogl=yes
->>>>>>> a6125cef
 build_agg=yes
 build_cairo=yes
 renderer_list="agg cairo"
@@ -941,53 +918,25 @@
         build_cairo=no
         ;;
       all|ALL)
-<<<<<<< HEAD
-        renderer_list="agg cairo opengl"
-=======
-        renderer_list="OpenGL, Cairo, AGG, OpenVG, OpenGLES1"
->>>>>>> a6125cef
+        renderer_list="agg cairo opengl openvg, opengles1"
         build_ogl=yes
         build_agg=yes
         build_cairo=yes
         build_ovg=yes
-<<<<<<< HEAD
+        nrender=4
         ;;
       ogl|OGL|OpenGL|opengl)
         renderer_list="${renderer_list} opengl"
-        build_gles=no
-=======
-        build_gles1=yes
-        build_gles2=no
-        nrender=5
-        ;;
-      ogl|OGL|OpenGL|opengl)
-        renderer_list="${renderer_list} OpenGL"
->>>>>>> a6125cef
         build_ogl=yes
         ;;
-<<<<<<< HEAD
-      gles|GLES|GL-ES|gl-es)
-        renderer_list="${renderer_list} opengl-es"
-        build_gles=yes
-=======
       gles|GLES|gles1|GLES1)
-        renderer_list="${renderer_list} OpenGLES1"
+        renderer_list="${renderer_list} opengles1"
         build_gles1=yes
         build_ogl=no
         nrender=$((nrender+1))
         ;;
-      gles2|GLES2)
-        renderer_list="${renderer_list} OpenGLES2"
-        build_gles2=yes
->>>>>>> a6125cef
-        build_ogl=no
-        ;;
       ovg|OVG|OpenVG|openvg)
-<<<<<<< HEAD
         renderer_list="${renderer_list} openvg"
-        build_ogv=yes
-=======
-        renderer_list="${renderer_list} OpenVG"
         build_ovg=yes
         nrender=$((nrender+1))
         ;;
@@ -995,7 +944,6 @@
         renderer_list="${renderer_list} DirectFB"
         build_directfb=yes
         nrender=$((nrender+1))
->>>>>>> a6125cef
         ;;
       agg|AGG)
         renderer_list="${renderer_list} agg"
@@ -1005,11 +953,7 @@
         renderer_list="${renderer_list} cairo"
         build_cairo=yes
         ;;
-<<<<<<< HEAD
-      *) AC_MSG_ERROR([invalid renderer specified: ${enableval} given (accept:  (agg|cairo|opengl|all)])
-=======
-      *) AC_MSG_ERROR([invalid renderer specified: ${enableval} given (accept:  (ogl|ovg|cairo|agg|all)])
->>>>>>> a6125cef
+      *) AC_MSG_ERROR([invalid renderer specified: ${enableval} given (accept:  (ogl|ovg|cairo|agg|gles1|all)])
         ;;
       esac]
     enableval=`echo ${enableval} | cut -d ' ' -f 2-`
@@ -1092,7 +1036,6 @@
   fi
 fi
 
-<<<<<<< HEAD
 if test x"${build_ogl}" != xno; then # yes or auto
   GNASH_PATH_OPENGL
   if test x"${build_ogl}" = xauto; then
@@ -1105,12 +1048,6 @@
   fi
 fi
 
-AM_CONDITIONAL(BUILD_OVG_RENDERER, [ test x$build_ovg = xyes ])
-AM_CONDITIONAL(BUILD_GLES_RENDERER, [ test x$build_gles = xyes ])
-AM_CONDITIONAL(BUILD_OGL_RENDERER, [ test x$build_ogl = xyes])
-AM_CONDITIONAL(BUILD_AGG_RENDERER, [ test x$build_agg = xyes ])
-AM_CONDITIONAL(BUILD_CAIRO_RENDERER, [ test x$build_cairo = xyes ])
-=======
 AM_CONDITIONAL(BUILD_OVG_RENDERER,   [ test x${build_ovg} = xyes ])
 AM_CONDITIONAL(BUILD_GLES1_RENDERER, [ test x${build_gles1} = xyes ])
 AM_CONDITIONAL(BUILD_GLES2_RENDERER, [ test x${build_gles2} = xyes ])
@@ -1121,7 +1058,6 @@
 if test x"${build_ovg}" = xyes; then
    AC_DEFINE([RENDERER_OPENVG], [1], [Use OpenVG renderer])
 fi
->>>>>>> a6125cef
 
 if test x"${build_ogl}" = xyes; then
    AC_DEFINE([RENDERER_OPENGL], [1], [Use OpenGL renderer])
@@ -1149,19 +1085,6 @@
 dnl NOTE: it is possible to use Gnash/VAAPI on platforms with an Intel
 dnl GMA500 but you currently will have to build the AGG renderer
 dnl instead of the OGL (OpenGL) one. 
-
-<<<<<<< HEAD
-build_vaapi=yes
-hwaccel_list="VAAPI"
-nhwaccel=1
-AC_ARG_ENABLE(hwaccel,
-  AC_HELP_STRING([--enable-hwaccel], [Enable hardware accelerated video decoding (none,vaapi)]),
-  if test -z ${enableval}; then
-      hwaccel_list="none"
-      nhwaccel=0
-      enableval=""
-  fi
-=======
 build_vaapi_device=no
 build_openmax_device=no
 build_x11_device=no
@@ -1171,13 +1094,12 @@
 device_list="EGL RawFB"
 ndevice=2
 AC_ARG_ENABLE(device,
-  AC_HELP_STRING([--enable-device], [Specify which hardware abstraction to use to support to enable (none,openmax,egl,directfb,rawfb,x11,vaapi)]),
+  AC_HELP_STRING([--enable-device], [Specify which hardware abstraction to use to support to enable (none,egl,directfb,rawfb,x11,vaapi)]),
   enableval=`echo ${enableval} | tr '\054' ' ' `
   build_egl_device=no
   build_rawfb_device=no
   device_list=""
   ndevice=0
->>>>>>> a6125cef
   while test -n "${enableval}" ; do
     val=`echo ${enableval} | cut -d ' ' -f 1`
     [case "${val}" in
@@ -1230,7 +1152,7 @@
         build_openmax_device=yes
         ndevice=$((ndevice+1))
         ;;
-      *) AC_MSG_ERROR([invalid device feature specified: ${enableval} given (accept: none,vaapi,omap)])
+      *) AC_MSG_ERROR([invalid device feature specified: ${enableval} given (accept: none,vaapi)])
         ;;
       esac]
     enableval=`echo ${enableval} | cut -d ' ' -f 2-6`
@@ -1408,7 +1330,6 @@
 AM_CONDITIONAL(BUILD_DBUS_EXT, [ test x$ext_dbus = xyes ])
 AM_CONDITIONAL(BUILD_EXTENSIONS, [ test -n "$extensions_list"])
 
-<<<<<<< HEAD
 AM_CONDITIONAL(ENABLE_EXTENSIONS, [ test "x${extensions_support}" != "xno" ])
 
 dnl --------------------------------------------------------
@@ -1430,42 +1351,6 @@
 if test x"$has_ltdl" = x"yes";then
   AC_DEFINE(HAVE_LTDL, [1], [Libtool 2.x defines this, but libtool 1.5 does not])
 fi
-=======
-dnl AC_MSG_CHECKING([For the version of libtool])
-dnl if test -d ${srcdir}/libltdl/libltdl; then
-dnl   ltver=2.x
-dnl else
-dnl   ltver=1.x
-dnl fi
-dnl ltmajor=`echo $ltver | cut -d '.' -f 1`
-dnl AC_MSG_RESULT([$ltver])
-ltmajor=0
-AM_CONDITIONAL(LIBLTDL2, [test $ltmajor -eq 2])
-AM_CONDITIONAL(LIBLTDL1, [test $ltmajor -eq 1])
-dnl if test $ltmajor -eq 1; then
-dnl   AC_LIBLTDL_CONVENIENCE
-dnl   AC_LIBTOOL_DLOPEN
-dnl   if test x"${windows}" = x"yes"; then
-dnl     dnl The following macro may be empty; the colon is necessary
-dnl     dnl in this case to avoid an empty if statement (which is a syntax error).
-dnl     AC_LIBTOOL_WIN32_DLL
-dnl     :
-dnl   fi
-dnl   AC_DISABLE_STATIC
-dnl else
-dnl   LT_INIT([dlopen win32-dll disable-static])
-dnl   LTDL_INIT([convenience recursive])
-dnl fi
-dnl AC_LIB_LTDL
-AM_CONDITIONAL(CONVENIENCE_LTDL, test x"${enable_ltdl_convenience-no}" != xno)
-AM_CONDITIONAL(INSTALL_LTDL, test x"${enable_ltdl_install-no}" != xno)
-
-AM_CONDITIONAL(ENABLE_SHARED, [test x"${enable_shared}" = xyes])
-AM_CONDITIONAL(ENABLE_STATIC, [test x"${enable_shared}" = xno])
-dnl -- AM_CONDITIONAL(STATIC_GUI, test x"${dynamic_gui}" = xno -o x"${enable_shared}" = xno)
-
-GNASH_PKG_CLASSFILE
->>>>>>> a6125cef
 
 dnl --------------------------------------------------------
 dnl SOL dir
@@ -1876,20 +1761,10 @@
 fi
 
 dnl Check possibility to build FB gui, if requested
-dnl FB dependencies are a linux system (linux/fb.h) 
-dnl and AGG renderer
+dnl FB dependency is a linux system (linux/fb.h)
 if test x"${build_fb}" != xno; then
   if test x"${linux}" = xyes; then
-    if test x"${build_agg}" = xyes; then
       build_fb=yes
-    else
-      if test x"${build_fb}" = xyes; then
-        dnl SHOULD we just check at the end of file instead ?
-        AC_MSG_ERROR([fb GUI cannot be built without AGG renderer])
-      fi
-      AC_MSG_NOTICE([fb GUI won't be built (needs AGG renderer)])
-      build_fb=no
-    fi
   else
     if test x"${build_fb}" = xyes; then
       dnl SHOULD we just check at the end of file instead ?
@@ -2133,12 +2008,6 @@
 
 dnl X11 is needed for fltk (at least),
 dnl and probably for many other guis too ...
-<<<<<<< HEAD
-GNASH_PATH_X11
-AC_CHECK_LIB(Xi, XInput_find_display)
-AC_CHECK_LIB(X11, XDisableAccessControl)
-AM_CONDITIONAL(HAVE_X11, [test x$x11 = xyes])
-=======
 dnl if ! test x$build_fb = xyes; then # <--- this is wrong as build_x is non-exclusive
 dnl AC_PATH_XTRA
 dnl AC_CHECK_LIB(Xmu, XmuCvtStringToOrientation)
@@ -2151,7 +2020,7 @@
 if test x${build_x11_device} = xyes -a  x${has_x11} = xyes; then
   AC_DEFINE(BUILD_X11_DEVICE, [1], [Build the X11 device])
 fi
->>>>>>> a6125cef
+
 AC_CHECK_LIB(rt, shm_unlink)
 AC_CHECK_FUNCS(shm_open shm_unlink)
 AC_TRY_COMPILE([#include <strings.h>], [
@@ -3066,11 +2935,7 @@
 testsuite/libcore.all/Makefile
 testsuite/libmedia.all/Makefile
 gui/Makefile
-<<<<<<< HEAD
-gui/fb/Makefile
 gui/dump/Makefile
-=======
->>>>>>> a6125cef
 gui/Info.plist
 gui/pythonmod/Makefile
 extensions/Makefile
