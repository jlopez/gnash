dnl  
dnl  Copyright (C) 2005, 2006, 2007, 2008 Free Software Foundation, Inc.
dnl  
dnl  This program is free software; you can redistribute it and/or modify
dnl  it under the terms of the GNU General Public License as published by
dnl  the Free Software Foundation; either version 3 of the License, or
dnl  (at your option) any later version.
dnl  
dnl  This program is distributed in the hope that it will be useful,
dnl  but WITHOUT ANY WARRANTY; without even the implied warranty of
dnl  MERCHANTABILITY or FITNESS FOR A PARTICULAR PURPOSE.  See the
dnl  GNU General Public License for more details.
dnl  You should have received a copy of the GNU General Public License
dnl  along with this program; if not, write to the Free Software
dnl  Foundation, Inc., 51 Franklin St, Fifth Floor, Boston, MA  02110-1301  USA
dnl  

AC_PREREQ(2.50)
AC_INIT(gnash, trunk)
AC_CONFIG_SRCDIR(libcore/gnash.h)
AM_CONFIG_HEADER(gnashconfig.h)

dnl AC_CONFIG_SUBDIRS(libltdl)
AC_CANONICAL_BUILD
AC_CANONICAL_HOST

dnl --------------------------------------------------------
dnl Figure out development tool stuff
dnl --------------------------------------------------------

AC_PROG_CC
AC_PROG_CXX
AC_EXEEXT
AC_PROG_INSTALL
AM_COMPILER_LIB

dnl Set the default values for Flash Version. These are converted into
dnl various strings to make JavaScript or ActionScript detectors
dnl recognize Gnash as a SWF Player.
DEFAULT_FLASH_MAJOR_VERSION="9"
DEFAULT_FLASH_MINOR_VERSION="0"
DEFAULT_FLASH_REV_NUMBER="999"
AC_SUBST(DEFAULT_FLASH_MAJOR_VERSION)
AC_SUBST(DEFAULT_FLASH_MINOR_VERSION)
AC_SUBST(DEFAULT_FLASH_REV_NUMBER)

AC_DEFINE_UNQUOTED([DEFAULT_FLASH_MAJOR_VERSION], ["${DEFAULT_FLASH_MAJOR_VERSION}"], [Default Flash major version])
AC_DEFINE_UNQUOTED([DEFAULT_FLASH_MINOR_VERSION], ["${DEFAULT_FLASH_MINOR_VERSION}"], [Default Flash minor version])
AC_DEFINE_UNQUOTED([DEFAULT_FLASH_REV_NUMBER], ["${DEFAULT_FLASH_REV_NUMBER}"], [Default Flash revision number])

dnl TODO: use host/build/target -- whatever is more appropriate
case "${host}" in
  *-apple-*)
    DEFAULT_FLASH_PLATFORM_ID="MAC"
    DEFAULT_FLASH_SYSTEM_OS="MacOS"
    ;;
  *-openbsd*)
    DEFAULT_FLASH_PLATFORM_ID="BSD"
    DEFAULT_FLASH_SYSTEM_OS="OpenBSD"
    ;;
  *-freebsd*)
    DEFAULT_FLASH_PLATFORM_ID="BSD"
    DEFAULT_FLASH_SYSTEM_OS="FreeBSD"
    ;;
  *-netbsd*)
    DEFAULT_FLASH_PLATFORM_ID="BSD"
    DEFAULT_FLASH_SYSTEM_OS="NetBSD"
    ;;
  *-linux-gnu)
    DEFAULT_FLASH_PLATFORM_ID="LNX"
    DEFAULT_FLASH_SYSTEM_OS="GNU/Linux"
    ;;
  *-linux*)
    DEFAULT_FLASH_PLATFORM_ID="LNX"
    DEFAULT_FLASH_SYSTEM_OS="Linux"
    ;;
  *-cygwin* | *-mingw* | *-pw32*)
    DEFAULT_FLASH_PLATFORM_ID="WIN"
    DEFAULT_FLASH_SYSTEM_OS="Windows"
    ;;
  *-*solaris*)
    DEFAULT_FLASH_PLATFORM_ID="SUN"
    DEFAULT_FLASH_SYSTEM_OS="Solaris"
    ;;
  *-os2*)
    DEFAULT_FLASH_PLATFORM_ID="OS2"
    DEFAULT_FLASH_SYSTEM_OS="OS/2"
    ;;
  *-sco*)
    DEFAULT_FLASH_PLATFORM_ID="SCO"
    DEFAULT_FLASH_SYSTEM_OS="SCO/Unix"
    ;;
  *-irix*)
    DEFAULT_FLASH_PLATFORM_ID="IRX"
    DEFAULT_FLASH_SYSTEM_OS="IRIX"
    ;;
  *-hpux*)
    DEFAULT_FLASH_PLATFORM_ID="HPX"
    DEFAULT_FLASH_SYSTEM_OS="HPUX"
    ;;    
  *)
    DEFAULT_FLASH_PLATFORM_ID="UNK"
    DEFAULT_FLASH_SYSTEM_OS="Unknown"
    ;;
esac

AC_DEFINE_UNQUOTED([DEFAULT_FLASH_PLATFORM_ID], ["${DEFAULT_FLASH_PLATFORM_ID}"], [Default 3-letter platform identifier for version string])
AC_DEFINE_UNQUOTED([DEFAULT_FLASH_SYSTEM_OS], ["${DEFAULT_FLASH_SYSTEM_OS}"], [Default value for System.capabilities.os])

AC_SUBST(DEFAULT_FLASH_PLATFORM_ID)
AC_SUBST(DEFAULT_FLASH_SYSTEM_OS)

DEFAULT_STREAMS_TIMEOUT=60
AC_SUBST(DEFAULT_STREAMS_TIMEOUT)
AC_DEFINE_UNQUOTED([DEFAULT_STREAMS_TIMEOUT], [${DEFAULT_STREAMS_TIMEOUT}], [Default streams timeout in seconds])

DEFAULT_SOL_SAFEDIR="~/.gnash/SharedObjects"
AC_SUBST(DEFAULT_SOL_SAFEDIR)
AC_DEFINE_UNQUOTED([DEFAULT_SOL_SAFEDIR], ["${DEFAULT_SOL_SAFEDIR}"], [Default SharedObject base directory])


dnl Some things you can only do by looking at the platform name.
case "${host}" in
  powerpc-apple-darwin*)
    AC_DEFINE([__powerpc64__], [1], [this is a 64 bit powerpc])
    darwin=yes
    ;;
  *-apple-darwin*)
    darwin=yes
    AC_DEFINE([DARWIN], [1], [this is a Darwin platform])
    ;;
    dnl Unfortunately, all BSD distributions are not identical, so as tacky as it is
    dnl to look for the distribution name, we don't have much choice. The use of these
    dnl should be avoid as much as possible.
  *-openbsd*)
    bsd=yes
    openbsd=yes
    AC_DEFINE([OPENBSD], [1], [this is an OpenBSD platform])
    ;;
  *-freebsd*)
    bsd=yes
    freebsd=yes
    AC_DEFINE([FREEBSD], [1], [this is a FreeBSD platform])
    ;;
  *-netbsd*)
    bsd=yes
    netbsd=yes
    AC_DEFINE([NETBSD], [1], [this is a NetBSD platform])
    ;;
  *-*solaris*)
    solaris=yes
    AC_DEFINE([SOLARIS], [1], [this is a Solaris platform])
    ;;
  *-*linux*)
    linux=yes
    AC_DEFINE([LINUX], [1], [this is a Linux platform])
    ;;
  *-cygwin* | *-mingw* | *-pw32*)
    windows=yes
    AC_DEFINE([WIN32], [1], [this is a Win32 platform])
    ;;
  *64-*-*bsd*)
    bsd_os=bsd 
    AC_DEFINE([WORDSIZE], [64], [this is a 64 platform])
    ;;
esac

AM_CONDITIONAL(PLUGIN_LINK_UNDEFINED, test x$openbsd_os = xopenbsd)
AM_CONDITIONAL(WIN32, test x$windows = xyes)

dnl Get build date for helping us debugging
BUILDDATE="`date +%Y%m%d`"
AC_SUBST(BUILDDATE)

dnl These are required by automake
dnl AM_INIT_AUTOMAKE(gnash, "trunk$BUILDDATE")
AM_INIT_AUTOMAKE
AM_MAINTAINER_MODE
AC_PROG_MAKE_SET

dnl AC_DISABLE_STATIC dnl Disable building static libs.

AM_GNU_GETTEXT([external])
AM_CONDITIONAL(HAS_GETTEXT, test x$ac_cv_path_XGETTEXT != x)
dnl AM_GNU_GETTEXT_VERSION(0.15)

dnl This is primarily used when compiling for a similar architecture,
dnl like pentium->geode, which can use the same compiler, but have
dnl different development libraries.

AC_ARG_WITH(top_level,
  AC_HELP_STRING([--with-top-level],
  [top level directory for cross compiling files]),
  with_top_level=${withval} ;
  cross_compiling=yes)

soldir=/tmp
AC_ARG_WITH(soldir,
 AC_HELP_STRING([--with-soldir],
 [directory for .sol files]),
 with_soldir=${withval})
if test x${with_soldir} != x; then
  soldir=${with_soldir}
fi
SOLDIR=${soldir}
AC_SUBST(SOLDIR)

dnl lckey=0xdd3adabd
AC_ARG_WITH(lckey,
 AC_HELP_STRING([--with-lckey],
 [shared memory key for your system]),
 with_lckey=${withval})

if test x${with_lckey} != x; then
  lckey=${with_lckey}
else
  lckey=0xcbc384f8
fi
LC_KEY=${lckey}
AC_SUBST(LC_KEY)

# Maybe use jemalloc, which handles memory fragmentation for
# ECAMscript languages better than the regular system malloc.
# This seems like a good idea, as both the other player and
# Mozilla/Firefox both recently switched to using jemalloc.
AC_ARG_ENABLE(jemalloc,
  AC_HELP_STRING([--enable-jemalloc],[Enable jemalloc instead of system malloc]),
[case "${enableval}" in
  yes) jemalloc=yes ;;
  no)  jemalloc=no ;;
  *)   AC_MSG_ERROR([bad value ${enableval} for --enable-jemalloc option]) ;;
esac],jemalloc=no)

dnl There is some weird stuff going on with NetBSD and jemalloc, so don't build it for now.
if test x"${netbsd}" = x"yes"; then
  jemalloc=no
fi
dnl If the compiler doesn't have local thread storage enabled, don't try to
dnl use jemalloc.
if test x"${jemalloc}" = x"yes"; then
  AC_TRY_COMPILE([], [
    extern __thread int global_i; ],
    has_local_thread_storage=yes
  )
  if test x"${has_local_thread_storage}" = x"yes"; then
    AC_DEFINE([HAVE_LOCAL_THREAD_STORAGE], [1], [Has __thread (local thread storage) support])
    AC_DEFINE([USE_JEMALLOC], [], [Use jemalloc instead of system malloc])
  else
    jemalloc=no
  fi
fi
AC_TRY_COMPILE([#include <malloc.h>], [
  struct mallinfo x = mallinfo(); ],
  mallinfo=yes, mallinfo=no
)
if test x"${mallinfo}" = x"yes"; then
  AC_DEFINE(HAVE_MALLINFO, [1], [Has mallinfo()])
fi
AM_CONDITIONAL(JEMALLOC, test x$jemalloc = xyes)
AM_CONDITIONAL(HAVE_MALLINFO, [test x$mallinfo = xyes])

AC_ARG_ENABLE(debugger,
  AC_HELP_STRING([--enable-debugger],[Enable the Flash debugger]),
[case "${enableval}" in
  yes) debugger=yes ;;
  no)  debugger=no ;;
  *)   AC_MSG_ERROR([bad value ${enableval} for --enable-debugger option]) ;;
esac],debugger=no)

if test x"$debugger" = x"yes"; then
  AC_DEFINE([USE_DEBUGGER], [], [Flash Debugger support])
fi
AM_CONDITIONAL(DEBUGGER, test x$debugger = xyes)

AC_ARG_ENABLE(fps-debug,
  AC_HELP_STRING([--enable-fps-debug],[Enable FPS debugging code]),
[case "${enableval}" in
  yes) AC_DEFINE([GNASH_FPS_DEBUG], [1], [Enable FPS debugging code])
esac])

dnl When we're making binary releases, it's often nice to just statically link
dnl the final executables so we don't worry about what's installed, or which
dnl version it is.
AC_ARG_ENABLE(allstatic,
  AC_HELP_STRING([--enable-allstatic],[Enable using static libraries when possible for dependencies]),
[case "${enableval}" in
  yes) allstatic=yes ;;
  no)  allstatic=no ;;
  *)   AC_MSG_ERROR([bad value ${enableval} for --enable-allstatic option]) ;;
esac],allstatic=no)
AM_CONDITIONAL(ALLSTATIC, test x$allstatic = xyes)

AC_ARG_WITH(cpu,
  AC_HELP_STRING([--with-cpu],[specify a cpu when cross compiling.]),
  [case "${withval}" in
    geode) with_cpu=geode ;;
    *)   AC_MSG_ERROR([bad value ${enableval} for --with-cpu option]) ;;
   esac],with_cpu=none)

if test x"$with_cpu" != x"none"; then
dnl   $CXXFLAGS="$CXXFLAGS -march=${with_cpu}"
   cross_compiling=yes
fi

AC_ARG_WITH(shm,
  AC_HELP_STRING([--with-shm],[specify a shared memory type.]),
  [case "${withval}" in
    sysv) with_shm=sysv
          ;;
    posix) with_shm=posix
          ;;    
    *)   AC_MSG_ERROR([bad value ${enableval} for --with-shm option (try sysv or posix])
          ;;
   esac],with_shm=sysv)

if test x"${with_shm}" = x"sysv"; then
  AC_DEFINE([USE_SYSV_SHM], [1], [Use SYSV shared memory for compatability])
  dnl IPC_INFO isn't portable, and doesn't exist on BSD
  AC_TRY_COMPILE([#include <sys/ipc.h> #include <sys/shm.h>], [
    int flag = IPC_INFO; ],
    AC_DEFINE([HAVE_IPC_INFO], [1], [Use shm_info])
  )
else
  AC_DEFINE([USE_POSIX_SHM], [1], [Use POSIX shared memory])
fi

dnl Don't add the GUI menu. Some educational systems think this adds
dnl clutter and confusion, like on the OLPC.
AC_ARG_ENABLE(menus,
  AC_HELP_STRING([--disable-menus],[Disable the GUI menus]),
[case "${enableval}" in
  yes) menus=yes ;;
  no)  menus=no ;;
  *)   AC_MSG_ERROR([bad value ${enableval} for --disable-menus option]) ;;
esac],menus=yes)

if test x"$menus" = x"yes"; then
  AC_DEFINE([USE_MENUS], [], [GUI Menu support])
fi
AM_CONDITIONAL(MENUS, test x$menus = xyes)

dnl Don't gather SWF information in tree form. This takes
dnl resources and memory that can be saved if there's no
dnl need to examine SWF internals.
AC_ARG_ENABLE(swftree,
  AC_HELP_STRING([--disable-swftree],[Disable showing SWF properties]),
[case "${enableval}" in
  yes) swftree=yes ;;
  no)  swftree=no ;;
  *)   AC_MSG_ERROR([bad value ${enableval} for --disable-swf-properties option]) ;;
esac],swftree=yes)

if test x"$swftree" = x"yes"; then
  AC_DEFINE([USE_SWFTREE], [], [View SWF information])
fi
AM_CONDITIONAL(SWFTREE, test x$swftree = xyes)

dnl Disable running any tests for "make check". This may sound stupid, but
dnl this option is designed to soley be used by maintainers in the 
dnl DISTCHECK_CONFIGURE_FLAGS when building packages. Gnash's testing infrastructure
dnl is complex, and often the the testsuites will work, but due to some obscure reason,
dnl make distcheck fails.
AC_ARG_ENABLE(testsuite,
  AC_HELP_STRING([--disable-testsuite],[Disable the testsuite, maintainers option only]),
[case "${enableval}" in
  yes) testsuite=yes ;;
  no)  testsuite=no ;;
  *)   AC_MSG_ERROR([bad value ${enableval} for --disable-testsuite option]) ;;
esac],testsuite=yes)

if test x"$testsuite" = x"yes"; then
  AC_DEFINE([USE_TESTSUITE], [], [Testsuite support, maintainers option only])
fi
AM_CONDITIONAL(TESTSUITE, test x$testsuite = xyes)

dnl -- dnl Enable building the gui support even when statically
dnl -- dnl linking. Normally this is only disabled when building a statically
dnl -- dnl linked gnash executable.
dnl -- AC_ARG_ENABLE(dynamic-gui,
dnl --   AC_HELP_STRING([--enable-dynamic-gui],[Enable building dynamically loadable GUIs and renderers ]),
dnl -- [case "${enableval}" in
dnl --   yes) dynamic_gui=yes ;;
dnl --   no)  dynamic_gui=no ;;
dnl --   *)   AC_MSG_ERROR([bad value ${enableval} for --enable-dynamic-gui option]) ;;
dnl -- esac],dynamic_gui=no)
dnl -- if test x"${dynamic_gui}" = x"yes"; then
dnl --   AC_DEFINE([USE_DYNAMIC_GUI], [], [Dynamically loadable GUI and renderer support])
dnl -- fi
dnl -- AM_CONDITIONAL(DYNAMIC_GUI, test x${dynamic_gui} = xyes)

dnl Write the file to disk in the plugin, if specified.
AC_ARG_ENABLE(write,
  AC_HELP_STRING([--enable-write], [Makes the Mozilla plugin write the currently playing SWF movie to /tmp.]),
[case "${enableval}" in
  yes) write=yes ;;
  no)  write=no ;;
  *)   AC_MSG_ERROR([bad value ${enableval} for --enable-write option]) ;;
esac],write=no)

if test x"$write" = x"yes"; then
  AC_DEFINE([WRITE_FILE], [], [Write files while streaming])
fi

dnl Write a standalone gnash launcher to disk from the plugin, if specified.
AC_ARG_ENABLE(sa-launcher,
  AC_HELP_STRING([--disable-sa-launcher], [Drops support for the NPAPI plugin writing of standalone executable launcher scripts for the currently playing SWF movie to /tmp.]),
[case "${enableval}" in
  yes) sa_launcher=yes ;;
  no)  sa_launcher=no ;;
  *)   AC_MSG_ERROR([bad value ${enableval} for --enable-sa-launcher option]) ;;
esac],sa_launcher=yes)

if test x"$sa_launcher" = x"yes"; then
  AC_DEFINE([CREATE_STANDALONE_GNASH_LAUNCHER], [], [Add support for writing a standalone executable launcher for movies embedded in web pages])
fi

dnl Build the cygnal server if specified.
AC_ARG_ENABLE(cygnal,
  AC_HELP_STRING([--enable-cygnal], [Enable building of the Cygnal server]),
[case "${enableval}" in
  yes) cygnal=yes ;;
  no)  cygnal=no ;;
  *)   AC_MSG_ERROR([bad value ${enableval} for enable-cygnal option]) ;;
esac],cygnal=no)
AM_CONDITIONAL(CYGNAL, test x$cygnal = xyes)

dnl Fix the Intel 810 LOD bias problem
AC_ARG_ENABLE(i810-lod-bias,
  AC_HELP_STRING([--enable-i810-lod-bias], [Enable fix for Intel 810 LOD bias problem]),
[case "${enableval}" in
  yes) i810lodbias=yes ;;
  no)  i810lodbias=no ;;
  *)   AC_MSG_ERROR([bad value ${enableval} for enable-i810-lod-bias option]) ;;
esac])

if test x$i810lodbias = xyes; then
    AC_DEFINE([FIX_I810_LOD_BIAS], [], [Fix i810 LOD bias problem])
fi

dnl Install the headers to make Gnash an SDK
AC_ARG_ENABLE(sdkinstall,
  AC_HELP_STRING([--enable-sdk-install], [Enable installing the libraries and headers as an SDK]),
[case "${enableval}" in
  yes) sdkinstall=yes ;;
  no)  sdkinstall=no ;;
  *)   AC_MSG_ERROR([bad value ${enableval} for enable-i810-lod-bias option]) ;;
esac], sdkinstall=no)

AM_CONDITIONAL(SDKINSTALL, test x$sdkinstall = xyes)

has_kde=no
has_gtk2=no
build_fb=no
build_fltk=no
build_kde=no
build_gtk=no
build_sdl=no
build_riscos=no
build_aqua=no
build_hildon=no
build_alp=no
build_qtopia=no
build_dump=no
AC_ARG_ENABLE(gui,
  AC_HELP_STRING([--enable-gui=], [Use the specified GUI toolkit (default=gtk,kde)]),
  if test -n ${enableval}; then
    enableval=`echo ${enableval} | tr '\054' ' ' `
  fi
  while test -n "${enableval}" ; do
    val=`echo ${enableval} | cut -d ' ' -f 1`
    [case "${val}" in
      hildon|HILDON|hildon2|HILDON2)
        build_hildon=yes
        AC_DEFINE(USE_HILDON, [1], [Use the Hildon mobile framework])
        build_gtk=yes
dnl        AC_DEFINE(USE_GTK, [1], [Use the GTK GUI])
        ;;
      alp|ALP|alp|ALP)
        build_alp=yes
dnl        AC_DEFINE(USE_ALP, [1], [Use the ALP framework])
        build_gtk=yes
        ;;
      gtk|GTK|gtk2|GTK2)
dnl        AC_DEFINE(USE_GTK, [1], [Use the GTK GUI])
        build_gtk=yes
        ;;
      kde|KDE)
        build_kde=yes
        ;;
      qtopia|QTOPIA)
        build_qtopia=yes
        build_qt=yes
        ;;
      qt|QT)
        build_qt=yes
        ;;
      sdl|SDL)
        build_sdl=yes
        ;;
      aqua|AQUA|Aqua)
        build_aqua=yes
        ;;
      riscos|RISCOS|RiscOS)
        build_riscos=yes
        ;;
      fltk|FLTK|fltk2|FLTK2)
        build_fltk=yes
        ;;
      fb|FB)
        build_fb=yes
        ;;
      dump|DUMP)
        build_dump=yes
        ;;
      all|ALL)
        build_dump=yes
        build_fb=yes
        build_fltk=yes
        build_kde=yes
        build_gtk=yes
        build_sdl=yes
dnl        build_qtopia=yes
dnl        build_hildon=yes
dnl        build_alp=yes
dnl        build_riscos=yes
        ;;
      *) AC_MSG_ERROR([invalid gui ${enableval} given (accept: gtk|kde|fltk|sdl|riscos|aqua|fb|hildon|alp|qtopia|dump)])
         ;;
      esac]
    enableval=`echo ${enableval} | cut -d ' ' -f 2-6`
    if test "x$val" = "x$enableval"; then
      break;
    fi
  done,build_gtk=yes;build_kde=yes;
)

add_renderer=
build_ogl=no
build_agg=no
build_cairo=no
AC_ARG_ENABLE(renderer,
  AC_HELP_STRING([--enable-renderer=], [Use the specified GUI toolkit (default=ogl,agg)]),
    [case "${enableval}" in
      ogl|OGL|gl|GL|opengl|OPENGL|OpenGL)
        build_ogl=yes
	      add_renderer="ogl"
        ;;
      agg|AGG|Agg)
        build_agg=yes
	      add_renderer="agg"
        ;;
      cairo|CAIRO|Cairo)
        build_cairo=yes
	      add_renderer="cairo"
        ;;
dnl       all|ALL|All)
dnl         build_ogl=yes
dnl         build_agg=yes
dnl         build_cairo=yes
dnl 	add_renderer="ogl,agg,cairo"
dnl         ;;
      *) AC_MSG_ERROR([invalid renderer ${enableval} given (accept: ogl,agg,cairo)])
         ;;
      esac],
	build_agg=yes
	add_renderer=agg
)

if test x$build_ogl = xyes; then
  if test x$build_fb = xyes; then
    AC_MSG_ERROR([OpenGL renderer is not supported by FB gui. Use --enable-renderer=AGG or --enable-gui=kde,gtk,sdl]);
  fi
  if test x$build_fltk = xyes; then
    AC_MSG_ERROR([OpenGL renderer is not supported by FLTK gui. Use --enable-renderer=AGG or --enable-gui=kde,gtk,sdl]);
  fi
  if test x$build_dump = xyes; then
    AC_MSG_ERROR([OpenGL renderer is not supported by Dump gui. Use --enable-renderer=AGG or --enable-gui=kde,gtk,sdl]);
  fi
   AC_DEFINE([RENDERER_OPENGL], [], [Use OpenGL renderer])
fi

dnl 16 bit: RGB555, RGB565
dnl 24 bit: RGB24, BGR24
dnl 32 bit: RGBA32, BGRA32
pixelformat=all
AC_ARG_WITH(pixelformat,
  AC_HELP_STRING([--with-pixelformat=], [Use the specified pixel format for AGG (default=all)]),
  if test -n ${withval}; then
    pixelformat="${withval}"
    withval=`echo ${withval} | tr '\054' ' ' `
  fi
  while test -n "${withval}" ; do
    val=`echo ${withval} | cut -d ' ' -f 1`
    [case "${val}" in
      all)
        # allow special value "all" set by user (handled below)
        ;; 
      argb32|ARGB32)
        AC_DEFINE(PIXELFORMAT_ARGB32, [1], [ARGB32])
        ;;
      abgr32|ABGR32)
        AC_DEFINE(PIXELFORMAT_ABGR32, [1], [ABGR32])
        ;;
      bgra32|BGRA32)
        AC_DEFINE(PIXELFORMAT_BGRA32, [1], [BGRA32])
        ;;
      bgr24|BGR24)
        AC_DEFINE(PIXELFORMAT_BGR24, [1], [BGR24])
        ;;
      rgba32|RGBA32)
        AC_DEFINE(PIXELFORMAT_RGBA32, [1], [RGBA32])
        ;;
      rgb24|RGB24)
        AC_DEFINE(PIXELFORMAT_RGB24, [1], [RGB24])
        ;;
      rgb555|RGB555)
        AC_DEFINE(PIXELFORMAT_RGB555, [1], [RGB555])
        ;;
      rgb565|RGB565)
        AC_DEFINE(PIXELFORMAT_RGB565, [1], [RGB565])
        ;;
      *) AC_MSG_ERROR([invalid pixel format ${withval} given (accept: all|RGB555|RGB565|RGB24|BGR24|BGRA32|RGBA32|ARGB32|ABGR32)])
         ;;
      esac]
    withval=`echo ${withval} | cut -d ' ' -f 2-6`
    if test "x$val" = "x$withval"; then
      break;
    fi
  done
)

if test x$pixelformat = xall; then
  if test x$build_agg = xyes; then
    ### The fact that we're building GTK doesn't mean we're not also
    ### building KDE or SDL, each needing its own pixel format !
    #if test x$build_gtk = xyes; then
    #  AC_DEFINE(PIXELFORMAT_RGB24, [1], [RGB24 pixel format])
    #  pixelformat="RGB24"
    #else
      AC_DEFINE(PIXELFORMAT_RGB555, [1], [RGB555 pixel format])
      AC_DEFINE(PIXELFORMAT_RGB565, [1], [RGB565 pixel format])
      AC_DEFINE(PIXELFORMAT_RGB24,  [1], [RGB24 pixel format])
      AC_DEFINE(PIXELFORMAT_BGR24,  [1], [BGR24 pixel format])
      AC_DEFINE(PIXELFORMAT_RGBA32, [1], [RGBA32 pixel format])
      AC_DEFINE(PIXELFORMAT_BGRA32, [1], [BGRA32 pixel format])
      AC_DEFINE(PIXELFORMAT_ARGB32, [1], [ARGB32 pixel format])
      AC_DEFINE(PIXELFORMAT_ABGR32, [1], [ABGR32 pixel format])
    #fi
  fi
fi

dnl --------------------------------------------------------
dnl  Toggle support for MIT-SHM extension to the X server
dnl --------------------------------------------------------

AC_ARG_ENABLE(mit-shm,
  AC_HELP_STRING([--enable-mit-shm], [Enable support for the MIT-SHM X extension]),
[case "${enableval}" in
  yes) xmitshm=yes ;;
  no)  xmitshm=no ;;
  *)   AC_MSG_ERROR([bad value ${enableval} for --enable-mit-shm option]) ;;
esac],xmitshm=no)
dnl as windows doesn't run X11, don't enable this extension there.
if test "x${xmitshm}" = "xyes" -a "x${windows}" != "xyes"; then
	AC_DEFINE(ENABLE_MIT_SHM, [1], [Use MIT-SHM X extension if available])
fi

dnl --------------------------------------------------------
dnl  Select media handler
dnl --------------------------------------------------------

media_handler_specified=false
AC_ARG_ENABLE(media,
 AC_HELP_STRING([--enable-media=handler], [Enable media handling support using the specified handler: gst, ffmpeg or none (no sound) [[gst]] ]),
 [case "${enableval}" in
   GST|gst)
     media_handler=gst
     media_handler_specified=true
     ;;
   ffmpeg|FFMPEG)
     media_handler=ffmpeg
     media_handler_specified=true
     ;;
   no|NO|none)
     media_handler=none
     media_handler_specified=true
     ;;
   *) AC_MSG_ERROR([bad value ${enableval} for --enable-media option]) ;;
  esac],
 [media_handler=gst; media_handler_specified=true]
)

AC_ARG_ENABLE(lirc, AC_HELP_STRING([--enable-lirc], [Disable support for Lirc]),
[case "${enableval}" in
  yes) lirc=yes ;;
  no)  lirc=no ;;
  *)   AC_MSG_ERROR([bad value ${enableval} for enable-lirc option]) ;;
esac], lirc=no)

if test x"$lirc" = x"yes"; then
  AC_DEFINE([USE_LIRC], [], [LIRC daemon support])
fi
AM_CONDITIONAL(USE_LIRC, test x$lirc = xyes)

dnl --------------------------------------------------------
dnl Figure out which extensions to build.
dnl --------------------------------------------------------

extensions_list=
ext_dejagnu=no
ext_mysql=no
ext_fileio=no
ext_gtk=no
ext_lirc=no
ext_dbus=no
ext_metome=no
ext_all=no
ext_launcher=no
AC_ARG_ENABLE(extensions,
  AC_HELP_STRING([--enable-extensions=], [Specify which extensions to build]),
  if test -n ${enableval}; then
    if test "x${enableval}" != "xno"; then
      extlist="${enableval}"
      enableval=`echo ${enableval} | tr '\054' ' ' `
    else
      extlist=""
      enableval=""
    fi
  fi
  nextensions=0
  while test -n "${enableval}" ; do
    val=`echo ${enableval} | cut -d ' ' -f 1`
    extensions_list="${extensions_list} ${val}"
    [case "${val}" in
      dejagnu|DEJAGNU|dj|DJ)
        AC_DEFINE(USE_DEJAGNU_EXT, [1], [Build the DejaGnu extension])
        AC_MSG_NOTICE([Adding DejaGnu extension])
        ext_dejagnu=yes
        nextensions=$((nextensions+1))
        ;;
      mysql|MYSQL|sql|SQL)
        AC_DEFINE(USE_MYSQL_EXT, [1], [Build the MySQL extension])
        AC_MSG_NOTICE([Adding MySql extension])
        ext_mysql=yes
        nextensions=$((nextensions+1))
        ;;
      fileio|FILEIO|io|IO)
        AC_DEFINE(USE_FILEIO_EXT, [1], [Build the FileIO extension])
        AC_MSG_NOTICE([Adding FileIO extension])
        ext_fileio=yes
        nextensions=$((nextensions+1))
        ;;
      gtk|GTK|gtk2|GTK2)
        AC_DEFINE(USE_GTK_EXT, [1], [Build the GTK extension])
        ext_gtk=yes
        nextensions=$((nextensions+1))
        ;;
      launcher|LAUNCHER)
        AC_DEFINE(USE_LAUNCHER_EXT, [1], [Build the Launcher extension])
        ext_launcher=yes
        nextensions=$((nextensions+1))
        ;;
      lirc|LIRC)
        AC_DEFINE(USE_LIRC_EXT, [1], [Build the LIRC extension])
        ext_lirc=yes
        nextensions=$((nextensions+1))
        ;;
      dbus|DBUS)
        AC_DEFINE(USE_DBUS_EXT, [1], [Build the DBUS extension])
        ext_dbus=yes
        nextensions=$((nextensions+1))
        ;;
      metome|METOME)
        AC_DEFINE(USE_METOME_EXT, [1], [Build the METOME extension])
        ext_metome=yes
        nextensions=$((nextensions+1))
        ;;
      all|ALL)
        AC_DEFINE(USE_GTK_EXT, [1], [Build all the extensions])
        ext_dejagnu=yes
        ext_mysql=yes
        ext_fileio=yes
        ext_gtk=yes
        ext_lirc=yes
        ext_dbus=yes
        ext_metome=yes
        ext_launcher=yes
        ext_all=yes
        nextensions=9
        ;;
      *) AC_MSG_ERROR([invalid extension specified: ${enableval} given (accept: MYSQL|DEJAGNU|FILEIO|GTK|LIRC|DBUS|METOME|ALL)])
         ;;
      esac]
    enableval=`echo ${enableval} | cut -d ' ' -f 2-6`
    if test "x$val" = "x$enableval"; then
      break;
    fi
  done
  if test "${nextensions}" -gt 0; then
        AC_DEFINE(USE_EXTENSIONS, [1], [Use extensions])
  fi
  EXTENSIONS_LIST="$extensions_list"
  AC_SUBST(EXTENSIONS_LIST)
)

AM_CONDITIONAL(BUILD_DEJAGNU_EXT, [ test x$ext_dejagnu = xyes ])
AM_CONDITIONAL(BUILD_FILEIO_EXT, [ test x$ext_fileio = xyes ])
AM_CONDITIONAL(BUILD_MYSQL_EXT, [ test x$ext_mysql = xyes ])
AM_CONDITIONAL(BUILD_LAUNCHER_EXT, [ test x$ext_launcher = xyes ])
AM_CONDITIONAL(BUILD_GTK_EXT, [ test x$ext_gtk = xyes ])
AM_CONDITIONAL(BUILD_LIRC_EXT, [ test x$ext_lirc = xyes ])
AM_CONDITIONAL(BUILD_DBUS_EXT, [ test x$ext_dbus = xyes ])
AM_CONDITIONAL(BUILD_METOME_EXT, [ test x$ext_metome = xyes ])
AM_CONDITIONAL(BUILD_EXTENSIONS, [ test -n "$extensions_list"])

AC_MSG_CHECKING([For the version of libtool])
if test -d ${srcdir}/libltdl/libltdl; then
ltver=2.x
else
ltver=1.x
fi
ltmajor=`echo $ltver | cut -d '.' -f 1`
AC_MSG_RESULT([$ltver])
if test $ltmajor -eq 1; then
AC_LIBLTDL_CONVENIENCE
AC_LIBTOOL_DLOPEN
AC_LIBTOOL_WIN32_DLL
AC_DISABLE_STATIC
else
LT_INIT([dlopen win32-dll  disable-static])
dnl lt_ltdl_dir=libbase/libltdlL
LTDL_INIT([convenience recursive])
AC_CONFIG_FILES([libltdl/Makefile])
fi
AC_PROG_LIBTOOL
AM_CONDITIONAL(LIBLTDL2, [test $ltmajor -eq 2])
AM_CONDITIONAL(INSTALL_LTDL, test x"${enable_ltdl_install-no}" != xno)
AM_CONDITIONAL(CONVENIENCE_LTDL, test x"${enable_ltdl_convenience-no}" != xno)

AC_C_CONST
AC_C_INLINE
AC_SUBST([LIBTOOL_DEPS])
AC_LIB_LTDL

AM_CONDITIONAL(ENABLE_SHARED, [test x"${enable_shared}" = xyes])
AM_CONDITIONAL(ENABLE_STATIC, [test x"${enable_shared}" = xno])
dnl -- AM_CONDITIONAL(STATIC_GUI, test x"${dynamic_gui}" = xno -o x"${enable_shared}" = xno)

AC_PATH_PROG(DEJAGNU, runtest)

AM_CONDITIONAL(BUILD_OGL_RENDERER, [ test x$build_ogl = xyes ])
AM_CONDITIONAL(BUILD_AGG_RENDERER, [ test x$build_agg = xyes ])
AM_CONDITIONAL(BUILD_CAIRO_RENDERER, [ test x$build_cairo = xyes ])

dnl AC_CHECK_LIB(ltdl, lt_dlmutex_register, AC_DEFINE(LT_DLMUTEX, 1, [Has lt_dlmutex_register]),
dnl                                         AC_DEFINE(LT_DLMUTEX, 0, [doesn't have lt_dlmutex_register]) )

dnl These options are for Cygnal, which collects optional statistics on all the network traffic
dnl By default, we turn on statistics collecting for the incoming and outgoing queues, since
dnl those are required to be compatiable with FMS 3, and the ActionScript server management API.
dnl buffers are the lowest level data storage, this data is the time spent in the queue, and is
dnl primarily only used for tuning the queueing API in Gnash. Memoryis the same, it's only used
dnl by developers for tuning performance of memory allocations in Gnash.
buffers=no
que=no
memory=no
AC_ARG_WITH(statistics,
  AC_HELP_STRING([--with-statistics=], [Specify which statistics features to enable]),
  if test -n ${withval}; then
    if test "x${withval}" != "xno"; then
      extlist="${withval}"
      withval=`echo ${withval} | tr '\054' ' ' `
    else
      extlist=""
      withval=""
    fi
  fi
  statistics_list=""
  nstatistics=0
  while test -n "${withval}" ; do
    val=`echo ${withval} | cut -d ' ' -f 1`
    [case "${val}" in
      buffers)
        buffers=yes
        nstatistics=$((nstatistics+1))
        ;;
      que)
        que=yes
        nstatistics=$((nstatistics+1))
        ;;
      memory)
        memory=yes
        nstatistics=$((nstatistics+1))
        ;;
      all|ALL)
        buffers=yes
        memory=yes
        queu=yes
        nstatistics=3
        ;;
      *) AC_MSG_ERROR([invalid statistics feature specified: ${withval} given (accept: buffers|que|memory|all)])
        ;;
      esac]
    withval=`echo ${withval} | cut -d ' ' -f 2-6`
    if test "x$val" = "x$withval"; then
      break;
    fi
  done
)
if test x${buffers} = xyes; then
  statistics_list="${statistics_list} buffers"
  AC_DEFINE(USE_STATS_BUFFERS, [1], [Support statistics collecting for the queue buffers])
  AC_MSG_WARN([This option will effect your performance])
fi

if test x${memory} = xyes; then
  statistics_list="${statistics_list} memory"
  AC_DEFINE(USE_STATS_MEMORY, [1], [Support statistics collecting for all memory profiling])
  AC_MSG_WARN([This option will effect your performance])
fi

if test x${que} = xyes; then
  statistics_list="${statistics_list} queues"
  AC_DEFINE(USE_STATS_QUEUE, [1], [Support statistics collecting for the queues])
fi
dnl this is just so Makefile can print the same list
STATISTICS_LIST="$statistics_list"
AC_SUBST(STATISTICS_LIST)

#
# These settings are compile time options for the security
# setting for anything that lets gnash exchange data with
# other applications. Currently this only supports Shared
# Objects and Local Connections. Shared Objects are like
# your web browsers cookies, and Local Connections use
# shared memory to execute methods remotely, and to
# exchange data.
#
# The default is to enable everything, and these can
# also be controlled dynamically by the $HOME/.gnashrc
# file.
#
solreadonly=no
localconnection=yes
lctrace=yes

AC_ARG_WITH(security,
  AC_HELP_STRING([--with-security=], [Specify which security features to enable]),
  if test -n ${withval}; then
    if test "x${withval}" != "xno"; then
      extlist="${withval}"
      withval=`echo ${withval} | tr '\054' ' ' `
    else
      extlist=""
      withval=""
    fi
  fi
  security_list=""
  nsecurity=0
  while test -n "${withval}" ; do
    val=`echo ${withval} | cut -d ' ' -f 1`
dnl    security_list="${security_list} ${val}"
    [case "${val}" in
      solreadonly)
        solreadonly=yes
        nsecurity=$((nsecurity+1))
        ;;
      lc)
        localconnection=yes
        nsecurity=$((nsecurity+1))
        ;;
      lctrace)
        lctrace=yes
        nsecurity=$((nsecurity+1))
        ;;
      all|ALL)
        solreadonly=yes
        lc=yes
        lctrace=yes
        nsecurity=3
        ;;
      *) AC_MSG_ERROR([invalid security feature specified: ${withval} given (accept: solreadonly|lc|lctrace)])
        ;;
      esac]
    withval=`echo ${withval} | cut -d ' ' -f 2-6`
    if test "x$val" = "x$withval"; then
      break;
    fi
  done
)
if test xlctrace = xyes; then
  security_list="${security_list} lctrace"
  AC_DEFINE(USE_LC_TRACE, [1],
           [Support LocalConnection])
  AC_MSG_NOTICE([This build supports LocalConnection tracing])
  AC_MSG_WARN([This option will effect your performance])
fi

if test x$localconnection = xyes; then
  security_list="${security_list} localconnection"
  AC_DEFINE(USE_LC, [1],
                 [Support LocalConnection])
  AC_MSG_NOTICE([This build supports LocalConnection])
fi
if test x$solreadonly = xyes; then
  security_list="${security_list} solreadonly"
  AC_DEFINE(USE_SOL_READONLY, [1],
                 [Shared Objects are read-only])
  AC_MSG_NOTICE([Shared Objects are read-only])
fi
SECURITY_LIST="$security_list"
AC_SUBST(SECURITY_LIST)


if test x$build_agg = xyes; then
  AC_DEFINE([RENDERER_AGG], [], [Use AntiGrain renderer])
fi

DLOPEN="-dlopen"
DLPREOPEN="-dlpreopen"
AC_SUBST(DLOPEN)
AC_SUBST(DLPREOPEN)

dnl dnl Substitute INCLTDL and LIBLTDL in the Makefiles
AC_SUBST(INCLTDL)
AC_SUBST(LIBLTDL)
AC_SUBST(LIBTOOL_DEPS)

dnl Darwin uses libtool instead of ar to produce libraries. We determine which one
dnl we have here now. For some reason on Darwin, we don't get the
dnl count from grep via stdin correctly. Writing a temp file does the
dnl trick, so although it's ugly, that's what we gotta do...
AC_MSG_CHECKING([which type of library archiver we have])
rm -f .tmp
libtool > .tmp 2>&1
archiver=`grep -c dynamic .tmp 2>&1`
rm -f .tmp
dnl is there any good way to report what we found here?
AC_MSG_RESULT()
if test x"${archiver}" != x && test "${archiver}" -eq 1; then
dnl   if test "$enable_shared" = no; then
dnl     AR="libtool -static"
dnl   else
dnl     AR="libtool -dynamic"
dnl     CXXFLAGS="${CXXFLAGS} -dynamic"
   export MACOSX_DEPLOYMENT_TARGET="10.3"
dnl   fi
dnl   AR_FLAGS="-o"
   darwin=yes
else
   darwin=no
fi

dnl When cross compiling, limit the search directories cause otherwise
dnl we may get the host headers or libraries by accident. These values
dnl are exported, so all the other configure tests in macros/*.m4 use
dnl these same settings rather than duplicating them like we used to.
dnl To override thise, use the --with-*-incl= and --with-*-libs=
dnl options to configure.
if test x$cross_compiling = xyes; then
  AC_MSG_NOTICE([Configuring Gnash for cross compilation])
  export pkgroot="`$CXX -print-search-dirs | grep "install:" | sed -e 's/install: //' -e 's:/lib/gcc/.*::'`"
  dnl pkgroot only works correctly with builds of cross tools not in
  dnl /usr, ie... installed from the distribution packages, or just
  dnl plain installed in the system tools. This contaminates configure
  dnl when building for variations of the same basic architecture,
  dnl like i686-linux -> i586-mingw32.
  if test x${pkgroot} = "/usr"; then
    export pkgroot=""
  fi
  export incllist="`eval echo ${with_top_level}/include ${pkgroot}/${host_alias}/include ${pkgroot}/include`"
  export libslist="`eval echo ${with_top_level}/lib ${pkgroot}/${host_alias}/lib ${pkgroot}/lib64 ${pkgroot}/lib32 ${pkgroot}/lib`"
  export pathlist="`eval echo ${pkgroot}/${host_alias}/bin:${pkgroot}/bin`"
  npapi=no
else
  AC_MSG_NOTICE([Configuring Gnash for native compilation])
  export incllist="`eval cat ${srcdir}/macros/incllist`"
  export libslist="`eval cat ${srcdir}/macros/libslist`"
  export pathlist=$PATH
fi

AM_CONDITIONAL(CROSS_COMPILING, [ test x$cross_compiling = xyes ])

dnl Check for PKG_CONFIG before any GNASH_PATH call
PKG_PROG_PKG_CONFIG

AC_PATH_PROG(PYTHON, python, ,[${pathlist}])
AM_CONDITIONAL([ENABLE_GNASH_PYTHON_MODULE], false)

AC_PATH_PROG(PERL, perl)
AM_CONDITIONAL(HAVE_PERL, test x"$PERL" != x)

<<<<<<< HEAD
=======
AC_PATH_PROG(CSOUND, csound)
AM_CONDITIONAL(HAVE_CSOUND, test x"$CSOUND" != x)

>>>>>>> a2ae4267
dnl Look for scratchbox
sbox=no
if test x"${SBOX_REDIRECT_FROM_DIRS}" != x; then
  sbox=yes
fi
if test x"${build_alp}" = xyes; then
  GNASH_PATH_ALP
  if test x"${have_alp}" = x"yes"; then
    AC_DEFINE([HAVE_ALP], 1, [Access Linux Platform framework])
  fi
  cross_compiling=yes
dnl  build_gtk=yes
  build_kde=no
  build_ogl=no
  build_agg=yes
fi

dnl !!!!!!!!!!!!!!!!!!!!!!!!!!!!!!!!!!!!!!!!!!!!!!!!!!!!!!!
dnl !! 
dnl !! IMPORTANT NOTICE 
dnl !!
dnl !!  Any call to GNASH_PATH_XXX must be be given *after* this snippet.
dnl !!  This is to ensure that PKG_CONFIG, cross_compiling and incllist are
dnl !!  properly set at the time of call.
dnl !! 
dnl !!!!!!!!!!!!!!!!!!!!!!!!!!!!!!!!!!!!!!!!!!!!!!!!!!!!!!!

if test x$ext_dbus = xyes; then
  GNASH_PATH_DBUS
fi

if test x$ext_mysql = xyes; then
  GNASH_PATH_MYSQL
fi

dnl -----------------------------------------------------------
dnl   Verify dependencies for requested GUIs are met, and
dnl   disable build of the GUIS for which deps are NOT met
dnl ------------------------------------------------------------

if test x$build_gtk = xyes -o $build_alp = xyes -o x$build_hildon = xyes; then
   GNASH_PATH_GTK2
   GNASH_PATH_PANGO
   GNASH_PKG_FIND(atk, [atk/atk.h], [atk library], atk_focus_tracker_init, [1.0])
   if test x$build_ogl = xyes; then
      GNASH_PATH_GLEXT
   fi

  GNASH_PKG_FIND(cairo, [cairo.h], [cairo render library], cairo_status)
fi
if test x$build_hildon = xyes; then
  GNASH_PATH_HILDON
  build_gtk=yes
  build_kde=no
dnl   build_ogl=no
dnl   build_agg=yes
fi
dnl TODO: add checks for all other GUIs


dnl -----------------------------------------------------------
dnl Try to ignore stupid dependencies
dnl -----------------------------------------------------------

AC_MSG_CHECKING(linker --as-needed support)
gcc_cv_ld_as_needed=no
# Check if linker supports --as-needed and --no-as-needed options
if $LD --help 2>/dev/null | grep as-needed > /dev/null; then
	gcc_cv_ld_as_needed=yes
fi
if test x"$gcc_cv_ld_as_needed" = xyes; then
	LDFLAGS="${LDFLAGS} -Wl,--as-needed"
fi
AC_MSG_RESULT($gcc_cv_ld_as_needed)

AC_DEFINE(USE_GIF, [1], [Use the GIF library])
AC_DEFINE(USE_PNG, [1], [Use the PNG library])
AM_CONDITIONAL(USE_GIF, true)
AM_CONDITIONAL(USE_PNG, true)

dnl GNASH_PKG_FIND(dmalloc, [dmalloc.h], [dmalloc], mallinfo)
AM_CONDITIONAL(HAVE_DMALLOC, [ test x$has_dmalloc = xyes ])

AC_PATH_TOOL([AUTOTRACE], [autotrace])
AC_PATH_TOOL([NETCAT], [netcat])
AC_HEADER_DIRENT

dnl -----------------------------------------------------------------
dnl PLUGIN RELATED STUFF
dnl -----------------------------------------------------------------

dnl Zip is used insted of tar when building an xpi package
dnl for Mozilla/Firefox.
AC_PATH_PROG(ZIP, zip, ,[${pathlist}])

dnl !! This has been moved here to make --enable-npapi work
dnl !! All of plugin-related macro calls could be moved into
dnl !! a specialized macros/plugin.m4

dnl ----------------------------------------------------
dnl Add KPARTS support, if specified or KDE gui is built
dnl ----------------------------------------------------

AC_ARG_ENABLE(kparts,
  AC_HELP_STRING([--disable-kparts], [Disble support for Konqueror plugin (default: enabled if kde gui is)]),
[case "${enableval}" in
  yes) kparts=yes ;;
  no)  kparts=no ;;
  *)   AC_MSG_ERROR([bad value ${enableval} for --disable-kpart option]) ;;
esac],kparts=$build_kde)

dnl ----------------------------------------------------
dnl Add NPAPI support, if specified or GTK gui is built
dnl ----------------------------------------------------

AC_ARG_ENABLE(npapi,
  AC_HELP_STRING([--disable-npapi], [Disable NPAPI plugin build (default: enabled if gtk gui is)]),
  [case "${enableval}" in
    yes) npapi=yes ;;
    no)  npapi=no ;;
    *)   AC_MSG_ERROR([bad value ${enableval} for disable-npapi option]) ;;
  esac],
  npapi=$build_gtk
)

dnl -----------------------------------------------------------------
dnl Enable us to disable building all browser plugins in one command.
dnl -----------------------------------------------------------------

AC_ARG_ENABLE(plugins,
  AC_HELP_STRING([--disable-plugins], [Disable all browser plugins from building (default=no)]),
  [case "${enableval}" in
    yes) plugins=yes ;;
    no)  plugins=no ;;
    *)   AC_MSG_ERROR([bad value ${enableval} for disable-plugins option]) ;;
  esac],
  plugins=yes
)
if test x$plugins = xno; then
  npapi=no
  kparts=no
fi

dnl
dnl Set the general plugins install policy here
dnl
AC_ARG_WITH(plugins-install,
  AC_HELP_STRING([--with-plugins-install=system|user|prefix], [Policy for plugins install. Default: user.]),
	[case "${withval}" in
	  user) PLUGINS_INSTALL_POLICY=user ;;
	  system) PLUGINS_INSTALL_POLICY=system ;;
	  prefix) PLUGINS_INSTALL_POLICY=prefix ;;
	  *)  AC_MSG_ERROR([bad value ${withval} for --with-plugins-install]) ;;
	 esac 
	], PLUGINS_INSTALL_POLICY=user) 


GNASH_PATH_FIREFOX
dnl XPCOM and NSPR can be used in the plugin for better integration
dnl within Firefox.
GNASH_PATH_XPCOM
if test x$has_xpcom = xyes; then nspr4=yes; fi
GNASH_PATH_NSPR
dnl If we don't have both XPCOM and NSPR, we can't build either.
AM_CONDITIONAL(XPCOM, test x$has_xpcom = xyes -a x$has_nspr = xyes)

dnl -----------------------------------------------------------------
dnl END OF PLUGIN RELATED STUFF
dnl -----------------------------------------------------------------

dnl IRIX-hack.
case $host in
  *-*-irix*)
  dnl ABI-check
  save_LIBS=$LIBS
  dir="/usr/lib /usr/lib32 /usr/lib/lib64"
  for i in $dir; do
    LIBS=-L$i
    AC_SEARCH_LIBS(XDisableAccessControl, X11, [
      xpathed=$i
      break
    ])
    unset ac_cv_search_XDisableAccessControl
  done
  ac_x_libraries=$xpathed
  x_libraries=$xpathed
  LIBS=$save_LIBS
  ;;
esac

AM_CONDITIONAL(LIRC, [test x$lirc_ext = xyes])

AC_CHECK_HEADERS(endian.h)
AC_CHECK_HEADERS(malloc.h)
AC_CHECK_HEADERS(getopt.h)
AC_CHECK_HEADERS(libgen.h)
AC_CHECK_HEADERS(pwd.h)
AC_CHECK_HEADERS(sys/utsname.h)
AC_CHECK_HEADERS(signal.h)
AC_CHECK_HEADERS(unistd.h)
AC_CHECK_HEADERS(sys/time.h)
AC_CHECK_LIB(lber, ber_free)
AC_CHECK_LIB(c, getpwnam, AC_DEFINE(HAVE_GETPWNAM, 1, [Has getpwnam] ))

dnl X11 is needed for fltk (at least),
dnl and probably for many other guis too ...
dnl if ! test x$build_fb = xyes; then # <--- this is wrong as build_x is non-exclusive
dnl AC_PATH_XTRA
dnl AC_CHECK_LIB(Xmu, XmuCvtStringToOrientation)
dnl AC_CHECK_LIB(gmp, _gmp_get_memory_functions)
  GNASH_PATH_X11
  AC_CHECK_LIB(Xi, XInput_find_display)
  AC_CHECK_LIB(X11, XDisableAccessControl)
dnl fi
AM_CONDITIONAL(HAVE_X11, [test x$x11 = xyes])
AC_CHECK_LIB(rt, shm_unlink)
AC_CHECK_FUNCS(shm_open shm_unlink)
AC_TRY_COMPILE([#include <strings.h>], [
  char *p1 = (char *)"Hello";
  char *p2 = (char *)"World";
  strcasecmp(p1, p2); ],
  AC_DEFINE(HAVE_STRINGCASECMP, [1], [Has strcasecmp])
)

dnl See if ipc_perm structure has the ipc_perm.key field, and if so,
dnl which variant of the name is used.
ipc_key=no
AC_TRY_COMPILE([
  #include <sys/ipc.h>
  #include <sys/shm.h>], [
 struct shmid_ds shmseg;      
 key_t x = shmseg.shm_perm.key;],
 ipc_key=yes
 AC_DEFINE(IPC_PERM_KEY, [key], [Has the key field in ipc_perm])
)

if test x$ipc_key = xno; then
  AC_TRY_COMPILE([
    #include <sys/ipc.h>
    #include <sys/shm.h>], [
    struct shmid_ds shmseg;      
    key_t x = shmseg.shm_perm.__key;],
    AC_DEFINE(IPC_PERM_KEY, [__key], [Has the key field in ipc_perm])
    ipc_key=yes
  )
fi

dnl AC_CHECK_FUNCS(strcasecmp stricmp)
dnl AC_CHECK_FUNCS(vsnprintf)

dnl These two tests need the math library or they won't link
dnl on OpenBSD, even if the functions exist.
save_LIBS=$LIBS
LIBS="$LIBS -lm"
AC_CACHE_CHECK([for finite], ac_cv_finite,
 [AC_TRY_LINK([#include <math.h>],
 [double x; int y; y = finite(x);],
 ac_cv_finite=yes,
 ac_cv_finite=no
)])
if test x"$ac_cv_finite" = x"yes"; then
  AC_DEFINE(HAVE_FINITE, [1], [Has finite])
fi

AC_CACHE_CHECK([for isfinite], ac_cv_isfinite,
 [AC_TRY_LINK([#include <math.h>],
 [double x; int y; y = isfinite(x);],
 ac_cv_isfinite=yes,
 ac_cv_isfinite=no
)])
if test x"$ac_cv_isfinite" = x"yes"; then
  AC_DEFINE(HAVE_ISFINITE, [1], [Has isfinite])
fi
LIBS=$save_LIBS

AC_LANG_PUSH(C++)
AC_CACHE_CHECK([whether $CXX implements __PRETTY_FUNCTION__], ac_cv_implements___PRETTY_FUNCTION__, [
  AC_TRY_LINK([#include <cstdio>
], 
    [ std::printf("%s", __PRETTY_FUNCTION__); ], 
    [ ac_cv_implements___PRETTY_FUNCTION__="yes" ],
    [ ac_cv_implements___PRETTY_FUNCTION__="no" ]
  )
])
if test "x$ac_cv_implements___PRETTY_FUNCTION__" = "xyes" ; then
  AC_DEFINE(HAVE_PRETTY_FUNCTION, [1], [__PRETTY_FUNCTION__ is defined])
fi

AC_CACHE_CHECK([whether $CXX implements __FUNCTION__], ac_cv_implements___FUNCTION__, [
  AC_TRY_LINK([#include <cstdio>
], 
    [ std::printf("%s", __FUNCTION__); ], 
    [ ac_cv_implements___FUNCTION__="yes" ],
    [ ac_cv_implements___FUNCTION__="no" ]
  )
])
if test "x$ac_cv_implements___FUNCTION__" = "xyes" ; then
  AC_DEFINE(HAVE_FUNCTION, [1], [__FUNCTION__ is defined])
fi

AC_CACHE_CHECK([whether $CXX implements __func__], ac_cv_implements___func__, [
  AC_TRY_LINK([#include <cstdio>
], 
    [ std::printf("%s", __func__); ], 
    [ ac_cv_implements___func__="yes" ],
    [ ac_cv_implements___func__="no" ]
  )
])
if test "x$ac_cv_implements___func__" = "xyes" ; then
  AC_DEFINE(HAVE_func, [1], [__func__ is defined])
fi
AC_LANG_POP(C++)
AC_REPLACE_FUNCS(getopt)

dnl Date portability stuff, used in server/asobj/Date.cpp
AC_CHECK_FUNCS(gettimeofday)
AC_CHECK_FUNCS(ftime)
AC_CHECK_FUNCS(tzset)
AC_CHECK_FUNCS(localtime_r)

AC_CACHE_CHECK([whether struct tm has tm_gmtoff], ac_cv_tm_gmtoff, [
        AC_TRY_LINK([
/* ctime(1) says "The glibc version of struct tm has additional fields
 * defined  when _BSD_SOURCE was set before including <time.h>"
 * In practice, you don't need to define it yourself (tested on glibc-2.2.1 
 * and 2.3.6) but if you *do* define it yourself, it makes *all* functions
 * favour BSD-like behaviour over of GNU/POSIX, which seems dangerous.
 */
// #define _BSD_SOURCE 1
#include <time.h>
], 
                [ struct tm tm; long l = tm.tm_gmtoff; ], 
                [ ac_cv_tm_gmtoff="yes" ],
                [ ac_cv_tm_gmtoff="no" ]
        )
])
if test "x$ac_cv_tm_gmtoff" = "xyes" ; then
        AC_DEFINE(HAVE_TM_GMTOFF, [1], [struct tm has member tm_gmtoff])
fi

AC_CACHE_CHECK([whether timezone is a long], ac_cv_long_timezone, [
        AC_TRY_LINK([
/* On Linux/glibc, tzset(3) says "extern long timezone;" (seconds West of GMT)
 * but on BSD char *timezone(int,int) is a function returning a string name.
 * The BSD function timegm() may be the equivalent, but this should
 * not be necessary because on BSD the code should use tm.tm_gmtoff instead
 * (use of long timezone is a fallback strategy for when tm_gmtoff exists not).
 */
#include <stdio.h>
#include <time.h>
extern long timezone;
  ], 
    [ printf("%ld", timezone); ], 
    [ ac_cv_long_timezone="yes" ],
    [ ac_cv_long_timezone="no" ]
   )
])
if test "x$ac_cv_long_timezone" = "xyes" ; then
  AC_DEFINE(HAVE_LONG_TIMEZONE, [1], [extern timezone is a long integer, not a function])
fi

AC_CHECK_FUNCS(sysconf)
AC_CHECK_FUNCS(shmget shmat shmdt mmap)
AC_CHECK_FUNCS(memmove)
dnl AC_CHECK_FUNC(strndup, AC_DEFINE(HAVE_STRNDUP, 1, [Has strndup()] ))
AC_CHECK_FUNC(clock_gettime, AC_DEFINE(HAVE_CLOCK_GETTIME, 1, [Has clock_gettime()] ))
dnl AC_CHECK_FUNCS(strlcpy, AC_DEFINE(HAVE_STRLCPY_PROTO, [1],[Define if you have the strlcpy prototype]))
dnl AC_CHECK_FUNCS(strlcat, AC_DEFINE(HAVE_STRLCAT_PROTO, [1],[Define if you have the strlcat prototype]))
dnl Look for Win32 networking stuff
AC_CHECK_HEADERS(winsock.h)
AC_CHECK_HEADERS(winsock2.h)
AC_CHECK_FUNCS(socket)
AC_CHECK_FUNCS(CreateFileMappingA)

dnl Shm::resize() uses this if it exists
AC_CHECK_LIB(c, mremap)

GNASH_PKG_FIND(nspr, [nspr.h], [Netscape Portable Runtime (NSPR)], PR_Init)

AC_PATH_TOOL(WINDRES, [windres])
AC_SUBST(WINDRES)

GNASH_PKG_FIND(z, [zlib.h], [zlib compression library], compress)
GNASH_PKG_FIND(jpeg, [jpeglib.h], [jpeg images], jpeg_mem_init)
GNASH_PKG_FIND(libpng, [png.h], [png images], png_info_init)
GNASH_PKG_FIND(gif, [gif_lib.h], [gif images], DGifOpen)
if test x"${GIF_LIBS}" = x ; then
 GNASH_PKG_FIND(ungif, [gif_lib.h], [gif images], DGifOpen)
 GIF_LIBS=${UNGIF_LIBS}
 GIF_CFLAGS=${UNGIF_CFLAGS}
fi
GNASH_PKG_INCLUDES([dejagnu], [dejagnu.h])

dnl Find freetype and fontconfig
dnl GNASH_PKG_FIND(freetype2, [freetype/freetype.h], [freetype2 font library], FT_Load_Char)
dnl rob might be working on this or not ;)
GNASH_PATH_FREETYPE2
GNASH_PKG_FIND(fontconfig, [fontconfig/fontconfig.h], [fontconfig library], FcFontMatch)

if test x$cross_compiling = xno; then
  AC_PATH_MING
fi
AM_CONDITIONAL(ENABLE_MING, [ test x"$MAKESWF" != x ])

AM_CONDITIONAL(MING_VERSION_0_4,
        [ test x"$MAKESWF" != x && test $MING_VERSION_CODE -ge 00040000  ])
AM_CONDITIONAL(MAKESWF_SUPPORTS_PREBUILT_CLIPS,
        [ test x"$MAKESWF" != x && test $MING_VERSION_CODE -ge 00040002  ])
AM_CONDITIONAL(MING_SUPPORTS_INIT_ACTIONS,
        [ test x"$MAKESWF" != x && test $MING_VERSION_CODE -ge 00040004  ])
AM_CONDITIONAL(MING_SUPPORTS_REPLACE_TAG,
        [ test x"$MAKESWF" != x && test $MING_VERSION_CODE -ge 00040005 ])
AM_CONDITIONAL(MING_SUPPORTS_SWFBUTTON_ADD_CHARACTER,
        [ test x"$MAKESWF" != x && test $MING_VERSION_CODE -ge 00040005 ])
AM_CONDITIONAL(MING_SUPPORTS_STREAMING_SOUND,
        [ test x"$MAKESWF" != x && test $MING_VERSION_CODE -ge 00040006 ])
AM_CONDITIONAL(MING_SUPPORTS_SWFBUTTON_SET_DEPTH,
        [ test x"$MAKESWF" != x && test $MING_VERSION_CODE -ge 00040006 ])
AM_CONDITIONAL(MING_VERSION_0_4_3,
        [ test x"$MAKESWF" != x && test $MING_VERSION_CODE -ge 00040300 ])

if test x$cross_compiling = xno; then
  AC_ARG_WITH([swfdec_testsuite],
	  AC_HELP_STRING([--with-swfdec-testsuite],
		  [directory where swfdec testsuite (the 'test' dir) is]),
	SWFDEC_TESTSUITE=${withval})
  AC_SUBST(SWFDEC_TESTSUITE)
fi
AM_CONDITIONAL(ENABLE_SWFDEC_TESTSUITE, [ test x"$SWFDEC_TESTSUITE" != x ])

dnl
dnl See if we can use the swfmill, mtasc, swfc and haxe based testsuites 
dnl
if test x$cross_compiling = xno; then
  AC_PATH_PROG(SWFMILL, swfmill)
  AC_PATH_PROG(SWFC, swfc)
  AC_PATH_MTASC
  AC_PATH_HAXE
fi
AM_CONDITIONAL(ENABLE_SWFMILL, [ test x"$SWFMILL" != x ])
AM_CONDITIONAL(ENABLE_MTASC, [ test x"$MTASC" != x ])
AM_CONDITIONAL(ENABLE_HAXE, [ test x"$HAXE" != x ])
AM_CONDITIONAL(ENABLE_SWFC, [ test x"$SWFC" != x ])

AC_PATH_PROG(DOXYGEN, doxygen)
AM_CONDITIONAL(ENABLE_DOXYGEN, [ test x"$DOXYGEN" != x ])

dnl currently unused
dnl GNASH_PKG_FIND(ogg, [ogg.h], [decode ogg streams], ogg_stream_init)

if test x$build_sdl = xyes -o x"$media_handler" = xffmpeg -o x"$media_handler" = xgst; then
  GNASH_PATH_SDL
fi

AM_CONDITIONAL(HAVE_SDL, [ test x$has_SDL = xyes ])

GNASH_PATH_LIBXML

dnl
dnl NOTE: make sure to check for GLIB and LIBXML2 
dnl before checking for gstreamer
dnl

AC_CHECK_SIZEOF(size_t) dnl set SIZEOF_SIZE_T.
AC_CHECK_SIZEOF(long)
AC_CHECK_SIZEOF(int)
AC_CHECK_SIZEOF(short)

dnl # Check KDE if kde gui or kparts were requested
if test x$build_kde = xyes -o x$kparts = xyes; then
  GNASH_PATH_KDE
fi
if test x$build_qt = xyes -o x$build_qtopia = xyes -o x$build_kde = xyes; then
  GNASH_PATH_QT
  if test x$build_qtopia = xyes; then
    GNASH_PATH_QTOPIA
  fi
fi
AM_CONDITIONAL(HAVE_QTOPIA, [test x$has_qtopia = xyes])
AM_CONDITIONAL(HAVE_KDE, [test x$has_kde = xyes])
AM_CONDITIONAL(HAVE_QT, [test x$has_qt = xyes])

AM_CONDITIONAL(HAVE_QTOPIA_2, [test x"$gnash_qtopia_version" = x2])
AM_CONDITIONAL(HAVE_QTOPIA_3, [test x"$gnash_qtopia_version" = x3])
AM_CONDITIONAL(HAVE_QTOPIA_4, [test x"$gnash_qtopia_version" = x4])

AM_CONDITIONAL(HAVE_QT_2, [test x"${gnash_qt_version}" != x && test "${gnash_qt_version}" -eq 2])
AM_CONDITIONAL(HAVE_QT_3, [test x"${gnash_qt_version}" != x && test "${gnash_qt_version}" -eq 3])
AM_CONDITIONAL(HAVE_QT_4, [test x"${gnash_qt_version}" != x && test "${gnash_qt_version}" -eq 4])

dnl Need GLIB for both GTK and GST
if test x$build_gtk = xyes -o x${Media_handler} = "xgst"; then
  GNASH_PATH_GLIB
fi

AM_CONDITIONAL(HAVE_GLIB, [ test x$has_glib = xyes ])

if test x$build_gtk = xno -a x$npapi = xyes; then
  AC_MSG_WARN(["Enabled NPAPI plugin, but you aren't building a GTK based GUI!"])
fi

if test x$windows = xyes -a x$npapi = xyes; then
  if test "x$NSPR_CFLAGS" = x -a "x$NSPR_LIBS" = x; then
    AC_MSG_ERROR(["On Win32, NPAPI plugin requires NSPR."])
  fi
  if test "x$WINDRES" = x; then
    AC_MSG_ERROR(["On Win32, NPAPI plugin requires windres."])
  fi
fi

dnl if kde isn't installed, even if it's specified, don't try to build
dnl the KPARTS plugin, which is KDE based.
if test x$has_kde = xno -a x$kparts = xyes; then
  kparts=no
dnl  build_kde=no
  AC_MSG_WARN(["Disabling KPARTS plugin, no KDE development found"])
fi

if test x$build_kde = xno -a x$kparts = xyes; then
  AC_MSG_WARN(["Enabled KPARTS plugin, but you aren't building a KDE based GUI!"])
fi

AM_CONDITIONAL(BUILD_QTOPIA_GUI, [ test x$build_qtopia = xyes ])
AM_CONDITIONAL(BUILD_ALP_GUI, [ test x$build_alp = xyes ])
AM_CONDITIONAL(BUILD_QT_GUI, [ test x$build_qt = xyes ])
AM_CONDITIONAL(BUILD_HILDON_GUI, [ test x$build_hildon = xyes ])
AM_CONDITIONAL(BUILD_GTK_GUI, [ test x$build_gtk = xyes ])
AM_CONDITIONAL(BUILD_KDE_GUI, [ test x$build_kde = xyes ])
AM_CONDITIONAL(BUILD_FLTK_GUI, [ test x$build_fltk = xyes ])
AM_CONDITIONAL(BUILD_SDL_GUI, [ test x$build_sdl = xyes ])
AM_CONDITIONAL(BUILD_FB_GUI, [ test x$build_fb = xyes ])
AM_CONDITIONAL(BUILD_AQUA_GUI, [ test x$build_aqua = xyes ])
AM_CONDITIONAL(BUILD_RISCOS_GUI, [ test x$build_riscos = xyes ])
AM_CONDITIONAL(BUILD_DUMP_GUI, [ test x$build_dump = xyes ])

# plugin building flags
AM_CONDITIONAL(NPAPI, [test x$npapi = xyes])
AM_CONDITIONAL(KPARTS, [test x$kparts = xyes])

AC_SUBST(KDE_CFLAGS)
AC_SUBST(KDE_LIBS)
if test x$build_ogl = xyes; then
  GNASH_PATH_OPENGL
fi

if test x$build_gtk = xyes; then
  AC_ARG_ENABLE(ghelp,
    AC_HELP_STRING([--enable-ghelp], [Enable support for the GNOME help system]),
    [case "${enableval}" in
      yes) ghelp=yes ;;
      no)  ghelp=no ;;
      *)   AC_MSG_ERROR([bad value ${enableval} for enable-ghelp option]) ;;
    esac], ghelp=no
  )

  if test x"$ghelp" = x"yes" ; then
    AC_PATH_PROG(SCROLLKEEPER, scrollkeeper-config, [], [$PATH:/usr/bin/X11:/usr/local/bin/X11:/opt/X11])
    AC_PATH_PROG(SCROLLUPDATE, scrollkeeper-update, [],	[$PATH:/usr/bin/X11:/usr/local/bin/X11:/opt/X11])
    AC_PATH_PROG(SCROLLINSTALL, scrollkeeper-preinstall, [], [$PATH:/usr/bin/X11:/usr/local/bin/X11:/opt/X11])

    if test x"$SCROLLKEEPER" = x -o x"$SCROLLUPDATE" = x -o x"$SCROLLINSTALL" = x ; then
      ghelp=no
      AC_MSG_WARN([You need to install scrollkeeper for gnome help])
    fi
  fi
fi
AM_CONDITIONAL(GHELP, [test x$ghelp = xyes])

if test x$build_fltk = xyes; then
  GNASH_PKG_FIND(Xft, [Xft.h], [xft library], XftGlyphRender)
fi

dnl Some systems have a pervered set of dependencies. Although Gnash itself uses libXML,
dnl Fedora Core 6 appears to have a dependency on expat for fontconfig. We only need the
dnl library, but this is the easy wind to find it.
GNASH_PKG_FIND(expat, [expat.h], [Expat library], XML_ErrorString)

dnl these conditionals were moved out of kde.m4
AM_CONDITIONAL(HAS_KDE, [test x$has_kde = xyes])
# used to disable x11-specific stuff on special platforms
AM_CONDITIONAL(include_x11, test "$kde_use_qt_emb" = "no" && test "$kde_use_qt_mac" = "no")
AM_CONDITIONAL(include_ARTS, test "$build_arts" '!=' "no")
AM_CONDITIONAL(unsermake_enable_pch, test "$kde_use_pch" = "yes" && test "$kde_gcc_supports_pch" = "yes")

AM_CONDITIONAL(HAVE_GTK2, [ test x$has_gtk2 = xyes ])
AM_CONDITIONAL(HAVE_GLEXT, [test x$glext = xyes])

dnl We don't have GTKGLExt, so default to SDL, and don't build the Firefox plugin
if test x$glext = xno -a x$build_ogl = xyes; then
  if test x$gtk2 = xyes -a x$build_gtk = xyes; then
    AC_ERROR([You have GTK installed, but not GtkGLExt. You need GtkGLExt to use the OpenGL renderer. Attempting to build SDL version])
  fi
  gui=sdl
  npapi=no
  AC_MSG_WARN([GTK2 specified for the GUI, but GtkGlExt is not present. Trying SDL instead.])
fi

missing_codecs=""
if test "$media_handler" = "gst"; then
  AC_PATH_PROG(GST_INSPECT, gst-inspect, ,[${pathlist}])
  if test "x$GST_INSPECT" != "x" -a x"${darwin}" = xno ; then
    AC_PATH_PROG(GST_INSPECT, gst-inspect-0.10, ,[${pathlist}])
  fi
  if test "x$GST_INSPECT" != "x" -a x"${darwin}" = xno ; then
    dnl FIXME: there may be multiple acceptable plugins that are acceptable for
    dnl our use. For example, mad or ffmpeg will play mp3.
    codecs="ffdec_flv ffdec_flashsv ffdec_vp6f ffdec_flashsv mad vorbisdec ffdec_vp6"
    for i in $codecs; do
       hits="`$GST_INSPECT $i | grep -c 'Long name'`"
       if test $hits -eq 0; then
         missing_codecs="$missing_codecs $i"
         AC_MSG_WARN([Missing codec: $i])
       fi
    done
  fi
  GNASH_PKG_FIND(gstreamer, [gst/gst.h], [gstreamer library], gst_init, [0.10])
  if test x"${media_handler_specified}" = xfalse; then
    if test x"$GSTREAMER_LIBS" = x; then
       AC_MSG_WARN([No appropriate gstreamer library found, will try using ffmpeg.])
       media_handler=ffmpeg
    fi
  fi
fi

if test x"$media_handler" = x"ffmpeg"; then
  GNASH_PATH_FFMPEG
  if test x"${media_handler_specified}" = xfalse; then
     # If the library is not found, or its version is not ok, we'll try gst
     if test x"${ac_cv_path_ffmpeg_lib}" = x -o x"${ffmpeg_version_check}" != xok; then
       AC_MSG_WARN([No appropriate ffmpeg library found, disabling media handling.])
       media_handler=none
     fi
  fi
fi

if test x"$media_handler" = x"gst"; then
  AC_MSG_CHECKING([for modern pbutils])
  save_cflags=$CFLAGS
  CFLAGS=$GSTREAMER_CFLAGS
  AC_TRY_COMPILE([#include <gst/pbutils/install-plugins.h>],[void* pointer = &gst_install_plugins_async],
    GSTREAMER_LIBS="$GSTREAMER_LIBS -lgstpbutils-0.10",
    has_modern_gstpbutils='no')
  AC_TRY_COMPILE([#include <gst/pbutils/install-plugins.h>],[void* pointer = &gst_install_plugins_supported],
    AC_DEFINE([HAVE_GST_INSTALL_PLUGINS_SUPPORTED], [], [GStreamer provides the gst_install_plugins_supported function]),
    has_gst_install_plugins_supported='no')
  CFLAGS=$save_cflags
  if test x$has_modern_gstpbutils = xno; then
    AC_MSG_RESULT([no {GSTREAMER_CFLAGS=$GSTREAMER_CFLAGS}])
  else
    AC_DEFINE([GST_HAS_MODERN_PBUTILS], [], [GStreamer has pbutils with missing codec install routines installed])
    AC_MSG_RESULT([ok])
  fi
fi



if test x$build_cairo = xyes; then
  GNASH_PKG_FIND(cairo, [cairo.h], [cairo render library], cairo_status)
dnl   if test x"${CAIRO_CFLAGS}" != x; then
dnl      CAIRO_CFLAGS=`echo ${CAIRO_CFLAGS} | sed -e 's/ *//'`
dnl      CAIRO_CFLAGS="${CAIRO_CFLAGS} ${CAIRO_CFLAGS}/cairo"
dnl   fi
  if test x$build_fb = xyes; then
    AC_MSG_ERROR([Cairo renderer is not supported by FB gui. Use --enable-renderer=AGG or --enable-gui=gtk]);
  fi
  if test x$build_sdl = xyes; then
    AC_MSG_ERROR([Cairo renderer is not supported by SDL gui. Use --enable-renderer=AGG or --enable-gui=gtk]);
  fi
  if test x$build_fltk = xyes; then
    AC_MSG_ERROR([Cairo renderer is not supported by FLTK gui. Use --enable-renderer=AGG or --enable-gui=gtk]);
  fi
  if test x$build_kde = xyes; then
    AC_MSG_ERROR([Cairo renderer is not supported by KDE gui. Use --enable-renderer=AGG or --enable-gui=gtk]);
  fi
  if test x$build_dump = xyes; then
    AC_MSG_ERROR([Cairo renderer is not supported by Dump gui. Use --enable-renderer=AGG or --enable-gui=gtk]);
  fi
  AC_DEFINE([RENDERER_CAIRO], [], [Use cairo renderer])
fi

AM_CONDITIONAL(HAVE_CAIRO, [test x"${CAIRO_LIBS}" != x])

AM_CONDITIONAL(USE_SOUND_SDL, test x"$media_handler" = xffmpeg -o x"$media_handler" = xgst)
AM_CONDITIONAL(USE_FFMPEG_ENGINE, test x"$media_handler" = xffmpeg)
AM_CONDITIONAL(USE_GST_ENGINE, test x"$media_handler" = xgst)
AM_CONDITIONAL(HAVE_OPENGL, test x"${OPENGL_LIBS}" != x)

case "${media_handler}" in
  ffmpeg|gst) AC_DEFINE([SOUND_SDL],  [1], [Use SDL for sound handling]) ;;
  *)
esac

case "${media_handler}" in
  ffmpeg)  AC_DEFINE([USE_FFMPEG],  [1], [Use FFMPEG for media decoding]) ;;
  gst)  AC_DEFINE([USE_GST],  [1], [Use gstreamer for media decoding]) ;;
  *)
esac
dnl I'm kinda lazy, get rid of this later... //Markus
AM_CONDITIONAL(HAVE_GST, test x$media_handler = xgst)

if test x$build_fltk = xyes; then
  GNASH_PKG_FIND(fltk2, [fltk/FL_API.h], [Fast Light Toolkit], fl_window_flush)
fi

AM_CONDITIONAL(HAVE_FLTK2, [ test x$has_fltk2 = xyes ])
AM_CONDITIONAL(HAS_XFT, [ test x$has_xft = xyes ])

if test x$build_agg = xyes; then
   GNASH_PATH_AGG
fi

GNASH_DOCBOOK
AM_CONDITIONAL(ENABLE_INFO, test x${INSTALL_INFO} != x)
AM_CONDITIONAL(DOCBOOK, test x$docbook = xyes)
AM_CONDITIONAL(ENABLE_TEXI, [ test x"$DB2X_TEXI" != x -o x"$DB2X_TEXIXML" != x ])
AM_CONDITIONAL(ENABLE_PDF, [ test x"$DB2X_PDF" ])
AM_CONDITIONAL(ENABLE_HTML, [ test x"$XSLTPROC" != x -a x"$docbook_styles" != x ])
AM_CONDITIONAL(ENABLE_FOP, [ test x"$FOP" != x -a x"$docbook_styles" != x ])
AM_CONDITIONAL(ENABLE_XMLTEX, [ test x"$PDFXMLTEX" != x -a x"$XSLTPROC" != x -a x"$docbook_styles" != x ])
dnl  AM_CONDITIONAL(ENABLE_DBLATEX, [ test x"$DBLATEX" != x ])
AM_CONDITIONAL(ENABLE_MAN, [ test x"$DB2X_MAN" != x -o x"$DB2X_MANXML" != x ])
AM_CONDITIONAL(HAVE_AGG, [test x"${AGG_LIBS}" != x])

GNASH_PATH_CURL

dnl Define winsock if we're on windows. We could do something complicated,
dnl but since AC_EXEEXT does it for us, we'll do this the easy way.
if test x"$EXEEXT" = "exe"; then
  AC_DEFINE(HAVE_WINSOCK,1,[This is defined is we are on Win32])
fi

dnl ****************************************
dnl *** Check for ELF visibility support ***
dnl ****************************************

AC_ARG_ENABLE([visibility],
  AC_HELP_STRING([--enable-visibility], [Use ELF visibility attributes]), [], [enable_visibility=no])

if test x"$enable_visibility" != x"no"; then
  dnl Check whether the compiler supports the visibility attribute
  save_CFLAGS="$CFLAGS"
  CFLAGS="$CFLAGS -Wall -Werror"
  AC_MSG_CHECKING([whether $CC supports the GNUC visibility attribute])
  AC_COMPILE_IFELSE(AC_LANG_SOURCE(
    [
      void __attribute__ ((visibility("default"))) test_default (void) {}
      void __attribute__ ((visibility("hidden"))) test_hidden (void) {}
      int main (int argc, char **argv) { test_default (); test_hidden (); return 0; }
    ]),
    [
      AC_DEFINE([HAVE_GNUC_VISIBILITY], [1], [Define this for GCC-visibility.])
      AC_MSG_RESULT([yes])
    ],
    [
      AC_MSG_RESULT([no])
    ]
  )
  CFLAGS="$save_CFLAGS"
fi


GNASH_PATH_PTHREADS
if test x"$pthreads" = x"yes"; then
  if test x"$PTHREAD_CFLAGS" != x; then
    CXXFLAGS="$CXXFLAGS $PTHREAD_CFLAGS"
  fi
  if test "$CC" != "$PTHREAD_CC"; then
    AC_MSG_WARN([Replacing compiler $CC with compiler $PTHREAD_CC to support pthreads.])
    CC="$PTHREAD_CC"
  fi
  if test "$CXX" != "$PTHREAD_CXX"; then
    AC_MSG_WARN([Replacing compiler $CXX with compiler $PTHREAD_CXX to support pthreads.])
    CXX="$PTHREAD_CXX"
  fi
fi

GNASH_PATH_BOOST
dnl AX_GCC_ARCHFLAG(no)

AC_ARG_ENABLE([strict],
  AC_HELP_STRING([--enable-strict],[Accept only standards compliant code (GCC only)]),
  [case "${enableval}" in
    yes) strict=yes ;;
    no) strict=no ;;
    *) AC_MSG_ERROR([bad value ${enableval} for --enable-strict option]) ;;
  esac],
  [strict=no]
)

if test x"$strict" = x"yes" -a x$build_agg = xyes; then
   AC_MSG_ERROR([agg renderer will fail with --enable-strict.]);	
fi

# We want warnings, lots of warnings  :-)
# It should be possible to build with -ansi, not with
# -pedantic because of agg.
if test x"$GCC" = x"yes"; then
  CXXFLAGS="$CXXFLAGS \
    -W \
    -Wall \
    -Wcast-align \
    -Wcast-qual \
    -Wpointer-arith \
    -Wreturn-type \
    -Wnon-virtual-dtor \
    -Wunused \
    #-ansi \
    "
  CFLAGS="$CFLAGS \
    -W \
    -Wall \
    -Wcast-align \
    -Wcast-qual \
    -Wpointer-arith \
    -Wreturn-type \
    -Wmissing-declarations \
    -Wmissing-prototypes \
    -Wstrict-prototypes \
    "
  if test x"$strict" = x"yes"; then
    CXXFLAGS="$CXXFLAGS \
      -Wextra \   
      -pedantic \
      -Wno-long-long \
      "

    CFLAGS="$CFLAGS \
      -pedantic \
      -Wno-long-long \
      -ansi \
      "
  fi
fi

AC_ARG_ENABLE([cassert],
  AC_HELP_STRING([--disable-cassert],[Disable assertion checking]),
  [case "${enableval}" in
    yes) cassert=yes ;;
    no) cassert=no ;;
    *) AC_MSG_ERROR([bad value ${enableval} for --enable-cassert option]) ;;
  esac],
  [cassert=yes]
)

if test x"$cassert" = x"no"; then
    CXXFLAGS="$CXXFLAGS \
      -DNDEBUG \
      "
    CFLAGS="$CFLAGS \
      -DNDEBUG \
      "
fi

dnl /* http://gcc.gnu.org/bugzilla/show_bug.cgi?id=19664 */
AC_DEFUN([CHECK_VISIBILITY_GCC_BUG],
  [
    AC_CACHE_CHECK([if -fvisibility-inlines-hidden is broken], ac_cv_gcc_visibility_bug, [
        AC_LANG_PUSH(C++)
        save_CXXFLAGS=$CXXFLAGS
        save_LDFLAGS=$LDFLAGS
        CXXFLAGS="-fPIC -fvisibility-inlines-hidden -O0"
        LDFLAGS="$LDFLAGS -shared -fPIC"

        AC_TRY_LINK(
        [          
          template<typename CharT>
          struct VisTest
          {
            inline VisTest ();
          };
          template<typename CharT>
          inline VisTest<CharT>::VisTest()
        {}
        extern template class VisTest<char>;  // It works if we drop that line
        int some_function( int do_something ) __attribute__((visibility("default")));
	int some_function( int )
          {
            VisTest<char> a;
            return 0;
          }
        ], [],
        ac_cv_gcc_visibility_bug=no, ac_cv_gcc_visibility_bug=yes)

        CXXFLAGS=$save_CXXFLAGS
        LDFLAGS=$save_LDFLAGS
        AC_LANG_POP(C++)
      ]
    )
    if test x$ac_cv_gcc_visibility_bug = xno; then
      CXXFLAGS="$CXXFLAGS -fvisibility-inlines-hidden"
      if test x"$enable_visibility" != x"no"; then
        CXXFLAGS="$CXXFLAGS -fvisibility=hidden"
      fi
    fi
  ]
)

CHECK_VISIBILITY_GCC_BUG

dnl Define convienience constants so Gnash can print out the
dnl default configuration of the build.
RENDERER_CONFIG=${add_renderer}
RENDERER_LIBS=
for rend in `echo "${add_renderer}" | tr ',' ' '`; do
	RENDERER_LIBS="${RENDERER_LIBS} \$(top_builddir)/backend/libgnash${rend}.la"
done
dnl echo "RENDERER_LIBS=$RENDERER_LIBS"
AC_SUBST(RENDERER_LIBS)
AC_SUBST(RENDERER_CONFIG)


dnl check for missing libraries and disable them.
if test x"$BOOST_LIBS" != x; then
  if test x"${extra_missing_libs}" != x; then
    for i in ${extra_missing_libs}; do
      if test $i = serialization; then
        AC_DEFINE([BOOST_MULTI_INDEX_DISABLE_SERIALIZATION], ["1"], [if the library is missing, don't use it.])
      fi
    done
  fi
fi


SUPPORTED_GUIS=
if test x$build_qtopia = xyes; then
  SUPPORTED_GUIS="${SUPPORTED_GUIS},qtopia"
fi
if test x$build_hildon = xyes; then
  SUPPORTED_GUIS="${SUPPORTED_GUIS},hildon"
fi
if test x$build_alp = xyes; then
  SUPPORTED_GUIS="${SUPPORTED_GUIS},alp"
fi
if test x$build_fb = xyes; then
  SUPPORTED_GUIS="${SUPPORTED_GUIS},fb"
fi
if test x$build_fltk = xyes; then
  SUPPORTED_GUIS="${SUPPORTED_GUIS},fltk"
fi
if test x$build_kde = xyes; then
  SUPPORTED_GUIS="${SUPPORTED_GUIS},kde"
fi
if test x$build_gtk = xyes; then
  SUPPORTED_GUIS="${SUPPORTED_GUIS},gtk"
fi
if test x$build_sdl = xyes; then
  SUPPORTED_GUIS="${SUPPORTED_GUIS},sdl"
fi
if test x$build_riscos = xyes; then
  SUPPORTED_GUIS="${SUPPORTED_GUIS},riscos"
fi
if test x$build_aqua = xyes; then
  SUPPORTED_GUIS="${SUPPORTED_GUIS},aqua"
fi
if test x$build_dump = xyes; then
  SUPPORTED_GUIS="${SUPPORTED_GUIS},dump"
fi
SUPPORTED_GUIS="`echo ${SUPPORTED_GUIS} | sed 's/,//'`" # Strip leading comma
AC_SUBST(SUPPORTED_GUIS)

MEDIA_CONFIG=${media_handler}
AC_SUBST(MEDIA_CONFIG)

dnl AC_CONFIG_LINKS(doc/C/images)
dnl AC_CONFIG_LINKS(gnashconfig.h,libltdl/config.h)
AC_CONFIG_LINKS(cygnal/testsuite/cygnal.all/cygnalrc:cygnal/testsuite/cygnal.all/cygnalrc.in)
AC_CONFIG_LINKS(testsuite/libbase/gnashrc:testsuite/libbase/gnashrc.in)
AC_CONFIG_LINKS(testsuite/libbase/gnashrc-local:testsuite/libbase/gnashrc-local.in)

AC_OUTPUT(Makefile
po/Makefile
libmedia/Makefile
libbase/Makefile
libcore/Makefile
libcore/asobj/Makefile
libcore/vm/Makefile
libcore/parser/Makefile
libnet/Makefile
libamf/Makefile
backend/Makefile
utilities/Makefile
doc/Makefile
doc/C/Makefile
doc/Doxyfile
pythonmodule/Makefile
testsuite/Makefile
testsuite/media/Makefile
testsuite/libbase/Makefile
testsuite/actionscript.all/Makefile
testsuite/samples/Makefile
testsuite/swfdec/Makefile
testsuite/misc-ming.all/Makefile
testsuite/misc-mtasc.all/Makefile
testsuite/misc-haxe.all/Makefile
testsuite/misc-swfmill.all/Makefile
testsuite/misc-swfc.all/Makefile
testsuite/movies.all/Makefile
testsuite/libcore.all/Makefile
testsuite/libamf.all/Makefile
testsuite/libnet.all/Makefile
gui/Makefile
gui/Info.plist
extensions/Makefile
extensions/dejagnu/Makefile
extensions/mysql/Makefile
extensions/fileio/Makefile
extensions/gtk2/Makefile
extensions/lirc/Makefile
extensions/dbus/Makefile
extensions/metome/Makefile
plugin/Makefile
plugin/xpcom/Makefile
plugin/klash/Makefile
plugin/mozilla-sdk/Makefile
plugin/win32/Makefile
cygnal/Makefile
cygnal/testsuite/Makefile
cygnal/testsuite/cygnal.all/Makefile
)

###
########################## Final report begins... ############################
###

cerr=/tmp/gnash-configure-errors.$$
cwarn=/tmp/gnash-configure-warnings.$$
echo ""

#trap 'rm cerr' 0 # trap isn't a good idea, might override other traps
exec 3> $cerr 
exec 4> $cwarn

echo "Configurable options are:"

if test x"$i810lodbias" = x"yes"; then
  echo "        Intel 810 LOD bias hack enabled"
else
  echo "        Intel 810 LOD bias hack disabled (default). Use --enable-i810-lod-bias to enable."
fi

if test x"$xmitshm" = x"yes"; then
  echo "        MIT-SHM X extension support enabled"
else
  echo "        MIT-SHM X extension support disabled (default). Use --enable-mit-shm to enable."
fi

if test x"$pthreads" = x"yes"; then
  echo "        POSIX Threads support enabled (default)"
else
  echo "        POSIX Thread support disabled."
fi

if test x"$dmalloc" = x"yes"; then
  echo "        DMalloc support enabled"
  echo "        For a list of the command-line options enter: dmalloc --usage"
else
  echo "        DMalloc support disabled (default). Use --enable-dmalloc to enable."
fi

if test x"$npapi" = x"yes"; then
  echo "        NPAPI plugin enabled (default). Use --disable-npapi to disable."
  echo "            NPAPI plugin will be installed in ${FIREFOX_PLUGINS}"
else
  echo "        NPAPI plugin disabled."
fi

if test x"$kparts" = x"yes"; then
  echo "        KPARTS plugin enabled (default). Use --disable-kparts to disable"
  echo "            KPARTS plugin will be installed in ${KDE_PLUGINDIR}"
  echo "            KPARTS service will be installed in ${KDE_SERVICESDIR}"
  echo "            KPARTS config dir will be in ${KDE_CONFIGDIR}"
  echo "            KPARTS appsdata will be installed in ${KDE_APPSDATADIR}"
else
  echo "        KPARTS plugin disabled."
fi

dnl -- if test x"${dynamic_gui}" = x"yes"; then
dnl --   echo "        Loadable GUI & renderer enabled."
dnl -- else
dnl --   echo "        Loadable GUI & renderer disabled (default). Use --enable-dynamic-gui to enable."
dnl -- fi

if test x"$ghelp" = x"yes"; then
  echo "        GNOME help enabled"
else
  echo "        GNOME help disabled (default). Use --enable-ghelp to enable."
fi

dnl if test x"$extensions" = x"yes"; then
dnl   echo "        Building extensions enabled (default). Use --disable-extensions to disable."
dnl else
dnl   echo "        Building Gnash extensions disabled."
dnl fi

if test x"$cygnal" = x"yes"; then
  echo "        Building Cygnal media server enabled (default). Use --disable-cygnal to disable."
else
  echo "        Building Cygnal media server disabled."
fi

if test x"$debugger" = x"yes"; then
  echo "        Building Flash debugger support (default). Use --disable-debugger to disable."
else
  echo "        Building the Flash debugger is disabled."
fi

if test x"$with-top_level" != x; then
  echo "        Top level for cross compiling support files is: $with_top_level"
fi

if test x$build_gtk = xyes -a x$pixelformat = xrgb565; then
  echo "        WARNING: Pixel format RGB565 selected in combination with the" >&4
  echo "                 GTK GUI. Only a hacked GTK will work (e.g. on the OLPC)." >&4
fi

if test x"$extensions_list" != x; then
  echo "        Building extensions: ${extensions_list}"
fi

if test x"$security_list" != x; then
  echo "        Enabling security features: ${security_list}"
fi

if test x"$statistics_list" != x; then
  echo "        Enabling statistics collecting for: ${statistics_list}"
fi

if test x"${SUPPORTED_GUIS}" = x; then
  AC_MSG_ERROR(no supported GUIs found);
fi

echo "        GUI toolkits supported: ${SUPPORTED_GUIS}"
echo "        Renderers supported: ${add_renderer}"
echo "        Media handler: "$media_handler
echo "        Using SDL for sound handling"
echo "        Using $with_shm mode for shared memory"
echo ""
echo "Configured paths for ${build} are:"

if test x"$docbook" = x"yes"; then
  echo '        DocBook document processing enabled (for "make html" and "make pdf")'
  if test x"$docbook_styles" != x; then
    echo "        Docbook styles sheets in $docbook_styles"
  fi
else
  echo "        DocBook document processing disabled (default)"
fi

# set a variable if we shouldn't continue. This way we can print
# out everything that is missing in one pass, hopefully making it
# easy for new developers to get everything they need installed.

if test x$xml != xno; then
  if test x"$LIBXML_CFLAGS" != x; then
    echo "        XML flags are: $LIBXML_CFLAGS"
    echo "        XML libs are: $LIBXML_LIBS"
  else
    echo "        ERROR: No libxml2 development package installed!" >&3
    echo "               To compile this project install" >&3
    echo "               or .deb users: apt-get install libxml2-dev" >&3
    echo "               or .rpm users: yum install libxml2-devel" >&3
  fi
fi

if test x$build_kde = xyes -o x$kparts = xyes; then
  if test x"$has_kde" = xyes; then
    echo "        KDE flags are: $KDE_CFLAGS"
    echo "        KDE libs are: $KDE_LIBS"
  else
      echo "        ERROR: No KDE development package installed!" >&3
      echo "               To disable the KDE gui," >&3
      echo "               reconfigure using --enable-gui=<list-of-guis>" >&3
      echo "               and omit "kde" from the list." >&3
      echo "               When the option --enable-gui=... is omitted," >&3
      echo "               the default is the same of --enable-gui=kde,gtk" >&3
      echo "               To be able to build the kde gui," >&3
      echo "               install the KDE development environment from http://kde.org" >&3
      echo "               or .deb users: apt-get install kdelibs-dev" >&3
      echo "               or .rpm users: yum install <something-else>." >&3
  fi
  if test x"$has_qt" = xyes; then
    echo "        QT flags are: $QT_CFLAGS"
    echo "        QT libs are: $QT_LIBS"
  else
    if test x$build_kde = xyes -o x$kparts = xyes ; then
      if test x"$has_kde" != xyes; then
	# We have already moaned about KDE absence, so presumably they'll get
	# QT-dev when they install KDE-dev
	:
      else
	# This should never happen unless they have a very odd version of KDE
        echo "        ERROR: No QT development package installed!" >&3
        echo "               Install a QT development environment from http://trolltech.com" >&3
        echo "               or .deb users: apt-get install libqt3-mt-dev" >&3
	if test x$kparts = xyes; then
          echo "               or reconfigure with --disable-kparts" >&3
	fi
	if test x$build_kde = xyes; then
          echo "               or change to a different gui with --enable-gui=..." >&3
	fi
      fi
    fi
  fi
fi

if test x"$build_qtopia" = xyes; then
  if test x"${QTOPIA_LIBS}" != x ; then
    if test x"${QTOPIA_CFLAGS}" != x ; then
      echo "        QTOPIA flags are: $QTOPIA_CFLAGS"
    else
      echo "        QTOPIA flags are: default include path"
    fi
    echo "        QTOPIA libs are: $QTOPIA_LIBS"
  else
    echo "        ERROR: No QTOPIA library development package installed!" >&3
    echo "               Install it from http://trolltech.com/downloads/" >&3
    echo "               binary packages are not available." >&3
  fi
fi

if test x"${JPEG_LIBS}" != x ; then
  if test x"${JPEG_CFLAGS}" != x ; then
    echo "        JPEG flags are: $JPEG_CFLAGS"
  else
    echo "        JPEG flags are: default include path"
  fi
  echo "        JPEG libs are: $JPEG_LIBS"
else
  echo "        ERROR: No JPEG library development package installed!" >&3
  echo "               Install it from http://ijg.org" >&3
  echo "               or .deb users: apt-get install libjpeg-dev" >&3
  echo "               or .rpm users: yum install libjpeg-devel" >&3
fi

if test x"${GIF_LIBS}" != x ; then
  if test x"${GIF_CFLAGS}" != x ; then
    echo "        GIF flags are: $GIF_CFLAGS"
  else
    echo "        GIF flags are: default include path"
  fi
  echo "        GIF libs are: $GIF_LIBS"
else
  echo "        ERROR: No GIF library development package installed!" >&3
  echo "               Install it from http://sourceforge.net/projects/giflib/" >&3
  echo "               or .deb users: apt-get install libungif-dev" >&3
  echo "               or maybe     : apt-get install libgif-dev" >&3
  echo "               or .rpm users: yum install libungif-devel" >&3
fi

if test x"${LIBPNG_LIBS}" != x ; then
  if test x"${LIBPNG_CFLAGS}" != x ; then
    echo "        PNG flags are: $LIBPNG_CFLAGS"
  else
    echo "        PNG flags are: default include path"
  fi
  echo "        PNG libs are: $LIBPNG_LIBS"
else
  echo "        WARNING: No PNG library development package installed!" >&4
  echo "                 Gnash will be built without support for dynamic loading of PNG files." >&4
  echo "                 Install it from http://www.libpng.org" >&4
  echo "                 or .deb users: apt-get install libpng12-dev" >&4
  echo "                 or .rpm users: yum install libpng-devel" >&4
fi

dnl if test x"$OGG_LIBS" != x; then
dnl   if test x"$OGG_CFLAGS" != x; then
dnl     echo "        Ogg flags are: $OGG_CFLAGS"
dnl   else
dnl     echo "        Ogg flags are: default include path"
dnl   fi
dnl   echo "        Ogg libs are: $OGG_LIBS"
dnl else
dnl   echo "        ERROR: No Ogg Vorbis development package installed!" >&3
dnl fi

dnl if test x"$VORBIS_LIBS" != x; then
dnl   if test x"$VORBIS_CFLAGS" != x; then
dnl     echo "        VORBIS flags are: $VORBIS_CFLAGS"
dnl   else
dnl     echo "        VORBIS flags are: default include path"
dnl   fi
dnl   echo "        VORBIS libs are: $VORBIS_LIBS"
dnl else
dnl   echo "        ERROR: No VORBIS Vorbis development package installed!" >&3
dnl fi

if test x"$opengl" = x"yes"; then
  if test x"$OPENGL_LIBS" != x; then
    if test x"$OPENGL_CFLAGS" != x; then
      echo "        OpenGL flags are: $OPENGL_CFLAGS"
    else
      echo "        OpenGL flags are: default include path"
    fi
    echo "        OpenGL libs are: $OPENGL_LIBS"
    else
      echo "        ERROR: No OpenGL development package installed!" >&3
      echo "               You need to install the libmesa development package" >&3
      echo "               or .deb users: apt-get install libgl1-mesa-dev" >&3
      echo "               or .rpm users: yum install xorg-x11-Mesa-libGL" >&3
      echo "               or use a different renderer with --enable-renderer=" >&3
  fi
fi

dnl GLEXT is only needed for GTK/OpenGL
if test x$build_gtk = xyes -a x$build_ogl = xyes ; then
  if test x"$GLEXT_LIBS" != x; then
    if test x"$GLEXT_CFLAGS" != x; then
      echo "        GtkGLExt flags are: $GLEXT_CFLAGS"
    else
      echo "        GtkGLExt flags are: default include path"
    fi
      echo "        GtkGLExt libs are: $GLEXT_LIBS"
  else
    if test x$build_gtk = xyes; then
      if test x$build_ogl = xyes; then
        echo "        ERROR: No GtkGLExt development package installed!" >&3
	echo "               It is needed to build the GTK/OpenGL GUI/renderer combination." >&3
	echo "               Either install it from http://gtkglext.sourceforge.net" >&3
        echo "               or .deb users: apt-get install libgtkglext1-dev" >&3
        echo "               or .rpm users: yum install gtkglext-devel" >&3
        echo "               or --enable-gui=sdl or --enable-renderer=agg" >&3
      fi
    fi
  fi
fi


if test x$build_hildon = xyes; then #{
  if test x"$HILDON_LIBS" != x; then
    if test x"$HILDON_CFLAGS" != x; then
      echo "        HILDON flags are: $HILDON_CFLAGS"
    else
      echo "        HILDON flags are: default include path"
    fi
      echo "        HILDON libs are: $HILDON_LIBS"
  else
    echo "        ERROR: No HILDON development package installed!" >&3
    echo "               Install it from http://gtk.org" >&3
    #echo "               or .deb users: apt-get install libhildon.0-dev" >&3
    echo "               or .deb users: apt-get install libhildon-1-dev" >&3
    echo "               or .rpm users: yum install hildon-devel" >&3
  fi
fi

if test x$build_gtk = xyes; then #{
  if test x"$GTK2_LIBS" != x; then
    if test x"$GTK2_CFLAGS" != x; then
      echo "        GTK2 flags are: $GTK2_CFLAGS"
    else
      echo "        GTK2 flags are: default include path"
    fi
      echo "        GTK2 libs are: $GTK2_LIBS"
  else
    echo "        ERROR: No GTK2 development package installed!" >&3
    echo "               Install it from http://gtk.org" >&3
    echo "               or .deb users: apt-get install libgtk2.0-dev" >&3
    echo "               or .rpm users: yum install gtk2-devel" >&3
  fi

  if test x"$PANGO_LIBS" != x; then
    if test x"$PANGO_CFLAGS" != x; then
      echo "        Pango flags are: $PANGO_CFLAGS"
    else
      echo "        Pango flags are: default include path"
    fi
    echo "        Pango libs are: $PANGO_LIBS"
  else
    echo "        ERROR: No Pango development package installed!" >&3
    echo "               Install it from http://pango.org" >&3
    echo "               or .deb users: apt-get install libpango1.0-dev" >&3
    echo "               or .rpm users: yum install pango-devel" >&3
  fi

  if test x"$GLIB_LIBS" != x; then
    if test x"$GLIB_CFLAGS" != x; then
      echo "        GLib flags are: $GLIB_CFLAGS"
    else
      echo "        GLib flags are: default include path"
    fi
    echo "        GLib libs are: $GLIB_LIBS"
  else
    echo "        ERROR: No GLib development package installed!" >&3
    echo "               Install it from http://gtk.org" >&3
    echo "               or .deb users: apt-get install libglib2.0-dev" >&3
    echo "               or .rpm users: yum install glib2-devel" >&3
  fi

  if test x"$ATK_LIBS" != x; then
    if test x"$ATK_CFLAGS" != x; then
      echo "        ATK flags are: $ATK_CFLAGS"
    else
      echo "        ATK flags are: default include path"
    fi
      echo "        ATK libs are: $ATK_LIBS"
  else
    echo "        ERROR: No ATK development package installed!" >&3
    echo "               Install it from http://gtk.org" >&3
    echo "               or .deb users: apt-get install libatk1.0-dev" >&3
    echo "               or .rpm users: yum install atk-devel" >&3
  fi

fi

if test "$media_handler" = "gst"; then
  if test x"$missing_codecs" != x; then   
      echo "        Your Gstreamer installation is missing these codecs: $missing_codecs"
      echo "        Please install the gstreamer-ffmpeg for Gstreamer"
  fi  
  if test x"$GSTREAMER_LIBS" != x; then
    if test x"$GSTREAMER_CFLAGS" != x; then
      echo "        Gstreamer flags are: $GSTREAMER_CFLAGS"
    else
      echo "        Gstreamer flags are: default include path"
    fi
    echo "        Gstreamer libs are: $GSTREAMER_LIBS"
    if test x"$has_modern_gstpbutils" = "xno"; then
      echo "        RECOMMENDED: If the user has not installed the necessary Gstreamer plugins," >&4
      echo "                     Gstreamer can pop up a message prompting them to." >&4
      echo "                     Install gstpbutils from http://www.gstreamer.net for that to be enabled" >&4
      echo "                     or .deb users: apt-get install libgstreamer-plugins-base0.10-dev" >&4
    fi
  else
    echo "        ERROR: GST media handling requested but gstreamer-0.10+ not found" >&3
    echo "               Install it from http://www.gstreamer.net" >&3
    echo "               or .deb users: apt-get install libgstreamer0.10-dev" >&3
    echo "               or .rpm users: yum install gstreamer-devel" >&3
    echo "               or             yast install gstreamer010-devel" >&3
  fi
fi

  if test x"$media_handler" = x"ffmpeg"; then
    if test x"$FFMPEG_LIBS" != x; then
      echo "        MP3 and video support enabled through ffmpeg"
      if test x"${ffmpeg_version_check}" != xok; then
        echo "        ERROR: You have version ${ffmpeg_version} of ffmpeg installed," >&3
        if test x"${have_ffmpeg_swscale}" = "xno"; then
          echo "               with no swscale enabled." >&3
        else
          echo "               with swscale enabled." >&3
        fi
        echo "               This setup isn't supported!" >&3
        echo "               Version 51.11.0 or newer is required, enabling swscale if >= 52.0.0." >&3
      else
	if test x"${avformat_h}" = x; then
          echo "        ERROR: FFMPEG's libavcodec header is installed but not libavformat." >&3
          echo "               You can install FFMPEG from http://ffmpeg.mplayerhq.hu" >&3
          echo "               or .deb users: apt-get install libavformat-dev" >&3
          echo "               or YaST users: yast -i libavformat-api (but currently installs into /usr/lib64)" >&3
          echo "               or explicitly set the path using --with-ffmpeg-incl=" >&5
          echo "               or reconfigure with --enable-media=gst" >&3
	else
          if test x"$FFMPEG_CFLAGS" != x; then
            echo "        FFMPEG flags are: $FFMPEG_CFLAGS"
          else
            echo "        FFMPEG flags are: default include path"
          fi
          echo "        FFMPEG libs are: $FFMPEG_LIBS"
	fi
      fi
    else
      echo "        ERROR: No FFMPEG development package installed!" >&3
      echo "               You can install FFMPEG from http://ffmpeg.mplayerhq.hu" >&3
      echo "               or .deb users: apt-get install libavformat-dev" >&3
      echo "               or .rpm users: yum install ffmpeg-devel" >&3
      echo "               or reconfigure with --enable-media=gst" >&3
    fi
  fi

if test x$build_cairo = xyes; then
  if test x"$CAIRO_LIBS" != x; then
    if test x"$CAIRO_CFLAGS" != x; then
      echo "        Cairo flags are: $CAIRO_CFLAGS"
    else
      echo "        Cairo flags are: default include path"
    fi
    echo "        Cairo libs are: $CAIRO_LIBS"
  else
    echo "        ERROR: No Cairo development package installed!" >&3
    echo "               You need to have the Cairo development package installed" >&3
    echo "               if you have used --enable-render=cairo to configure." >&3
    echo "               Install it from http://cairographics.org" >&3
    echo "               or .deb users: apt-get install libcairo-dev" >&3
    echo "               or .rpm users: yum install cairo-devel" >&3
  fi
fi

if test x$build_fltk = xyes; then
  if test x"$FLTK2_LIBS" != x; then
    if test x"$FLTK2_CFLAGS" != x; then
      echo "        FLTK flags are: $FLTK2_CFLAGS"
    else
      echo "        FLTK flags are: default include path"
    fi
      echo "        FLTK libs are: $FLTK2_LIBS"
  else
    echo "        ERROR: No FLTK2 development package installed!" >&3
    echo "               There are currently no Debian or RPM packages for FLTK2;" >&3
    echo "               see http://www.fltk.org to install it from source." >&3
    echo "               or change to a different gui with --enable-gui=..." >&3
dnl What it was for FLTK 1:
dnl    echo "               or .deb users: apt-get install fltk-1.1-dev"
dnl    echo "               or .rpm users: yum install fltk-devel"
  fi
fi

if test x$build_fltk = xyes; then
  if test x"$XFT_LIBS" != x; then
    if test x"$XFT_CFLAGS" != x; then
      echo "        Xft flags are: $XFT_CFLAGS"
    else
      echo "        Xft flags are: default include path"
    fi
      echo "        Xft libs are: $XFT_LIBS"
dnl     else
dnl       echo "        ERROR: No Xft development package installed!" >&3
dnl       echo "               Install the xft development package" >&3
dnl       echo "               or .deb users: apt-get install libxft-dev" >&3
dnl       echo "               or .rpm users: yum install xft-devel" >&3
  fi
fi

# See whether SDL is required
need_sdl=false
test x$build_sdl = xyes			&& need_sdl=true
test x"$media_handler" = x"ffmpeg"	&& need_sdl=true
test x"$media_handler" = x"gst"		&& need_sdl=true

if $need_sdl; then
  if test x"$SDL_LIBS" != x; then
    echo "        SDL flags are: $SDL_CFLAGS"
    echo "        SDL libs are: $SDL_LIBS"
  else
    echo "        ERROR: No SDL development package installed!" >&3
    echo "               Install it from http://www.libsdl.org/download-1.2.php" >&3
    echo "               or .deb users: apt-get install libsdl1.2-dev" >&3
    echo "               or .rpm users: yum install SDL-devel" >&3
    test x$build_sdl = xyes &&
	echo "               or select a different GUI with --enable-gui= " >&3
    test x"$media_handler" = x"ffmpeg" &&
	echo "               or use --enable-media=gst" >&3
  fi
fi
unset need_sdl

if test x"$nsapi" = x"yes"; then
dnl  if test x"$FIREFOX_CFLAGS" != x; then
dnl    echo "        Firefox flags are: $FIREFOX_CFLAGS"
dnl    echo "        Firefox libs are: $FIREFOX_LIBS"
    echo "        Plugin will be installed in ${FIREFOX_PLUGINS}"
dnl  else
dnl    echo "        ERROR: No Firefox or Mozilla development package installed!" >&3
dnl  fi
fi

if test x"$pthreads" = x"yes"; then
  if test x"$PTHREAD_CFLAGS" != x; then
    echo "        POSIX Threads flags are: $PTHREAD_CFLAGS"
  fi
  if test x"$PTHREAD_LIBS" != x; then
    echo "        POSIX Threads lib is: $PTHREAD_LIBS"
  else
    echo "ERROR: No pthread development package installed!" >&3
  fi
fi

if test x"$docbook" = x"yes"; then
  if test x"$MAKEINFO" = x; then
    echo "        ERROR: no makeinfo tools installed!" >&3
    echo "               Either install it from http://www.gnu.org/software/texinfo/" >&3
    echo "               or .deb users: apt-get install texinfo" >&3
    echo "               or configure without --enable-docbook" >&3
  fi
  dnl low-level tools
  if test x"$DB2X_TEXIXML" = x -o x"$DB2X_MANXML" = x -o x"$DB2X_XSLTPROC" = x; then
    dnl high-level tools
    if test x"${DB2X_TEXI}" = x -o x"${DB2X_MAN}" = x; then
      echo "        ERROR: No DocBook2X tools installed!" >&3
      echo "               Either install it from http://docbook2x.sourceforge.net" >&3
      echo "               or .deb users: apt-get install docbook docbook2x docbook-utils" >&3
      echo "                              docbook-xml docbook-xsl texinfo xsltproc" >&3
      echo "               or configure without --enable-docbook" >&3
    fi
  else
    echo "        You have version $db2x_version of the DocBook2X tools."
  fi
else
  echo "        WARNING: without --enable-docbook we will use the cached" >&4
  echo "                 documentation files included in the gnash distribution." >&4
  echo "                 If you change files in doc/C, you should --enable-docbook." >&4
fi

if test x"$CURL_LIBS" != x; then
  if test x"$CURL_CFLAGS" != x; then
    echo "        CURL flags are: $CURL_CFLAGS"
  else
    echo "        CURL flags are: default include path"
  fi
    echo "        CURL libs are: $CURL_LIBS"
else
  echo "        RECOMMENDED: If you install the CURL library, Gnash will be able to" >&4
  echo "                     display remote content (streaming from URLs) using CURL." >&4
  echo "                     Install libcurl from http://curl.haxx.se/libcurl" >&4
  echo "                     or .deb users: apt-get install libcurl3-dev" >&4
  echo "                     or .rpm users: yum install curl-devel" >&4
fi

if test x"$ext_dbus" = xyes; then
  if test x"$DBUS_LIBS" != x; then
    if test x"$DBUS_CFLAGS" != x; then
      echo "        DBUS flags are: $DBUS_CFLAGS"
    else
      echo "        DBUS flags are: default include path"
    fi
      echo "        DBUS libs are: $DBUS_LIBS"
  else
    echo "        WARNING: DBUS library not found." >&4
    echo "                 Gnash will be built without support for remote controls." >&4
    echo "                 Why not install libdbus from http://www.dbus.org" >&4
    echo "                 or .deb users: apt-get install dbus-dev" >&4
    echo "                 or .rpm users: yum install dbus-devel" >&4
  fi
fi

if test x$build_agg = xyes; then # {
  echo "        AGG Pixel format is: $pixelformat"
    if test x"$AGG_LIBS" != x; then # {
      if test x"${agg25}" != xyes; then # {
        echo "        ERROR: Your installation of AGG appears to be version 2.4 or older." >&3
        echo "               Please upgrade to AGG 2.5 or greater." >&3
        echo "               Install it from http://www.antigrain.com" >&3
        echo "               or .deb users: apt-get install libagg-dev" >&3
        echo "               or .rpm users: yum install agg-devel" >&3
      else # }{
        if test x"$AGG_CFLAGS" != x; then # {
          echo "        AGG flags are: $AGG_CFLAGS"
        else # }{
          echo "        AGG flags are: default include path"
        fi # }
        echo "        AGG libs are: $AGG_LIBS"
      fi # }
    else # }{
      echo "        ERROR: No AGG development package installed!" >&3
      echo "               Install it from http://www.antigrain.com" >&3
      echo "               or .deb users: apt-get install libagg-dev" >&3
      echo "               or .rpm users: yum install agg-devel" >&3
    fi # }
fi # }

if test x"$BOOST_LIBS" != x; then
    dnl Only cygnal requires date_time at present, so it's OK if either
    dnl you don't want cygnal or do have date_time installed.
    dnl if test x"$cygnal" = xno; then
	echo "        BOOST flags are: $BOOST_CFLAGS"
	echo "        BOOST libs are: $BOOST_LIBS"
	echo "        BOOST Extra libs are: $BOOST_EXTRA_LIBS"
    dnl fi
    if test x"${missing_headers}" != x; then
      for i in ${missing_headers}; do
	# They have some boost libs but no date_time and want to compile cygnal.
	echo "        ERROR: The BOOST $i header file is needed!" >&3
	echo "               Install it from http://boost.org" >&3
	echo "               or from a Boost development package" >&3
      done
    fi
    if test x"${extra_missing_libs}" != x; then
      for i in ${extra_missing_libs}; do
	echo "        WARNING: The BOOST $i library is recommended!" >&4
        echo "                 Install it from http://www.boost.org" >&4
        echo "                 or .deb users: apt-get install libboost-"`echo ${i} | sed 's/_/-/g'`"-dev" >&4
        echo "                 Gnash will compile anyway, but not all tests will work." >&4
      done
    fi
    if test x"${missing_libs}" != x; then
      for i in ${missing_libs}; do
	# They have some boost libs but no date_time and want to compile cygnal.
	echo "        ERROR: The BOOST $i library is needed!" >&3
	echo "               Install it from http://boost.org" >&3
	echo "               or .deb users: apt-get install libboost-"`echo ${i} | sed 's/_/-/g'`"-dev" >&3
      done
    fi
else
    echo "        ERROR: No BOOST development package installed!" >&3
    echo "               Install it from http://www.boost.org" >&3
    echo "               or .deb users: apt-get install libboost-dev libboost-thread-dev" >&3
    if test x"$cygnal" = xyes; then
    echo "                              and libboost-date-time-dev (for cygnal)" >&3
    fi
    echo "               or .rpm users: yum install boost-devel" >&3
fi

dnl don't look for the flash compilers when cross compiling.
if test x$cross_compiling = xno; then
  if test x"$MING_LIBS" != x; then
    echo "        MING flags are $MING_CFLAGS"
    echo "        MING libs are $MING_LIBS"
  else
    echo "        WARNING: You need to have the Ming development package" >&4
    echo "                 installed to run most of the tests in Gnash testsuite." >&4
    echo "                 Install it from http://www.libming.org/" >&4
    echo "                 or .deb users: apt-get install libming-dev" >&4
  fi

  if test x"$MAKESWF" != x; then
    echo "        MING version code is $MING_VERSION_CODE"
    echo "        MAKESWF is $MAKESWF"
  else
    echo "        WARNING: You need to have the Ming utilities package" >&4
    echo "                 installed to run most of the tests in Gnash testsuite." >&4
    echo "                 Install it from http://www.libming.org" >&4
    echo "                 or .deb users: apt-get install libming-util" >&4
  fi

  if test x"$MAKESWF" != x && test $MING_VERSION_CODE -lt 00040006; then
    echo "        WARNING: You have an older version of Ming installed and will not" >&4
    echo "                 be able to run all of the tests in Gnash testsuite." >&4
    echo "                 Install the latest version from http://www.libming.org" >&4
  fi

  if test x"$SWFDEC_TESTSUITE" != x; then
    echo "        SWFDEC testsuite dir is $SWFDEC_TESTSUITE"
  fi

  if test x"$MTASC" != x; then
    echo "        MTASC is $MTASC"
    echo "        MTASC CLASSPATH is $MTASC_CLASSPATH"
  else
    echo "        WARNING: You need to have the MTASC compiler packages installed" >&4
    echo "                 to run some of the tests in Gnash testsuite." >&4
    echo "                 You can install it from http://mtasc.org" >&4
    echo "                 or .deb users: apt-get install mtasc" >&4
  fi

  if test x"$HAXE" != x; then
    echo "        HAXE is $HAXE"
    echo "        HAXE CLASSPATH is $HAXE_CLASSPATH"
  else
    echo "        WARNING: You need to have the HAXE compiler packages installed" >&4
    echo "                 to run some of the tests in Gnash testsuite." >&4
    echo "                 You can install it from http://haxe.org" >&4
    echo "                 or .deb users: apt-get install haxe (version 2 or later required)" >&4
  fi

  if test x"$SWFMILL" != x; then
    echo "        SWFMILL is $SWFMILL"
  else
    echo "        WARNING: You need to have the 'swfmill' tool installed" >&4
    echo "                 to run some of the tests in Gnash testsuite." >&4
    echo "                 You can install it from http://swfmill.org/" >&4
    echo "                 or .deb users: apt-get install swfmill" >&4
  fi

  if test x"$SWFC" != x; then
    echo "        SWFC is $SWFC"
  else
    echo "        WARNING: You need to have 'swfc' from SWFTools installed" >&4
    echo "                 to run some of the tests in Gnash testsuite." >&4
    echo "                 You can install it from http://www.swftools.org/" >&4
    echo "                 or .deb users: apt-get install swftools" >&4
  fi

  if test x"$PYTHON" != x; then
    echo "        PYTHON is $PYTHON"
  else
    echo "        WARNING: You need to have python installed" >&4
    echo "                 to run some of the tests in Gnash testsuite." >&4
  fi

  if test x"$PERL" != x; then
    echo "        PERL is $PERL"
  else
    echo "        WARNING: You need to have perl installed" >&4
    echo "                 to run some of the tests in Gnash testsuite." >&4
  fi

  if test x"$CSOUND" != x; then
    echo "        CSOUND is $CSOUND"
  else
    echo "        WARNING: You need to have csound installed" >&4
    echo "                 to have real fun." >&4
  fi

fi

if test x"$Z_LIBS" != x; then
  if test x"$Z_CFLAGS" != x; then
    echo "        Z flags are: $Z_CFLAGS"
  else
    echo "        Z flags are: default include path"
  fi
  echo "        Z libs are: $Z_LIBS"
else
  echo "        WARNING: You need to have the zlib development packages installed" >&4
  echo "                 to play compressed SWF (most of them from version 6 up)" >&4
  echo "                 and to display some kinds of JPEG files." >&4
  echo "                 Install it from http://www.zlib.net" >&4
  echo "                 or .deb users: apt-get install zlib1g-dev" >&4
  echo "                 or .rpm users: yum install zlib-dev." >&4
  echo "                 It may still be possible to configure without zlib." >&4
fi

if test x"$FREETYPE2_LIBS" != x; then
  if test x"$FREETYPE2_CFLAGS" != x; then
    echo "        FreeType flags are: $FREETYPE2_CFLAGS"
  else
    echo "        FreeType flags are: default include path"
  fi
  echo "        FreeType libs are: $FREETYPE2_LIBS"
else
  echo "        WARNING: You need to have the freetype development packages installed" >&4
  echo "                 to use device fonts." >&4
  echo "                 Install it from http://www.freetype.org" >&4
  echo "                 or .deb users: apt-get install libfreetype6-dev" >&4
  echo "                 or .rpm users: yum install libfreetype6-dev (??)" >&4
  echo "                 It may still be possible to configure without freetype." >&4
fi

if test x"$FONTCONFIG_LIBS" != x; then
  if test x"$FONTCONFIG_CFLAGS" != x; then
    echo "        Fontconfig flags are: $FONTCONFIG_CFLAGS"
  else
    echo "        Fontconfig flags are: default include path"
  fi
  echo "        Fontconfig libs are: $FONTCONFIG_LIBS"
else
  echo "        WARNING: You need to have the freetype development packages installed" >&4
  echo "                 to use device fonts." >&4
  echo "                 Install it from http://www.fontconfig.org" >&4
  echo "                 or .deb users: apt-get install libfontconfig1-dev" >&4
  echo "                 or .rpm users: yum install ??" >&4
  echo "                 It may still be possible to configure without fontconfig." >&4
fi

if test x$ext_mysql = xyes; then
  if test x$mysql != xno; then
    if test x"$MYSQL_LIBS" != x; then
      echo "        MYSQL flags are: $MYSQL_CFLAGS"
      echo "        MYSQL libs are: $MYSQL_LIBS"
    else
      echo "        ERROR: No MySQL development package is installed." >&3
      echo "               Either reconfigure without --enable-extensions=mysql" >&3
      echo "               or install MySQL header files from http://www.mysql.org" >&3
      echo "               or .deb users: apt-get install libmysqlclient-dev" >&3
    fi
  fi
fi

if test "$GMSGFMT" = ":"; then
  echo "        WARNING: You need the gettext package installed to use translations." >&4
  echo "                 Required for building a package or 'make distcheck'" >&4
  echo "                 Install it from http://www.gnu.org/software/gettext/" >&4
  echo "                 or .deb users: apt-get install gettext" >&4
  #echo "                or .rpm users: yum install gettext" >&4
fi

if test x"${DEJAGNU}" != x""; then
  echo "        DEJAGNU's runtest is $DEJAGNU"
else
  echo "        WARNING: You need the dejagnu package installed to get a summary" >&4
  echo "                 report after running ''make check''" >&4
  echo "                 Install it from http://www.gnu.org/software/dejagnu/" >&4
  echo "                 or .deb users: apt-get install dejagnu" >&4
  #echo "                or .rpm users: yum install dejagnu" >&4
fi


dnl Access Linux Platform
if test x"${build_alp}" = xyes; then
  if test x"${ALP_CFLAGS}" != x; then
    echo "        ALP flags are: $ALP_CFLAGS"
    echo "        ALP libs are: $ALP_LIBS"
  else
    echo "        ERROR: No ALP development package is installed." >&3
  fi
fi

dnl XPCOM support for Mozilla/Firefox
if test x"$xpcom" = x"yes"; then
  if test x"$has_xpcom" = x"yes"; then
    echo "        XPCOM flags are: $XPCOM_CFLAGS"
    echo "        XPCOM libs are: $XPCOM_LIBS"
    echo "        XPIDL path is: $XPIDL"
  else
    echo "        ERROR: No XPCOM development package is installed." >&3
    echo "                Install it from http://www.mozilla.org/projects/xpcom/" >&3
    echo "                or .deb users: apt-get install xulrunner-1.9-dev" >&3
  fi
fi
if test x"$nspr4" = x"yes"; then
  if test x"$has_nspr" = x"yes"; then
    echo "        NSPR flags are: $NSPR_CFLAGS"
    echo "        NSPR libs are: $NSPR_LIBS"
  else
    echo "        ERROR: No NSPR development package is installed." >&3
  fi
fi

if test x$cross_compiling = xyes; then
  AC_MSG_NOTICE([This build is setup for cross compiling])
fi

if test -s $cwarn; then
  echo ""
  cat $cwarn
  rm $cwarn
  echo ""
  echo "Gnash should still compile even with these warnings.  If it doesn't,"
  echo "report the warnings as a bug."
fi

dnl If anything critical is missing, don't bother to continue
if test -s $cerr; then
  echo ""
  cat $cerr >&2
  rm $cerr
  AC_MSG_ERROR([Please install required packages])
fi

if test x"$fork" = x"no"; then
  AC_MSG_ERROR([Currently only forking the standalone player works!])
fi

# Local Variables:
# c-basic-offset: 2
# tab-width: 2
# indent-tabs-mode: nil
# End:<|MERGE_RESOLUTION|>--- conflicted
+++ resolved
@@ -1090,12 +1090,9 @@
 AC_PATH_PROG(PERL, perl)
 AM_CONDITIONAL(HAVE_PERL, test x"$PERL" != x)
 
-<<<<<<< HEAD
-=======
 AC_PATH_PROG(CSOUND, csound)
 AM_CONDITIONAL(HAVE_CSOUND, test x"$CSOUND" != x)
 
->>>>>>> a2ae4267
 dnl Look for scratchbox
 sbox=no
 if test x"${SBOX_REDIRECT_FROM_DIRS}" != x; then
