// gui.cpp:  Top level GUI for SWF player, for Gnash.
// 
//   Copyright (C) 2005, 2006, 2007, 2008, 2009, 2010,
//   2011 Free Software Foundation, Inc
// 
// This program is free software; you can redistribute it and/or modify
// it under the terms of the GNU General Public License as published by
// the Free Software Foundation; either version 3 of the License, or
// (at your option) any later version.
// 
// This program is distributed in the hope that it will be useful,
// but WITHOUT ANY WARRANTY; without even the implied warranty of
// MERCHANTABILITY or FITNESS FOR A PARTICULAR PURPOSE.  See the
// GNU General Public License for more details.
//
// You should have received a copy of the GNU General Public License
// along with this program; if not, write to the Free Software
// Foundation, Inc., 51 Franklin St, Fifth Floor, Boston, MA  02110-1301  USA
//

#ifdef HAVE_CONFIG_H
#include "gnashconfig.h"
#endif

#include "gui.h"

#include <vector>
#include <algorithm> 
#include <boost/assign/list_of.hpp>

#include "MovieClip.h"
#include "Renderer.h"
#include "sound_handler.h"
#include "movie_root.h"
#include "VM.h"
#include "DisplayObject.h"
#include "GnashEnums.h"
#include "RunResources.h"
#include "StreamProvider.h"
#include "ScreenShotter.h"

#ifdef GNASH_FPS_DEBUG
#include "ClockTime.h"
#include <boost/format.hpp>
#endif

/// Define this to make sure each frame is fully rendered from ground up
/// even if no motion has been detected in the movie.
//#define FORCE_REDRAW 1

/// Define this if you want to debug the *detection* of region updates only.
/// This will disable region updates for the backend (GUI+renderer) completely 
/// so that only the last region (red frame) will be visible. However, this 
/// slows down rendering as each frame is fully re-rendered. If you want to 
/// debug the GUI part, however (see if blitting the region works), then you 
/// probably won't define this.
#ifndef DISABLE_REGION_UPDATES_DEBUGGING 
//#define REGION_UPDATES_DEBUGGING_FULL_REDRAW 1
#endif 

#ifndef DISABLE_REGION_UPDATES_DEBUGGING
// a runtime check would make the { x; } block conditionally executed
#define IF_DEBUG_REGION_UPDATES(x) { if (_showUpdatedRegions) { x } }
#else
#define IF_DEBUG_REGION_UPDATES(x) 
#endif

// Define this to have gnash print the mouse pointer coordinates
// as the mouse moves. See also ENABLE_KEYBOARD_MOUSE_MOVEMENTS
// to have more control over mouse pointer.
//
//#define DEBUG_MOUSE_COORDINATES 1

// Define the following macro if you want to skip rendering
// when late on FPS time.
// This is an experimental feature, so it's off by default
//#define SKIP_RENDERING_IF_LATE 1


namespace gnash {

struct Gui::Display
{
    Display(Gui& g, movie_root& r) : _g(g), _r(r) {}
    void operator()() const {
		InvalidatedRanges world_ranges;
		world_ranges.setWorld();
		_g.setInvalidatedRegions(world_ranges);
        _g.display(&_r);
    }
private:
    Gui& _g;
    movie_root& _r;
};

Gui::Gui(RunResources& r) :
    _loop(true),
    _xid(0),
    _width(1),
    _height(1),
    _runResources(r),
    _interval(0),
    _redraw_flag(true),
    _fullscreen(false),
    _mouseShown(true),
    _maxAdvances(0),
    _advances(0),
    _xscale(1.0f),
    _yscale(1.0f),
    _xoffset(0),
    _yoffset(0)
#ifdef GNASH_FPS_DEBUG
    ,fps_counter(0)
    ,fps_counter_total(0)
    ,fps_timer(0)
    ,fps_timer_interval(0.0)
    ,frames_dropped(0)
#endif
    ,_movieDef(0)
    ,_stage(0)
    ,_stopped(false)
    ,_started(false)
    ,_showUpdatedRegions(false)

    // NOTE: it's important that _systemClock is constructed
    //       before and destroyed after _virtualClock !
    ,_systemClock()
    ,_virtualClock(_systemClock)
#ifdef ENABLE_KEYBOARD_MOUSE_MOVEMENTS 
    ,_xpointer(0)
    ,_ypointer(0)
    ,_keyboardMouseMovements(true) // TODO: base default on gnashrc or always false and provide menu item to toggle
    ,_keyboardMouseMovementsStep(1)
#endif
{

}

Gui::Gui(unsigned long xid, float scale, bool loop, RunResources& r)
	:
    _loop(loop),
    _xid(xid),
    _width(1),
    _height(1),
    _runResources(r),
    _interval(0),
    _redraw_flag(true),
    _fullscreen(false),
    _mouseShown(true),
    _maxAdvances(0),
    _advances(0),
    _xscale(scale),
    _yscale(scale),
    _xoffset(0), // TODO: x and y offset will need update !
    _yoffset(0)
#ifdef GNASH_FPS_DEBUG
    ,fps_counter(0)    
    ,fps_counter_total(0)    
    ,fps_timer(0)
    ,fps_timer_interval(0.0)
    ,frames_dropped(0)
#endif        
    ,_movieDef(0)
    ,_stage(0)
    ,_stopped(false)
    ,_started(false)
    ,_showUpdatedRegions(false)

    // NOTE: it's important that _systemClock is constructed
    //       before and destroyed after _virtualClock !
    ,_systemClock()
    ,_virtualClock(_systemClock)
#ifdef ENABLE_KEYBOARD_MOUSE_MOVEMENTS 
    ,_xpointer(0)
    ,_ypointer(0)
    ,_keyboardMouseMovements(true) // TODO: base default on gnashrc or always false and provide menu item to toggle
    ,_keyboardMouseMovementsStep(1)
#endif
{
}

Gui::~Gui()
{
    if ( _movieDef.get() ) {
        log_debug("~Gui - _movieDef refcount: %d", _movieDef->get_ref_count());
    }

#ifdef GNASH_FPS_DEBUG
    if ( fps_timer_interval ) {
        std::cerr << "Total frame advances/drops: "
                  << fps_counter_total << "/" << frames_dropped << std::endl;
    }
#endif
}
    
void
Gui::setClipboard(const std::string&)
{
    LOG_ONCE(log_unimpl(_("Clipboard not yet supported in this GUI")));
}

void
Gui::setFullscreen()
{
    log_unimpl(_("Fullscreen not yet supported in this GUI"));
}

void
Gui::resizeWindow(int /*width*/, int /*height*/)
{
    log_unimpl(_("Window resize not yet supported in this GUI"));
}

void
Gui::unsetFullscreen()
{
    log_unimpl(_("Fullscreen not yet supported in this GUI"));
}

void
Gui::quit()
{
    // Take a screenshot of the last frame if required.
    if (_screenShotter.get() && _renderer.get()) {
        Display dis(*this, *_stage);
        _screenShotter->last(*_renderer, &dis);
    }
    
    quitUI();
}

void
Gui::hideMenu()
{
    log_unimpl(_("Menu hiding not yet supported in this GUI"));
}

bool
Gui::showMouse(bool /* show */)
{
    LOG_ONCE(log_unimpl(_("Mouse show/hide not yet supported in this GUI")));
    return true;
}

void
Gui::showMenu(bool /* show */)
{
    LOG_ONCE(log_unimpl(_("menushow not yet supported in this GUI")));
}

void
Gui::allowScale(bool allow)
{
    if (!_stage) {
        log_error("Gui::allowScale called before a movie_root was available");
        return;
    }
    
    if (allow) _stage->setStageScaleMode(movie_root::SCALEMODE_SHOWALL);
    else _stage->setStageScaleMode(movie_root::SCALEMODE_NOSCALE);
}

void
Gui::toggleFullscreen()
{
    /// Sends request to Gnash core to change display state.
    if (_fullscreen) {
        _stage->setStageDisplayState(movie_root::DISPLAYSTATE_NORMAL);
    } else {
        _stage->setStageDisplayState(movie_root::DISPLAYSTATE_FULLSCREEN);
    } 
}

void
Gui::restart()
{
    _stage->reset();
    _started = false;
    start();
}

void
Gui::updateStageMatrix()
{
    if (!_stage) {
        // When VM initializes, we'll get a call to resize_view, which
        // would call us again.
        log_debug("Can't update stage matrix till VM is initialized");
        return;
    }
    
    assert(_stage); // when VM is initialized this should hold
    
    float swfwidth = _movieDef->get_width_pixels();
    float swfheight = _movieDef->get_height_pixels();
    
    // Fetch scale mode
    movie_root::ScaleMode scaleMode = _stage->getStageScaleMode();

    switch (scaleMode) {
        case movie_root::SCALEMODE_NOSCALE:
            _xscale = _yscale = 1.0f;
            break;
        
        case movie_root::SCALEMODE_SHOWALL:
            // set new scale value ( user-pixel / pseudo-pixel ). Do
            // not divide by zero, or we end up with an invalid
            // stage matrix that returns nan values.			
            _xscale = (swfwidth == 0.0f) ? 1.0f : _width / swfwidth;
            _yscale = (swfheight == 0.0f) ? 1.0f : _height / swfheight;

            // Scale proportionally, using smallest scale
            if (_xscale < _yscale) {
                _yscale = _xscale;
            } else if (_yscale < _xscale) {
                _xscale = _yscale;
            }
            break;

        case movie_root::SCALEMODE_NOBORDER:
            // set new scale value ( user-pixel / pseudo-pixel )
            _xscale = (swfwidth == 0.0f) ? 1.0f : _width / swfwidth;
            _yscale = (swfheight == 0.0f) ? 1.0f : _height / swfheight;
            
            // Scale proportionally, using biggest scale
            if (_xscale > _yscale) {
                _yscale = _xscale;
            } else if (_yscale > _xscale) {
                _xscale = _yscale;
            }
            break;
        
        case movie_root::SCALEMODE_EXACTFIT:
            // NOTE: changing aspect ratio is valid!
            _xscale = (swfwidth == 0.0f) ? 1.0f : _width / swfwidth;
            _yscale = (swfheight == 0.0f) ? 1.0f : _height / swfheight;
            break;
        
        default:
            log_error("Invalid scaleMode %d", scaleMode);
            break;
    }
    
    _xoffset=0;
    _yoffset=0;
    
    // Fetch align mode
    movie_root::StageAlign align = _stage->getStageAlignment();
    movie_root::StageHorizontalAlign halign = align.first;
    movie_root::StageVerticalAlign valign = align.second;
    
    // Handle horizontal alignment
    switch ( halign ) {
      case movie_root::STAGE_H_ALIGN_L:
      {
          // _xoffset=0 is fine
          break;
      }
      
      case movie_root::STAGE_H_ALIGN_R:
      {
          // Offsets in pixels
          float defWidth = swfwidth *= _xscale;
          float diffWidth = _width-defWidth;
          _xoffset = diffWidth;
          break;
      }
        
      case movie_root::STAGE_V_ALIGN_C:
      {
          // Offsets in pixels
          float defWidth = swfwidth *= _xscale;
          float diffWidth = _width-defWidth;
          _xoffset = diffWidth/2.0;
          break;
      }
        
      default:
      {
          log_error("Invalid horizontal align %d", valign);
          break;
      }
    }
    
    // Handle vertical alignment
    switch ( valign ) {
      case movie_root::STAGE_V_ALIGN_T:
      {
          // _yoffset=0 is fine
          break;
      }
      
      case movie_root::STAGE_V_ALIGN_B:
      {
          float defHeight = swfheight *= _yscale;
          float diffHeight = _height-defHeight;
          _yoffset = diffHeight;
          break;
      }
        
      case movie_root::STAGE_V_ALIGN_C:
      {
          float defHeight = swfheight *= _yscale;
          float diffHeight = _height-defHeight;
          _yoffset = diffHeight/2.0;
          break;
      }
        
      default:
      {
          log_error("Invalid vertical align %d", valign);
          break;
      }
    }
    
    //log_debug("updateStageMatrix: scaleMode:%d, valign:%d, halign:%d",
    //scaleMode, valign, halign);
    
    // TODO: have a generic set_matrix ?
    if (_renderer.get()) {
        _renderer->set_scale(_xscale, _yscale);
        _renderer->set_translation(_xoffset, _yoffset);
    } else {
        //log_debug("updateStageMatrix: could not signal updated stage
        //matrix to renderer (no renderer registered)");
    }
    
    // trigger redraw
    //_redraw_flag |= (_width!=width) || (_height!=height);
    _redraw_flag = true; // this fixes bug #21971
}


void
Gui::resize_view(int width, int height)
{
    GNASH_REPORT_FUNCTION;
    
    assert(width > 0);
    assert(height > 0);

    if (_stage && _started) {
        _stage->setDimensions(width, height);
    }

    _width = width;
    _height = height;
    _validbounds.setTo(0, 0, _width, _height);
    
    updateStageMatrix();
    
    if ( _stage && _started ) {
        display(_stage);
    }
}


void
Gui::toggleSound()
{
    assert (_stage);
    // @todo since we registered the sound handler, shouldn't we know
    //       already what it is ?!
    sound::sound_handler* s = _stage->runResources().soundHandler();

    if (!s) return;

    if (s->is_muted()) s->unmute();
    else s->mute();
}


void
Gui::notifyMouseMove(int ux, int uy) 
{
    movie_root* m = _stage;
    
    if ( ! _started ) return;
    
    if ( _stopped ) return;
    
    // A stage pseudopixel is user pixel / _xscale wide
    boost::int32_t x = (ux-_xoffset) / _xscale;
    
    // A stage pseudopixel is user pixel / _xscale high
    boost::int32_t y = (uy-_yoffset) / _yscale;
    
#ifdef DEBUG_MOUSE_COORDINATES
    log_debug(_("mouse @ %d,%d"), x, y);
#endif
    
    if ( m->mouseMoved(x, y) ) {
        // any action triggered by the
        // event required screen refresh
        display(m);
    }
    
    DisplayObject* activeEntity = m->getActiveEntityUnderPointer();
    if ( activeEntity ) {
        if ( activeEntity->isSelectableTextField() ) {
            setCursor(CURSOR_INPUT);
        } else if ( activeEntity->allowHandCursor() ) {
            setCursor(CURSOR_HAND);
        } else {
            setCursor(CURSOR_NORMAL);
        }
    } else {
        setCursor(CURSOR_NORMAL);
    }
    
#ifdef ENABLE_KEYBOARD_MOUSE_MOVEMENTS
    _xpointer = ux;
    _ypointer = uy;
#endif


}

void
Gui::notifyMouseWheel(int delta)
{
    movie_root* m = _stage;
    assert(m);

    if (!_started) return;
    if (_stopped) return;

    if (m->mouseWheel(delta)) {
        // any action triggered by the
        // event required screen refresh
        display(m);
    }
} 

void
Gui::notifyMouseClick(bool mouse_pressed) 
{
    movie_root* m = _stage;
    assert(m);

    if (!_started) return;
    if (_stopped) return;

    if (m->mouseClick(mouse_pressed)) {
        // any action triggered by the
        // event required screen refresh
        display(m);
    }
}

void
Gui::refreshView()
{
    movie_root* m = _stage;

    if ( ! _started ) return;

    assert(m);
    _redraw_flag=true;
    display(m);
}


void
Gui::notify_key_event(gnash::key::code k, int modifier, bool pressed) 
{

    // Handle GUI shortcuts
    if (pressed) {
        if (k == gnash::key::ESCAPE) {
            if (isFullscreen()) {
                _stage->setStageDisplayState(movie_root::DISPLAYSTATE_NORMAL);
            }
        }
	
        if (modifier & gnash::key::GNASH_MOD_CONTROL) {
            switch (k) {
              case gnash::key::o:
              case gnash::key::O:
                  takeScreenShot();
                  break;
              case gnash::key::r:
              case gnash::key::R:
                  restart();
                  break;
              case gnash::key::p:
              case gnash::key::P:
                  pause();
                  break;
              case gnash::key::l:
              case gnash::key::L:
                  refreshView();
                  break;
              case gnash::key::q:
              case gnash::key::Q:
              case gnash::key::w:
              case gnash::key::W:
                  quit();
                  break;
              case gnash::key::f:
              case gnash::key::F:
                  toggleFullscreen();
                  break;
              case gnash::key::h:
              case gnash::key::H:
                  showUpdatedRegions(!showUpdatedRegions());
                  break;
              case gnash::key::MINUS:
              {
                  // Max interval allowed: 1 second (1FPS)
                  const size_t ni = std::min<size_t>(_interval + 2, 1000u);
                  setInterval(ni);
                  break;
              }
              case gnash::key::PLUS:
              {
                  // Min interval allowed: 1/100 second (100FPS)
                  const size_t ni = std::max<size_t>(_interval - 2, 10u);
                  setInterval(ni);
                  break;
              }
              case gnash::key::EQUALS:
              {
                  if (_stage) {
                      const float fps = _stage->frameRate();
                      // Min interval allowed: 1/100 second (100FPS)
                      const size_t ni = 1000.0/fps;
                      setInterval(ni);
                  }
                  break;
              }
              default:
                  break;
            }
            
#ifdef ENABLE_KEYBOARD_MOUSE_MOVEMENTS
            if ( _keyboardMouseMovements ) {
                int step = _keyboardMouseMovementsStep; 
                // x5 if SHIFT is pressed
                if (modifier & gnash::key::GNASH_MOD_SHIFT) step *= 5; 
                switch (k) {
                  case gnash::key::UP:
                  {
                      int newx = _xpointer;
                      int newy = _ypointer-step;
                      if ( newy < 0 ) newy=0;
                      notifyMouseMove(newx, newy);
                      break;
                  }
                  case gnash::key::DOWN:
                  {
                      int newx = _xpointer;
                      int newy = _ypointer+step;
                      if ( newy >= _height ) newy = _height-1;
                      notifyMouseMove(newx, newy);
                      break;
                  }
                  case gnash::key::LEFT:
                  {
                      int newx = _xpointer-step;
                      int newy = _ypointer;
                      if ( newx < 0 ) newx = 0;
                      notifyMouseMove(newx, newy);
                      break;
                  }
                  case gnash::key::RIGHT:
                  {
                      const int newy = _ypointer;
                      int newx = _xpointer + step;
                      if ( newx >= _width ) newx = _width-1;
                      notifyMouseMove(newx, newy);
                      break;
                  }
                  default:
                      break;
                }
            }
#endif // ENABLE_KEYBOARD_MOUSE_MOVEMENTS
        }
    }
    
    if (!_started) return;
    
    if (_stopped) return;
    
    if (_stage->keyEvent(k, pressed)) {
        // any action triggered by the
        // event required screen refresh
        display(_stage);
    }
    
}

bool
Gui::display(movie_root* m)
{
    assert(m == _stage); // why taking this arg ??

    assert(_started);
    
    InvalidatedRanges changed_ranges;
    bool redraw_flag;
    
    // Should the frame be rendered completely, even if it did not change?
#ifdef FORCE_REDRAW
    redraw_flag = true;
#else	
    redraw_flag = _redraw_flag || want_redraw();
#endif	
    
    // reset class member if we do a redraw now
    if (redraw_flag) _redraw_flag=false;
    
    // Find out the surrounding frame of all characters which
    // have been updated. This just checks what region of the stage has changed
    // due to ActionScript code, the timeline or user events. The GUI can still
    // choose to render a different part of the stage. 
    //
    if (!redraw_flag) {
        
        // choose snapping ranges factor 
        changed_ranges.setSnapFactor(1.3f);  
	
        // Use multi ranges only when GUI/Renderer supports it
        // (Useless CPU overhead, otherwise)
        changed_ranges.setSingleMode(!want_multiple_regions());
        
        // scan through all sprites to compute invalidated bounds  
        m->add_invalidated_bounds(changed_ranges, false);
	
        // grow ranges by a 2 pixels to avoid anti-aliasing issues		
        changed_ranges.growBy(40.0f / _xscale);
	
        // optimize ranges
        changed_ranges.combineRanges();	
    }
    
    // TODO: Remove this and want_redraw to avoid confusion!?
    if (redraw_flag)  {
        changed_ranges.setWorld();
    }
    
    // DEBUG ONLY:
    // This is a good place to inspect the invalidated bounds state. Enable
    // the following block (and parts of it) if you need to. 
#if 0
    {
        // This may print a huge amount of information, but is useful to analyze
        // the (visible) object structure of the movie and the flags of the
        // characters. For example, a characters should have set the 
        // m_child_invalidated flag if at least one of it's childs has the
        // invalidated flag set.
        log_debug("DUMPING CHARACTER TREE"); 
        
        InfoTree tr;
        InfoTree::iterator top = tr.begin();
        _stage->getMovieInfo(tr, top);
        
        for (InfoTree::iterator i = tr.begin(), e = tr.end();
             i != e; ++i) {
            std::cout << std::string(tr.depth(i) * 2, ' ') << i->first << ": " << 
                i->second << std::endl;
        }
        
        
        // less verbose, and often necessary: see the exact coordinates of the
        // invalidated bounds (mainly to see if it's NULL or something else).	
        std::cout << "Calculated changed ranges: " << changed_ranges << "\n";
    }
#endif
    
    // Avoid drawing of stopped movies
    if ( ! changed_ranges.isNull() ) { // use 'else'?
        // Tell the GUI(!) that we only need to update this
        // region. Note the GUI can do whatever it wants with
        // this information. It may simply ignore the bounds
        // (which will normally lead into a complete redraw),
        // or it may extend or shrink the bounds as it likes. So,
        // by calling set_invalidated_bounds we have no guarantee
        // that only this part of the stage is rendered again.
#ifdef REGION_UPDATES_DEBUGGING_FULL_REDRAW
        // redraw the full screen so that only the
        // *new* invalidated region is visible
        // (helps debugging)
        InvalidatedRanges world_ranges;
        world_ranges.setWorld();
        setInvalidatedRegions(world_ranges);
#else
        setInvalidatedRegions(changed_ranges);
#endif
<<<<<<< HEAD

		// TODO: should this be called even if we're late ?
		beforeRendering();

		// Render the frame, if not late.
		// It's up to the GUI/renderer combination
		// to do any clipping, if desired.     
		m->display();
  
		// show invalidated region using a red rectangle
		// (Flash debug style)
		IF_DEBUG_REGION_UPDATES(
            if (_renderer.get() && !changed_ranges.isWorld()) {
            
                for (size_t rno = 0; rno < changed_ranges.size(); rno++) {
                
                    const geometry::Range2d<int>& bounds = 
                        changed_ranges.getRange(rno);

=======
        
        // TODO: should this be called even if we're late ?
        beforeRendering();
        
        // Render the frame, if not late.
        // It's up to the GUI/renderer combination
        // to do any clipping, if desired.     
        m->display();
        
        // show invalidated region using a red rectangle
        // (Flash debug style)
        IF_DEBUG_REGION_UPDATES (
            if (_renderer.get() && !changed_ranges.isWorld()) {
                for (size_t rno = 0; rno < changed_ranges.size(); rno++) {
                    const geometry::Range2d<int>& bounds = 
                        changed_ranges.getRange(rno);
                    
                    point corners[4];
>>>>>>> a6125cef
                    float xmin = bounds.getMinX();
                    float xmax = bounds.getMaxX();
                    float ymin = bounds.getMinY();
                    float ymax = bounds.getMaxY();
<<<<<<< HEAD

                    const std::vector<point> box = boost::assign::list_of
                        (point(xmin, ymin))
                        (point(xmax, ymin))
                        (point(xmax, ymax))
                        (point(xmin, ymax));

                    _renderer->draw_poly(box, rgba(0,0,0,0), rgba(255,0,0,255),
                            SWFMatrix(), false);
                        
                }
            }
		);

		// show frame on screen
		renderBuffer();
=======
                    
                    corners[0].x = xmin;
                    corners[0].y = ymin;
                    corners[1].x = xmax;
                    corners[1].y = ymin;
                    corners[2].x = xmax;
                    corners[2].y = ymax;
                    corners[3].x = xmin;
                    corners[3].y = ymax;
                    SWFMatrix no_transform;
                    _renderer->drawPoly(corners, 4,
					rgba(0,0,0,0), rgba(255,0,0,255), no_transform, false);
                    
                }
            }
            );
        
        // show frame on screen
        renderBuffer();
>>>>>>> a6125cef
   	
    };
    
    return true;
}

void
Gui::play()
{
    if ( ! _stopped ) return;
    
    _stopped = false;
    if ( ! _started ) {
        start();
    } else {
        assert (_stage);
        // @todo since we registered the sound handler, shouldn't we know
        //       already what it is ?!
        sound::sound_handler* s = _stage->runResources().soundHandler();
        if ( s ) s->unpause();

        log_debug("Starting virtual clock");
        _virtualClock.resume();
    }

    playHook ();
}

void
Gui::stop()
{
    // _stage must be registered before this is called.
    assert(_stage);

    if ( _stopped ) return;
    if ( isFullscreen() ) unsetFullscreen();

    _stopped = true;

    // @todo since we registered the sound handler, shouldn't we know
    //       already what it is ?!
    sound::sound_handler* s = _stage->runResources().soundHandler();
    if ( s ) s->pause();

    log_debug("Pausing virtual clock");
    _virtualClock.pause();

    stopHook();
}

void
Gui::pause()
{
    if (_stopped) {
        play();
        return;
    }

    // TODO: call stop() instead ?
    // The only thing I see is that ::stop exits full-screen,
    // but I'm not sure that's intended behaviour

    // @todo since we registered the sound handler, shouldn't we know
    //       already what it is ?!
    sound::sound_handler* s = _stage->runResources().soundHandler();
    if (s) s->pause();
    _stopped = true;

    log_debug("Pausing virtual clock");
    _virtualClock.pause();

    stopHook();
}

void
Gui::start()
{
    assert ( ! _started );
    if (_stopped) {
        log_debug("Gui is in stop mode, won't start application");
        return;
    }

    // Initializes the stage with a Movie and the passed flash vars.
    _stage->init(_movieDef.get(), _flashVars);

    bool background = true; // ??
    _stage->set_background_alpha(background ? 1.0f : 0.05f);

    // to properly update stageMatrix if scaling is given  
    resize_view(_width, _height); 

    // @todo since we registered the sound handler, shouldn't we know
    //       already what it is ?!
    sound::sound_handler* s = _stage->runResources().soundHandler();
    if ( s ) {
        if ( ! _audioDump.empty() ) {
            s->setAudioDump(_audioDump);
        }
        s->unpause();
    }
    _started = true;
    

    log_debug("Starting virtual clock");
    _virtualClock.resume();

}

bool
Gui::advanceMovie(bool doDisplay)
{


    if (isStopped()) {
        return false;
    }

    if (!_started) {
        start();
    }

    Display dis(*this, *_stage);
    gnash::movie_root* m = _stage;
    
    // Define REVIEW_ALL_FRAMES to have *all* frames
    // consequentially displayed. Useful for debugging.
    //#define REVIEW_ALL_FRAMES 1
    
#ifndef REVIEW_ALL_FRAMES
    // Advance movie by one frame
    const bool advanced = m->advance();
#else
    const size_t cur_frame = m->getRootMovie()->get_current_frame();
    const size_t tot_frames = m->getRootMovie()->get_frame_count();
    const bool advanced = m->advance();
    
    m->getRootMovie().ensureFrameLoaded(tot_frames);
    m->goto_frame(cur_frame + 1);
    m->getRootMovie().setPlayState(gnash::MovieClip::PLAYSTATE_PLAY);
    log_debug(_("Frame %d"), m->get_current_frame());
#endif
    
#ifdef GNASH_FPS_DEBUG
    // will be a no-op if fps_timer_interval is zero
    if (advanced) {
        fpsCounterTick();
    }
#endif
    
#ifdef SKIP_RENDERING_IF_LATE
    // We want to skip rendering IFF it's time to advance again.
    // We'll ask the stage about it
    if (_stage->timeToNextFrame() <= 0) {

        // or should it be if advanced ?
        if (doDisplay) {
            // TODO: take note of a frame drop (count them)
            //log_debug("Frame rendering dropped due to being late");
#ifdef GNASH_FPS_DEBUG
            ++frames_dropped;
#endif
        }
        doDisplay = false;
    }
#endif // ndef SKIP_RENDERING_IF_LATE

	if (doDisplay && visible()) display(m);

	if (!loops()) {
		size_t curframe = m->get_current_frame(); // can be 0 on malformed SWF
		const gnash::MovieClip& si = m->getRootMovie();
		if (curframe + 1 >= si.get_frame_count()) {
			quit(); 
		}
	}

    if (_screenShotter.get() && _renderer.get()) {
        _screenShotter->screenShot(*_renderer, _advances, doDisplay ? 0 : &dis);
    }

    // Only increment advances and check for exit condition when we've
    // really changed frame.
    if (advanced) {
        /// Quit if we've reached the frame advance limit.
        if (_maxAdvances && (_advances > _maxAdvances)) {
            quit();
        }
        ++_advances;
    }

	return advanced;
}

void
Gui::setScreenShotter(std::auto_ptr<ScreenShotter> ss)
{
    _screenShotter.reset(ss.release());
}

void
Gui::takeScreenShot()
{
    if (!_screenShotter.get()) {
        // If no ScreenShotter exists, none was requested at startup.
        // We use a default filename pattern.
        URL url(_runResources.streamProvider().baseURL());
        std::string::size_type p = url.path().rfind('/');
        const std::string& name = (p == std::string::npos) ? url.path() :
            url.path().substr(p + 1);
        const std::string& filename = "screenshot-" + name + "-%f";
        _screenShotter.reset(new ScreenShotter(filename, GNASH_FILETYPE_PNG));
    }
    assert (_screenShotter.get());
    _screenShotter->now();
}

void
Gui::setCursor(gnash_cursor_type /*newcursor*/)
{
    /* do nothing */
}

bool
Gui::want_redraw()
{
    return false;
}

void
Gui::setInvalidatedRegion(const SWFRect& /*bounds*/)
{
    /* do nothing */
}

void
Gui::setInvalidatedRegions(const InvalidatedRanges& ranges)
{
    // fallback to single regions
    geometry::Range2d<int> full = ranges.getFullArea();
    
    SWFRect bounds;
    
    if (full.isFinite()) {
        bounds = SWFRect(full.getMinX(), full.getMinY(),
                full.getMaxX(), full.getMaxY());
    }
    else if (full.isWorld()) {
        bounds.set_world();
    }
    
    setInvalidatedRegion(bounds);
}

#ifdef USE_SWFTREE

std::auto_ptr<movie_root::InfoTree>
Gui::getMovieInfo() const
{
    std::auto_ptr<movie_root::InfoTree> tr;

    if (!_stage) {
        return tr;
    }

    tr.reset(new movie_root::InfoTree());

    // Top nodes for the tree:
    // 1. VM information
    // 2. "Stage" information
    // 3. ...

    movie_root::InfoTree::iterator topIter = tr->begin();
    movie_root::InfoTree::iterator firstLevelIter;

    VM& vm = _stage->getVM();

    std::ostringstream os;

    //
    /// VM top level
    //
    os << "SWF " << vm.getSWFVersion();
    topIter = tr->insert(topIter, std::make_pair("VM version", os.str()));

    // This short-cut is to avoid a bug in movie_root's getMovieInfo,
    // which relies on the availability of a _rootMovie for doing
    // it's work, while we don't set it if we didn't start..
    // 
    if (! _started) {
        topIter = tr->insert(topIter, std::make_pair("Stage properties", 
                    "not constructed yet"));
        return tr;
    }

    movie_root& stage = vm.getRoot();
    stage.getMovieInfo(*tr, topIter);

    //
    /// Mouse entities
    //
    topIter = tr->insert(topIter, std::make_pair("Mouse Entities", ""));

    const DisplayObject* ch;
    ch = stage.getActiveEntityUnderPointer();
    if (ch) {
        std::stringstream ss;
        ss << ch->getTarget() << " (" + typeName(*ch)
           << " - depth:" << ch->get_depth()
           << " - useHandCursor:" << ch->allowHandCursor()
           << ")";
    	firstLevelIter = tr->append_child(topIter, 
                std::make_pair("Active entity under mouse pointer", ss.str()));
    }

    ch = stage.getEntityUnderPointer();
    if (ch) {
        std::stringstream ss;
        ss << ch->getTarget() << " (" + typeName(*ch) 
           << " - depth:" << ch->get_depth()
           << ")";
        firstLevelIter = tr->append_child(topIter, 
            std::make_pair("Topmost entity under mouse pointer", ss.str()));
    }
    
    ch = stage.getDraggingCharacter();
    if (ch) {
        std::stringstream ss;
        ss << ch->getTarget() << " (" + typeName(*ch) 
           << " - depth:" << ch->get_depth() << ")";
    	firstLevelIter = tr->append_child(topIter,
                std::make_pair("Dragging character: ", ss.str()));
    }

    //
    /// GC row
    //
    topIter = tr->insert(topIter, std::make_pair("GC Statistics", ""));
    GC::CollectablesCount cc;
    _stage->gc().countCollectables(cc);
    
    const std::string lbl = "GC managed ";
    for (GC::CollectablesCount::iterator i=cc.begin(), e=cc.end(); i!=e; ++i) {
        const std::string& typ = i->first;
        std::ostringstream ss;
        ss << i->second;
        firstLevelIter = tr->append_child(topIter,
                    std::make_pair(lbl + typ, ss.str()));
    }

    tr->sort(firstLevelIter.begin(), firstLevelIter.end());

    return tr;
}

#endif

#ifdef GNASH_FPS_DEBUG
void 
Gui::fpsCounterTick()
{

  // increment this *before* the early return so that
  // frame count on exit is still valid
  ++fps_counter_total;

  if (! fps_timer_interval) {
      return;
  }

  boost::uint64_t current_timer = clocktime::getTicks();

  // TODO: keep fps_timer_interval in milliseconds to avoid the multiplication
  //       at each fpsCounterTick call...
  boost::uint64_t interval_ms = (boost::uint64_t)(fps_timer_interval * 1000.0);

  if (fps_counter_total==1) {
    fps_timer = current_timer;
    fps_start_timer = current_timer;
  }
  
  ++fps_counter;
  
  if (current_timer - fps_timer >= interval_ms) {
  
    float secs = (current_timer - fps_timer) / 1000.0;
    float secs_total = (current_timer - fps_start_timer)/1000.0;
        
    float rate = fps_counter/secs;
    
    if (secs > 10000000) {
      // the timers are unsigned, so when the clock runs "backwards" it leads
      // to a very high difference value. In theory, this should never happen
      // with ticks, but it does on my machine (which may have a hw problem?).
      std::cerr << "Time glitch detected, need to restart FPS counters, sorry..." << std::endl;
      
      fps_timer = current_timer;
      fps_start_timer = current_timer;
      fps_counter_total = 0;
      fps_counter = 0;
      return;
    } 
     
    // first FPS message?
    if (fps_timer == fps_start_timer) {     // they're ints, so we can compare
      fps_rate_min = rate;
      fps_rate_max = rate; 
    } else {
      fps_rate_min = std::min<float>(fps_rate_min, rate);
      fps_rate_max = std::max<float>(fps_rate_max, rate);
    }
    
    float avg = fps_counter_total / secs_total; 
  
    //log_debug("Effective frame rate: %0.2f fps", (float)(fps_counter/secs));
    std::cerr << boost::format("Effective frame rate: %0.2f fps "
                               "(min %0.2f, avg %0.2f, max %0.2f, "
                               "%u frames in %0.1f secs total, "
                               "dropped %u)") % rate %
                               fps_rate_min % avg % fps_rate_max %
                               fps_counter_total % secs_total %
                               frames_dropped << std::endl;
      
    fps_counter = 0;
    fps_timer = current_timer;
    
  }
   
}
#endif

void
Gui::addFlashVars(Gui::VariableMap& from)
{
    for (VariableMap::iterator i=from.begin(), ie=from.end(); i!=ie; ++i) {
        _flashVars[i->first] = i->second;
    }
}

void
Gui::setMovieDefinition(movie_definition* md)
{
    assert(!_movieDef);
    _movieDef = md;
}

void
Gui::setStage(movie_root* stage)
{
    assert(stage);
    assert(!_stage);
    _stage = stage;
}

bool
Gui::yesno(const std::string& question)
{
    log_error("This gui didn't override 'yesno', assuming 'yes' answer to "
            "question: %s", question);
    return true;
}

void
Gui::setQuality(Quality q)
{
    if (!_stage) {
        log_error("Gui::setQuality called before a movie_root was available");
        return;
    }
    _stage->setQuality(q);
}

Quality
Gui::getQuality() const
{
    if (!_stage) {
	log_error("Gui::getQuality called before a movie_root was available");
	// just a guess..
	return QUALITY_HIGH;
    }
    return _stage->getQuality();
}

}

// local Variables:
// mode: C++
// indent-tabs-mode: nil
// End:<|MERGE_RESOLUTION|>--- conflicted
+++ resolved
@@ -788,27 +788,6 @@
 #else
         setInvalidatedRegions(changed_ranges);
 #endif
-<<<<<<< HEAD
-
-		// TODO: should this be called even if we're late ?
-		beforeRendering();
-
-		// Render the frame, if not late.
-		// It's up to the GUI/renderer combination
-		// to do any clipping, if desired.     
-		m->display();
-  
-		// show invalidated region using a red rectangle
-		// (Flash debug style)
-		IF_DEBUG_REGION_UPDATES(
-            if (_renderer.get() && !changed_ranges.isWorld()) {
-            
-                for (size_t rno = 0; rno < changed_ranges.size(); rno++) {
-                
-                    const geometry::Range2d<int>& bounds = 
-                        changed_ranges.getRange(rno);
-
-=======
         
         // TODO: should this be called even if we're late ?
         beforeRendering();
@@ -827,50 +806,26 @@
                         changed_ranges.getRange(rno);
                     
                     point corners[4];
->>>>>>> a6125cef
                     float xmin = bounds.getMinX();
                     float xmax = bounds.getMaxX();
                     float ymin = bounds.getMinY();
                     float ymax = bounds.getMaxY();
-<<<<<<< HEAD
-
+                    
                     const std::vector<point> box = boost::assign::list_of
                         (point(xmin, ymin))
                         (point(xmax, ymin))
                         (point(xmax, ymax))
                         (point(xmin, ymax));
-
+                    
                     _renderer->draw_poly(box, rgba(0,0,0,0), rgba(255,0,0,255),
-                            SWFMatrix(), false);
-                        
-                }
-            }
-		);
-
-		// show frame on screen
-		renderBuffer();
-=======
-                    
-                    corners[0].x = xmin;
-                    corners[0].y = ymin;
-                    corners[1].x = xmax;
-                    corners[1].y = ymin;
-                    corners[2].x = xmax;
-                    corners[2].y = ymax;
-                    corners[3].x = xmin;
-                    corners[3].y = ymax;
-                    SWFMatrix no_transform;
-                    _renderer->drawPoly(corners, 4,
-					rgba(0,0,0,0), rgba(255,0,0,255), no_transform, false);
+                                         SWFMatrix(), false);
                     
                 }
             }
             );
         
         // show frame on screen
-        renderBuffer();
->>>>>>> a6125cef
-   	
+        renderBuffer();	
     };
     
     return true;
