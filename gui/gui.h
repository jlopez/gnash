// 
//   Copyright (C) 2005, 2006, 2007, 2008, 2009, 2010 Free Software
//   Foundation, Inc
// 
// This program is free software; you can redistribute it and/or modify
// it under the terms of the GNU General Public License as published by
// the Free Software Foundation; either version 3 of the License, or
// (at your option) any later version.
// 
// This program is distributed in the hope that it will be useful,
// but WITHOUT ANY WARRANTY; without even the implied warranty of
// MERCHANTABILITY or FITNESS FOR A PARTICULAR PURPOSE.  See the
// GNU General Public License for more details.
// 
// You should have received a copy of the GNU General Public License
// along with this program; if not, write to the Free Software
// Foundation, Inc., 51 Franklin St, Fifth Floor, Boston, MA  02110-1301  USA

#ifndef GNASH_GUI_H
#define GNASH_GUI_H

#ifdef HAVE_CONFIG_H
#include "gnashconfig.h"
#endif

<<<<<<< HEAD
=======
#include <boost/intrusive_ptr.hpp>
#include <boost/scoped_ptr.hpp>
#include <boost/function.hpp>
#include <string>
#include <map>

#include "SWFRect.h"  // for composition
>>>>>>> 34a24bfb
#include "snappingrange.h"  // for InvalidatedRanges
#include "ScreenShotter.h"
#include "GnashKey.h"
#include "Renderer.h" 
#include "VirtualClock.h"
#include "SystemClock.h"
#include "GnashEnums.h" 
#include "movie_root.h"

#ifdef USE_SWFTREE
#include "tree.hh" // for tree
#endif

// Define this to enable fps debugging without touching
// gnashconfig.h
//#define GNASH_FPS_DEBUG

/// Define this to disable region updates debugging altogether. If undefined,
/// debugging will be a runtime option. The flag and flag-setting functions
/// will not be disabled (too ugly).
///
/// This should go in gnashconfig.h
///
/// This has the side effect that all frames will be re-rendered completely
/// but in contrast to FORCE_REDRAW it won't re-render when no motion
/// has been detected in the movie (for example when the movie is stopped).
///
//#define DISABLE_REGION_UPDATES_DEBUGGING 1


/// Define this to support keyboard-based pointer movements
#define ENABLE_KEYBOARD_MOUSE_MOVEMENTS 1

// Forward declarations
namespace gnash {
<<<<<<< HEAD
    class SWFRect;
=======
    class ScreenShotter;
>>>>>>> 34a24bfb
    class RunResources;
    class movie_root;
    class movie_definition;
}

namespace gnash {

/// Enumerates mouse cursor types.
enum gnash_cursor_type {
  CURSOR_HAND,
  CURSOR_NORMAL,
  CURSOR_INPUT
};

/// Parent class from which all GUI implementations will depend.
class Gui {

public:

    virtual ~Gui();

    /** \brief
     * Initialise the gui and the associated renderer.
     * 
     * @param argc The commandline argument count.
     * @param argv The commandline arguments.
     * @return True on success; false on failure.
     */
    virtual bool init(int argc, char **argv[]) = 0;

    /// Set main loop delay in milliseconds. 
    virtual void setInterval(unsigned int interval) {
      _interval = interval;
    }

    /// Instructs the Gui to monitor a file descriptor.
    //
    /// @param fd The file descriptor to monitor
    /// @param callback The callback to fire
    void setFDCallback(int fd, boost::function<void ()> callback);

    /// Calls the callback function registered for a file descriptor.
    //
    /// @param fd The file descriptor for which the registered callback should
    ///        be fired.
    void callCallback(int fd);

    /// Return the clock provided by this Gui.
    //
    /// The Gui clock will be paused when the gui is put
    /// in pause mode and resumed when gui playback is resumed.
    ///
    virtual VirtualClock& getClock() { return _virtualClock; }

    /// Set the time in milliseconds after which the programme should exit.
    virtual void setTimeout(unsigned int timeout) = 0;

    void setScreenShotter(std::auto_ptr<ScreenShotter> ss);

    /** \brief
     * Create and display our window.
     *
     * @param title The window title.
     * @param width The desired window width in pixels.
     * @param height The desired window height in pixels.
     * @param xPosition The desired window X position from the top left corner.
     * @param yPosition The desired window Y position from the top left corner.
     */   
    virtual bool createWindow(const char* title, int width, int height,
                       int xPosition = 0, int yPosition = 0) = 0;

    virtual void resizeWindow(int width, int height);

    /// Start main rendering loop.
    virtual bool run() = 0;

    /// Always called on exit.
    //
    /// Handles any common functions, then calls virtual quitUI().
    void quit();

    /// Render the current buffer.
    /// For OpenGL, this means that the front and back buffers are swapped.
    virtual void renderBuffer() = 0;

    /// Gives the GUI a *hint* which region of the stage should be redrawn.
    //
    /// There is *no* restriction what the GUI might do with these coordinates. 
    /// Normally the GUI forwards the information to the renderer so that
    /// it avoids rendering regions that did not change anyway. The GUI can
    /// also alter the bounds before passing them to the renderer and it's
    /// absolutely legal for the GUI to simply ignore the call.
    ///
    /// Coordinates are in TWIPS!
    ///
    /// Note this information is given to the GUI and not directly to the 
    /// renderer because both of them need to support this feature for 
    /// correct results. It is up to the GUI to forward this information to
    /// the renderer.
    ///
    // does not need to be implemented (optional feature),
    // but still needs to be available.
    //
    virtual void setInvalidatedRegion(const SWFRect& bounds);
    virtual void setInvalidatedRegions(const InvalidatedRanges& ranges);
    
    // Called right before rendering anything (after setInvalidatedRegion).
    // Used by GTK-AGG.
    virtual void beforeRendering() { /* nop */ };
    
    // Should return TRUE when the GUI/Renderer combination supports multiple
    // invalidated bounds regions. 
    virtual bool want_multiple_regions() { return false; }

    /// Asks the GUI handler if the next frame should be redrawn completely. 
    //
    /// For example, when the contents of the player window have been destroyed,
    /// then want_redraw() should return true so that setInvalidatedRegion() is
    /// called with the coordinates of the complete screen. 
    virtual bool want_redraw();

    /// Sets the current mouse cursor for the Gui window.
    virtual void setCursor(gnash_cursor_type newcursor);

    // Information for System.capabilities to be reimplemented in
    // each gui.
    virtual double getPixelAspectRatio() { return 0; }
    virtual int getScreenResX() { return 0; }
    virtual int getScreenResY() { return 0; }
    virtual double getScreenDPI() { return 0; }
    virtual std::string getScreenColor() { return ""; }

    /// @return Whether or not the movie should be looped indefinitely.
    bool loops() const { return _loop; }

    /// @return Whether the movie is running fullscreen or not.    
    bool isFullscreen() const { return _fullscreen; }

    /// Mouse notification callback to be called when the mouse is moved.
    //
    /// @param x    The mouse coordinate X component in user/window
    ///             coordinate space (pixels).
    /// @param y    The mouse coordinate Y component in user/window
    ///             coordinate space (pixels).
    void notifyMouseMove(int x, int y);

    /// Mouse notification callback to be called when the mouse is clicked.
    //
    /// @param mouse_pressed Determines whether the mouse button is being
    ///                      pressed (true) or being released (false)
    void notifyMouseClick(bool mouse_pressed);

    /// Send a mouse wheel event to the stage.
    //
    /// @param delta    A number expressing the extent of the wheel scroll.
    void notifyMouseWheel(int delta);

    /// Key event notification to be called when a key is pressed or depressed
    //
    /// @param k The key code.
    /// @param modifier
    ///   Modifier key identifiers from gnash::key::modifier ORed together
    /// @param pressed
    ///   Determines whether the key is being pressed (true)
    ///   or being released (false)
    ///
    void notify_key_event(gnash::key::code k, int modifier, bool pressed);

    /// Resize the client area view and the window accordingly.
    //
    /// @param width  The desired width in pixels.
    /// @param height The desired height in pixels.
    void resize_view(int width, int height);

    /// Update stage SWFMatrix accordingly to window size and flash Stage
    /// configuration (scaleMode, alignment)
    //
    /// This method should be called from the core lib when Stage configuration
    /// change or is called by resize_view.
    ///
    void updateStageMatrix();

    /// \brief
    /// Give movie an heart-beat.
    //
    /// This is to take place after the
    /// interval specified in the call to setInterval().
    ///
    /// Wheter or not this beat advanced the movie to the next frame
    /// depends on elapsed time since last advancement.
    ///
    /// @return true if this beat resulted in actual frame advancement.
    ///
    bool advanceMovie();

    /// Convenience static wrapper around advanceMovie for callbacks happiness.
    //
    /// NOTE: this function always return TRUE, for historical reasons.
    /// TODO: bring code up-to-date to drop this legacy return code..
    ///       
    static bool advance_movie(Gui* gui) {
        gui->advanceMovie();
        return true;
    }

    /// Force immediate redraw
    ///
    void refreshView();

    /// Attempt to run in a fullscreen window both for plugin and
    /// standalone player.
    //
    /// Use isFullscreen() to see if gnash thinks
    /// it's running in fullscreen or not. The switch to fullscreen may
    /// fail if, for instance, the window manager refuses to allow it, but
    /// the flag will be set anyway.
    virtual void setFullscreen();

    /// Return from fullscreen to normal mode.
    ///
    virtual void unsetFullscreen();

    /// Hide the menu bar when using standalone player
    ///
    virtual void hideMenu();
    
    /// Sets whether the gui should show the system mouse pointer
    //
    /// @param show true if the mouse should be shown.
    /// @return true if the state changed.
    virtual bool showMouse(bool show);

    /// Sets whether the menus should be shown (for fscommand)
    //
    /// @param show true if the menu bar should be shown.
    virtual void showMenu(bool show);

    /// Sets whether scaling should be allowed (for fscommand)
    //
    /// @param allow true if stage scaling should be allowed
    virtual void allowScale(bool allow);
    
    // Toggle between fullscreen and normal mode
    void toggleFullscreen();

    /// Put the application in "stop" mode
    //
    /// When in stop mode the application won't be advanced.
    ///
    void stop();

    /// Put the application in "play" mode
    //
    /// When in play mode the application will be advanced as usual.
    ///
    void play();

    /// Toggle between "stop" and "play" mode
    //
    /// See stop() and play()
    ///
    void pause();

    /// Start the movie
    //
    /// This function will create an instance of the registered top-level 
    /// movie definition, set variables into it and place it to the stage.
    ///
    void start();

    /// See stop(), play() and pause()
    bool isStopped() const { return _stopped; }
    
    /// Whether gnash is is running as a plugin
    bool isPlugin() const { return ((_xid)); }

    /// Take a screenshot now!
    void takeScreenShot();

    /// Set the maximum number of frame advances before Gnash exits.
    void setMaxAdvances(unsigned long ul) { if (ul) _maxAdvances = ul; }
    
    void showUpdatedRegions(bool x) { _showUpdatedRegions = x; }
    bool showUpdatedRegions() const { return _showUpdatedRegions; }

    /// Instruct the core to restart the movie and
    /// set state to play(). This does not change pause
    /// state.
    void restart();

    /// Set rendering quality, if not locked by RC file..
    void setQuality(Quality q);

    /// Get current rendering quality
    Quality getQuality() const;

    /// Toggle sound state between muted and unmuted. If
    /// there is no active sound handler this does nothing.
    void toggleSound();

#ifdef GNASH_FPS_DEBUG
    /// Set the interval between FPS debugging prints
    //
    /// See fpsCounterTick()
    ///
    void setFpsTimerInterval(float interval)
    {
	    assert(interval >= 0.0);
	    fps_timer_interval = interval;
    }
#endif // def GNASH_FPS_DEBUG


#ifdef USE_SWFTREE
    /// Return a tree containing information about the movie playing.
    std::auto_ptr<movie_root::InfoTree> getMovieInfo() const;
#endif

    typedef std::map<std::string, std::string> VariableMap;

    /// Add variables to set into instances of the top-level movie definition
    void addFlashVars(VariableMap& vars);

    /// Set the definition of top-level movie
    void setMovieDefinition(movie_definition* md);

    /// Set the stage to advance/display
    void setStage(movie_root* stage);

    /// Set the name of a file to dump audio to
    void setAudioDump(const std::string& fname) {
        _audioDump = fname;
    }

    /// The root movie, or "Stage"
    movie_root* getStage() { return _stage; };
    
    /// Handle error message from the core
    //
    /// @param msg        The error message recieved
    ///
    virtual void error(const std::string& /*msg*/) {}

    /// Prompt user with a question she can answer with yes/no
    //
    /// @param question
    ///        The question to ask user
    ///
    /// @return
    ///        true for YES, false for NO
    ///
    /// The default implementation always returns true.
    ///
    virtual bool yesno(const std::string& question);

    /// Width of a window pixel, in stage pseudopixel units.
    float getXScale() { return _xscale; };

    /// Height of a window pixel, in stage pseudopixel units.
    float getYScale() { return _yscale; };

protected:

    /// Default constructor. Initialises members to safe defaults.
    Gui(RunResources& r);

    /** \brief
     * Expanded constructor for more control over member values.
     *
     * @param xid The X11 Window ID to attach to. If this is argument is zero,
     * a new window is created.
     *
     * @param scale The scale used to resize the window size, which has been
     * established by extracting information from the SWF file.
     * 
     * @param loop Defines whether or not the movie should be played once or
     * looped indefinitely.
     *
     * @param depth Colour depth to be used in the client area of our window.
     */
    Gui(unsigned long xid, float scale, bool loop, RunResources& r);
    
    /// End main rendering loop calling GUI-specific exit functions.
    //
    /// Do not call this directly. Call quit() instead.
    //
    /// The default implementation calls exit(EXIT_SUCCESS), which isn't nice.
    /// Please implement the proper main loop quitter in the subclasses.
    virtual void quitUI() {
        std::exit(EXIT_SUCCESS);
    }

    /// Watch a file descriptor.
    //
    /// An implementing Gui should monitor the file descriptor in its main
    /// loop. When the file descriptor is triggered, the implementation should
    /// call callCallback().
    ///
    /// @param fd The file descriptor to be watched
    virtual bool watchFD(int /* fd */)
    {
        log_unimpl("This GUI does not implement FD watching.");
        return false;
    }


    /// Determines if playback should restart after the movie ends.
    bool            _loop;

    /// The X Window ID to attach to. If zero, we create a new window.
    unsigned long   _xid;

    // should it be unsigned ints ? (probably!)
    // This would be 0,0,_width,_height, so maybe
    // we should not duplicate the info with those
    // explicit values too..
    geometry::Range2d<int> _validbounds;

    /// Desired window width.
    int _width;

    /// Desired window height.
    int _height;

    /// Per-run resources
    RunResources& _runResources;

    /// Main loop interval: the time between successive advance_movie calls.
    unsigned int _interval;

    /// The handler which is called to update the client area of our window.
    boost::shared_ptr<Renderer> _renderer;

    /// Signals that the next frame must be re-rendered completely because the
    /// window size did change.
    bool _redraw_flag;

    // True if Gnash is running in fullscreen
    bool _fullscreen;

    // True if mouse pointer is showing
    bool _mouseShown;

    // Maximum number of advances before exit; 0 for no limit.
    unsigned long _maxAdvances;
    
    /// Counter to keep track of frame advances
    unsigned long _advances;

    /// Name of a file to dump audio to
    std::string _audioDump;

    /// Called by Gui::stop().  This can be used by GUIs to implement pause
    /// widgets (so that resuming a stopped animation is more user-friendly)
    virtual void stopHook() {}

    /// Called by Gui::play().
    virtual void playHook() {}

private:
    std::map<int /* fd */, boost::function<void ()> > _fd_callbacks;

    /// Width of a window pixel, in stage pseudopixel units.
    float _xscale;

    /// Height of a window pixel, in stage pseudopixel units.
    float _yscale;

    /// Window pixel X offset of stage origin
    boost::int32_t _xoffset;

    /// Window pixel Y offset of stage origin
    boost::int32_t _yoffset;

    bool display(movie_root* m);
    
#ifdef GNASH_FPS_DEBUG
    unsigned int fps_counter;

    float fps_rate_min, fps_rate_max;   

    // Number of calls to fpsCounterTick, which is also
    // the number of calls to movie_advance()
    unsigned int fps_counter_total;

    boost::uint64_t fps_timer, fps_start_timer;     

    ///	The time, in seconds, between prints (which also resets the fps counter).
    //
    ///	interval must be >= 0
    ///
    float fps_timer_interval;
    
    /// Number of frames rendering of which was dropped
    unsigned int frames_dropped;

    /// \brief
    /// Should be called on every frame advance (including inter-frames caused
    /// by mouse events).
    //
    /// Based on fps-timer_interval. See setFpsTimerInterval.
    ///
    void fpsCounterTick();

#endif // def GNASH_FPS_DEBUG

    VariableMap _flashVars;

    boost::intrusive_ptr<movie_definition> _movieDef;
    
    /// The root movie, or "Stage"
    movie_root* _stage;

    /// True if the application has been put into "stop" mode
    bool _stopped;

    /// True if the application didn't start yet
    bool _started;

    /// If true, updated regions (invalidated ranges) are visibly outlined.
    bool _showUpdatedRegions;

    SystemClock _systemClock;
    InterruptableVirtualClock _virtualClock;
    
    /// Checked on each advance for screenshot activity if it exists.
    boost::scoped_ptr<ScreenShotter> _screenShotter;

#ifdef ENABLE_KEYBOARD_MOUSE_MOVEMENTS 
    int _xpointer;
    int _ypointer;
    bool _keyboardMouseMovements;
    int _keyboardMouseMovementsStep;
#endif // ENABLE_KEYBOARD_MOUSE_MOVEMENTS
};

/// Named constructors
std::auto_ptr<Gui> createGTKGui(unsigned long xid, float scale, bool loop, RunResources& r);
std::auto_ptr<Gui> createKDEGui(unsigned long xid, float scale, bool loop, RunResources& r);
std::auto_ptr<Gui> createKDE4Gui(unsigned long xid, float scale, bool loop, RunResources& r);
std::auto_ptr<Gui> createSDLGui(unsigned long xid, float scale, bool loop, RunResources& r);
std::auto_ptr<Gui> createFLTKGui(unsigned long xid, float scale, bool loop, RunResources& r);
std::auto_ptr<Gui> createFBGui(unsigned long xid, float scale, bool loop, RunResources& r);
std::auto_ptr<Gui> createAQUAGui(unsigned long xid, float scale, bool loop, RunResources& r);
std::auto_ptr<Gui> createRISCOSGui(unsigned long xid, float scale, bool loop, RunResources& r);
std::auto_ptr<Gui> createAOS4Gui(unsigned long xid, float scale, bool loop, RunResources& r);
std::auto_ptr<Gui> createHaikuGui(unsigned long xid, float scale, bool loop, RunResources& r);
std::auto_ptr<Gui> createDumpGui(unsigned long xid, float scale, bool loop, RunResources& r);

 
} // end of gnash namespace

// end of _GUI_H_
#endif

// Local Variables:
// mode: C++
// indent-tabs-mode: nil
// End:<|MERGE_RESOLUTION|>--- conflicted
+++ resolved
@@ -23,8 +23,6 @@
 #include "gnashconfig.h"
 #endif
 
-<<<<<<< HEAD
-=======
 #include <boost/intrusive_ptr.hpp>
 #include <boost/scoped_ptr.hpp>
 #include <boost/function.hpp>
@@ -32,7 +30,6 @@
 #include <map>
 
 #include "SWFRect.h"  // for composition
->>>>>>> 34a24bfb
 #include "snappingrange.h"  // for InvalidatedRanges
 #include "ScreenShotter.h"
 #include "GnashKey.h"
@@ -68,11 +65,8 @@
 
 // Forward declarations
 namespace gnash {
-<<<<<<< HEAD
     class SWFRect;
-=======
     class ScreenShotter;
->>>>>>> 34a24bfb
     class RunResources;
     class movie_root;
     class movie_definition;
