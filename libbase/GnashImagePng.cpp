--- conflicted
+++ resolved
@@ -253,15 +253,9 @@
     if (type == PNG_COLOR_TYPE_GRAY && bitDepth < 8) {
         log_debug("Setting grey bit depth(%d) to 8", bitDepth);
 #if PNG_LIBPNG_VER_MINOR < 4
-<<<<<<< HEAD
- 	png_set_gray_1_2_4_to_8(_pngPtr);
-#else
-	png_set_expand_gray_1_2_4_to_8(_pngPtr);
-=======
         png_set_gray_1_2_4_to_8(_pngPtr);
 #else
         png_set_expand_gray_1_2_4_to_8(_pngPtr);
->>>>>>> a6125cef
 #endif
     }
 
