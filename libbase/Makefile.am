#   Copyright (C) 2005, 2006, 2007, 2008, 2009, 2010 Free Software
#   Foundation, Inc.
# 
# This program is free software; you can redistribute it and/or modify
# it under the terms of the GNU General Public License as published by
# the Free Software Foundation; either version 3 of the License, or
# (at your option) any later version.
# 
# This program is distributed in the hope that it will be useful,
# but WITHOUT ANY WARRANTY; without even the implied warranty of
# MERCHANTABILITY or FITNESS FOR A PARTICULAR PURPOSE.  See the
# GNU General Public License for more details.
# You should have received a copy of the GNU General Public License
# along with this program; if not, write to the Free Software
# Foundation, Inc., 51 Franklin St, Fifth Floor, Boston, MA  02110-1301  USA

AUTOMAKE_OPTIONS = foreign

EXTRA_DIST = gnashrc.in gnashpluginrc.in

sysconf_DATA = gnashrc gnashpluginrc

# this is where Gnash plugins get installed
pluginsdir = $(prefix)/lib/gnash/plugins

pkglib_LTLIBRARIES = libgnashbase.la

libgnashbase_la_CPPFLAGS = -DPLUGINSDIR=\"$(pluginsdir)\" \
	-DSYSCONFDIR=\"$(sysconfdir)\" \
	$(PTHREAD_CFLAGS) \
	$(PNG_CFLAGS) \
	$(GIF_CFLAGS) \
	$(GLIB_CFLAGS) \
	$(GSTREAMER_CFLAGS) \
	$(CURL_CFLAGS) \
	$(OPENGL_CFLAGS) \
	$(Z_CFLAGS) \
	$(JPEG_CFLAGS) \
	$(BOOST_CFLAGS) \
	$(LTDL_CFLAGS) \
	$(NULL)

if ANDROID
libgnashbase_la_CPPFLAGS += $(ANDROID_NDK)/usr/include
endif

# These headers get installed

libgnashbase_la_LIBADD = \
	$(JPEG_LIBS) \
	$(PNG_LIBS) \
	$(GIF_LIBS) \
	$(Z_LIBS) \
	$(CURL_LIBS) \
	$(OPENGL_LIBS) \
	$(LIBINTL) \
	$(BOOST_LIBS) \
	$(PTHREAD_LIBS) \
	$(NULL)

libgnashbase_la_SOURCES = \
	$(MALLOC) \
	GnashImage.cpp \
	SWFCtype.cpp \
	GnashImageJpeg.cpp \
	GnashFileUtilities.cpp \
	AMF.cpp \
	RTMP.cpp \
	log.cpp	\
	memory.cpp \
	rc.cpp \
	string_table.cpp \
	tu_file.cpp \
	IOChannel.cpp \
	Socket.cpp \
	ClockTime.cpp \
	NamingPolicy.cpp \
	WallClockTimer.cpp \
	utf8.cpp \
	curl_adapter.cpp \
	noseek_fd_adapter.cpp \
	zlib_adapter.cpp \
	URL.cpp \
	GC.cpp \
	BitsReader.cpp \
	arg_parser.cpp \
	URLAccessManager.cpp \
	StreamProvider.cpp \
	$(NULL)


if ANDROID
libgnashbase_la_SOURCES += SharedMemHaiku.cpp
else
if HAIKU
libgnashbase_la_SOURCES += SharedMemHaiku.cpp
else
if WIN32
libgnashbase_la_SOURCES += SharedMemW32.cpp
else
libgnashbase_la_SOURCES += SharedMem.cpp
endif
endif
endif

if ENABLE_EXTENSIONS
libgnashbase_la_SOURCES += extension.cpp sharedlib.cpp
endif

edit = sed \
	-e 's|@DEFAULT_FLASH_PLATFORM_ID[@]|$(DEFAULT_FLASH_PLATFORM_ID)|g' \
	-e 's|@DEFAULT_FLASH_MAJOR_VERSION[@]|$(DEFAULT_FLASH_MAJOR_VERSION)|g' \
	-e 's|@DEFAULT_FLASH_MINOR_VERSION[@]|$(DEFAULT_FLASH_MINOR_VERSION)|g' \
	-e 's|@DEFAULT_FLASH_REV_NUMBER[@]|$(DEFAULT_FLASH_REV_NUMBER)|g' \
	-e 's|@DEFAULT_STREAMS_TIMEOUT[@]|$(DEFAULT_STREAMS_TIMEOUT)|g' \
	-e 's|@DEFAULT_SOL_SAFEDIR[@]|$(DEFAULT_SOL_SAFEDIR)|g' 

gnashrc: gnashrc.in Makefile
	$(edit) '$(srcdir)/$@.in' >$@

gnashpluginrc: gnashpluginrc.in
	$(edit) '$(srcdir)/$@.in' >$@

if USE_PNG
libgnashbase_la_SOURCES += GnashImagePng.cpp
endif

if USE_GIF
libgnashbase_la_SOURCES += GnashImageGif.cpp
endif

<<<<<<< HEAD
libgnashbase_la_LIBADD += $(LTDL_LIBS)
=======
# if LIBLTDL1
# noinst_LTLIBRARIES = libltdlc.la
# libltdlc_la_CPPFLAGS = $(LTDLINCL) -I$(top_srcdir)/libltdl
# libltdlc_la_SOURCES = $(top_srcdir)/libltdl/ltdl.c
# libgnashbase_la_LIBADD += $(top_builddir)/libbase/libltdlc.la
# endif

# if LIBLTDL2
# libgnashbase_la_LIBADD += $(top_builddir)/libltdl/libltdlc.la
# endif
>>>>>>> a6125cef

if HAIKU
  libgnashbase_la_LIBADD += $(HAIKU_LIBS)
endif

if WIN32
  libgnashbase_la_LIBADD += -lws2_32 -lwinmm
endif

# Maybe use jemalloc, which handles memory fragmentation for
# ECAMscript languages better than the regular system malloc.
# This is controlled by the --enable-jemalloc (disabled by default)
# configure option.
if JEMALLOC
MALLOC = jemalloc.c
else
MALLOC = 
endif

noinst_HEADERS =

inst_HEADERS = \
	accumulator.h \
	SimpleBuffer.h \
	GnashNumeric.h \
	jemtree.h \
	GnashSleep.h \
	gmemory.h \
	SharedMem.h \
	tree.hh \
	tu_file.h \
	IOChannel.h \
	Socket.h \
	GnashSystemFDHeaders.h \
	GnashSystemNetHeaders.h \
	GnashSystemIOHeaders.h \
	GnashFileUtilities.h \
	ClockTime.h \
	WallClockTimer.h \
	utf8.h \
	noseek_fd_adapter.h \
	zlib_adapter.h \
	BitsReader.h \
	arg_parser.h \
	getclocktime.hpp \
	GnashAlgorithm.h \
	GnashFactory.h \
	URLAccessManager.h \
	StreamProvider.h \
	$(NULL)

if USE_PNG
noinst_HEADERS += GnashImagePng.h
endif
if USE_GIF
noinst_HEADERS += GnashImageGif.h
endif

if ENABLE_EXTENSIONS
inst_HEADERS += extension.h sharedlib.h
endif

EXTENSIONS_API = \
	StringPredicates.h \
	Stats.h \
	GnashEnums.h \
	smart_ptr.h \
	string_table.h \
	ref_counted.h \
	GC.h \
	GnashException.h \
	AMF.h \
	RTMP.h \
	dsodefs.h \
	utility.h \
	log.h \
	rc.h \
	gettext.h \
	URL.h \
	Point2d.h \
	Range2d.h \
	snappingrange.h \
	NetworkAdapter.h \
	NamingPolicy.h \
	GnashImageJpeg.h \
	CachedBitmap.h \
	GnashImage.h \
	ImageIterators.h \
	SWFCtype.h \
	$(NULL)

instdir = $(includedir)/gnash
inst_HEADERS += $(EXTENSIONS_API)

libgnashbase_la_LDFLAGS = -release $(VERSION)
libgnashbase_la_DEPENDENCIES =

if HAVE_VAAPI
   libgnashbase_la_SOURCES += \
	GnashVaapiImage.cpp \
	$(NULL)

   noinst_HEADERS += \
	GnashVaapiImage.h \
	GnashVaapiImageProxy.h \
	$(NULL)

if HAVE_VAAPI_GLX
   libgnashbase_la_SOURCES += \
	GnashVaapiTexture.cpp \
	$(NULL)

   noinst_HEADERS += \
	GnashVaapiTexture.h \
	$(NULL)
endif

if HAVE_VAAPI
   libgnashbase_la_CPPFLAGS += \
	-I$(top_srcdir)/libvaapi \
	$(NULL)

   libgnashbase_la_LIBADD += \
	$(top_builddir)/libvaapi/libgnashvaapi.la \
	$(NULL)

   libgnashbase_la_DEPENDENCIES += \
	$(top_builddir)/libvaapi/libgnashvaapi.la \
	$(NULL)
endif
endif

if WIN32
  libgnashbase_la_LDFLAGS += -no-undefined
  libgnashbase_la_LIBADD += -lws2_32 -lwinmm
endif

if ENABLE_PCH
AM_CXXFLAGS = $(PCH_FLAGS)
endif

CLEANFILES = gnashrc gnashpluginrc

# Rebuild with GCC 4.x Mudflap support
mudflap:
	@echo "Rebuilding with GCC Mudflap support"
	$(MAKE) CXXFLAGS="$(CXXFLAGS) -fmudflap" LDFLAGS="$(LDFLAGS) -lmudflap"

# Remove libtool .la files
install-exec-hook:
	$(RM) $(DESTDIR)$(libdir)/gnash/libgnashbase.la

uninstall-local:
	$(RM) $(DESTDIR)$(libdir)/gnash/libgnashbase-*.so<|MERGE_RESOLUTION|>--- conflicted
+++ resolved
@@ -129,21 +129,6 @@
 libgnashbase_la_SOURCES += GnashImageGif.cpp
 endif
 
-<<<<<<< HEAD
-libgnashbase_la_LIBADD += $(LTDL_LIBS)
-=======
-# if LIBLTDL1
-# noinst_LTLIBRARIES = libltdlc.la
-# libltdlc_la_CPPFLAGS = $(LTDLINCL) -I$(top_srcdir)/libltdl
-# libltdlc_la_SOURCES = $(top_srcdir)/libltdl/ltdl.c
-# libgnashbase_la_LIBADD += $(top_builddir)/libbase/libltdlc.la
-# endif
-
-# if LIBLTDL2
-# libgnashbase_la_LIBADD += $(top_builddir)/libltdl/libltdlc.la
-# endif
->>>>>>> a6125cef
-
 if HAIKU
   libgnashbase_la_LIBADD += $(HAIKU_LIBS)
 endif
