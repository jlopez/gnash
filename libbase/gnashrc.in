###########################################################
#
# Sat Apr 26 11:47:04 CEST 2008
#
# This file will be used as a config file by
# all gnash processes.
#
# At time of writing, the plugin will first parse the
# systemwide 'gnashrc' file, then the user '.gnashrc'
# file, then the systemwide 'gnashpluginrc' file and
# finally user '.gnashpluginrc'.
#
###########################################################


# Display a splash screen when starting.
#
# Default: on
#
#set splashScreen off

# Only access remote content from our local domain 
#
# Default: off
#
#set localdomain on

# Only access content from our local host
#
# Default: off
#
#set localhost on

# If whitelist is non-empty, only SWF from the given domains
# are allowed to be loaded.
#
# Default: empty
#
#set whitelist www.doonesbury.com www.cnn.com
#append whiteList www.9news.com

# If whitelist is empty, these are the only domains from 
# which loading SWFs will be forbidden.
#
# Default: empty
#
#set blacklist www.doubleclick.com www.ebay.com
#append blacklist www.evil.com

# The delay between frame advance,
# 0 to use what's specified in the SWF.
#
# Default: 0
#
#set delay 50

# Gnash verbosity level:
#  0: no output
#  1: user traces, internal errors, unimplemented messages
#  2: debug messages
#
# Default: 0
#
#set verbosity 1

# Print a lot of info about ActionScript processing
#
# Default: off
# 
#set actionDump on

# Print a lot of info about SWF parsing
#
# Default: off
# 
#set parserDump on

# File to send logs to (if writelog is on)
#
# Default: gnash-dbg.log (in current working dir)
#
#set debuglog /tmp/gnash-dbg.log

# Write a debug log to disk
#
# Default: off
#
#set writelog on

# Version string to pass to ActionScript
#
# Default: @DEFAULT_FLASH_PLATFORM_ID@ @DEFAULT_FLASH_MAJOR_VERSION@,@DEFAULT_FLASH_MINOR_VERSION@,@DEFAULT_FLASH_REV_NUMBER@,0
#
#set flashVersionString GSH 9,0,99,0

# Enable the ActionScript debugger (if compile-time support was enabled)
#
# Default: off
#
#set debugger on

# Activate sound
#
# Default: on
#
#set sound off

# Activate sound when called as a plugin
#
# NOTE: this is a deprecated directive, should
#       use the gnashpluginrc file for plugin-specific
#       settings
#
# Default: on
#
#set pluginSoUND off

# Enable Gnash extensions (custom ActionScript classes in the player API)
#
# You shouldn't enable this unless you really know what you're doing
#
# Default: off
#
#set enableExtensions on

# Start the gui in STOP mode
#
# This is a commonly wanted feature for plugin
# runs, better override in gnashpluginrc
#
# Default: off
#
#set startStopped on

# Allow unverified SSL connections
#
# Default: false
#
#set insecureSSL on

# Timeout in seconds for stream download
#
# The download will timeout after the given seconds
# of inactivity. Every activity resets the timer.
# 0 means never timeout.
#
# Default: @DEFAULT_STREAMS_TIMEOUT@
#
#set streamsTimeout 0

# A space-separated list of directories you want movies
# to have access to.
#
# Note that the directory from which your swf was loaded
# (if loaded from local filesystem) will be always appended
# to the list.
#
# Default: empty
# 
#set localSandboxPath /tmp/flashsandbox
#append localSandboxPath /tmp/flashsandbox2

# Use the following command format to open urls if 
# no host-request FD was given.
#
# The '%u' label will be substituted with the url
# to open.
# 
# NOTE that the NPAPI plugin provides an host request FD
# to send url opening requests to.
#
# Default: firefox -remote 'openurl(%u)'
#
#set urlOpenerFormat lynx %u

# Directory to store SharedObject files 
#
# If the directory doens't exist SharedObject won't work.
# 
# Default: @DEFAULT_SOL_SAFEDIR@
#
#set SOLSafeDir /dev/null

# Never write SharedObject (kind of cookies), only read them
#
# Default: false
#
#set SOLReadOnly true

# Enable LocalConnection ActionScript class
#
# Default: false
#
#set LocalConnection on

# This is the shared memory key for your system
#set LCShmKey 3711621821

# Enable support for the X Video extension. Note that this requires a
# kernel/X11 driver, and compile-time gstreamer or ffmpeg and libXv.
#
# Default: false
#
#set XVideo true

# Force rendering quality to "BEST".
#
# Possible values:
#	-1 : let SWF code drive it
#	 0 : low quality
#	 1 : medium quality
#	 3 : high quality
#	 4 : best quality
#
# Default: -1 
#
#set quality 4

#
# SSL settings. These are the default values currently used.
#

# Set the default CA file name
#set RootCert rootcert.pem

#
# Set the default client certificate currently used,
#set CertFile client.pem

# Set the default directory used for certificates
<<<<<<< HEAD
#set CertDir /etc/pki/tls

# Stage.showMenu ignore behavior
# By default gnash ignores changes to Stage.showMenu which limits what appears
# in the context menu (right click menu). Set to false to allow the swf author
# to suppress some menu settings
#
# Default: true
#set ignoreShowMenu false
=======
#set CertDir /etc/pki/tls
>>>>>>> 88640f9c
<|MERGE_RESOLUTION|>--- conflicted
+++ resolved
@@ -228,16 +228,11 @@
 #set CertFile client.pem
 
 # Set the default directory used for certificates
-<<<<<<< HEAD
 #set CertDir /etc/pki/tls
 
-# Stage.showMenu ignore behavior
 # By default gnash ignores changes to Stage.showMenu which limits what appears
 # in the context menu (right click menu). Set to false to allow the swf author
 # to suppress some menu settings
 #
 # Default: true
-#set ignoreShowMenu false
-=======
-#set CertDir /etc/pki/tls
->>>>>>> 88640f9c
+#set ignoreShowMenu false