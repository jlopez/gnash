// 
//   Copyright (C) 2005, 2006, 2007, 2008, 2009 Free Software Foundation, Inc.
// 
// This program is free software; you can redistribute it and/or modify
// it under the terms of the GNU General Public License as published by
// the Free Software Foundation; either version 3 of the License, or
// (at your option) any later version.
// 
// This program is distributed in the hope that it will be useful,
// but WITHOUT ANY WARRANTY; without even the implied warranty of
// MERCHANTABILITY or FITNESS FOR A PARTICULAR PURPOSE.  See the
// GNU General Public License for more details.
// 
// You should have received a copy of the GNU General Public License
// along with this program; if not, write to the Free Software
// Foundation, Inc., 51 Franklin St, Fifth Floor, Boston, MA  02110-1301  USA

#ifndef GNASH_LOG_H
#define GNASH_LOG_H

#ifdef HAVE_CONFIG_H
#include "gnashconfig.h"
#endif

#include "rc.h" // for IF_VERBOSE_* implementation
#include "dsodefs.h" // for DSOEXPORT

#include <fstream>
#include <boost/thread/thread.hpp>
#include <boost/thread/mutex.hpp>
#include <boost/format.hpp>

// the default name for the debug log
#define DEFAULT_LOGFILE "gnash-dbg.log"

// Support compilation with (or without) native language support
#include "gettext.h"
#define	_(String) gettext (String)
#define N_(String) gettext_noop (String)

// Macro to prevent repeated logging calls for the same
// event
#define LOG_ONCE(x) { \
    static bool warned = false; \
    if (!warned) { warned = true; x; } \
}

# include <boost/preprocessor/arithmetic/inc.hpp>
# include <boost/preprocessor/repetition/enum_params.hpp>
# include <boost/preprocessor/repetition/repeat.hpp>
# include <boost/preprocessor/repetition/repeat_from_to.hpp>
# include <boost/preprocessor/seq/for_each.hpp>

namespace gnash {

// This is a basic file logging class
class DSOEXPORT LogFile
{
public:

    static LogFile& getDefaultInstance();

    ~LogFile();

    enum LogLevel {
        LOG_SILENT,
        LOG_NORMAL,
        LOG_DEBUG,
<<<<<<< HEAD
        LOG_EXTRA
=======
        LOG_EXTRA,
>>>>>>> 8a5ddfe1
    };

    enum FileState {
        CLOSED,
        OPEN,
        INPROGRESS,
        IDLE
    };

    /// Intended for use by log_*(). Thread-safe (locks _ioMutex)
    //
    /// @param label
    ///		The label string ie: "ERROR" for "ERROR: <msg>"
    ///
    /// @param msg
    ///		The message string ie: "bah" for "ERROR: bah"
    ///
    void log(const std::string& label, const std::string& msg);

    /// Intended for use by log_*(). Thread-safe (locks _ioMutex)
    //
    /// @param msg
    ///		The message to print
    ///
    void log(const std::string& msg);
    
    /// Remove the log file
    //
    /// Does NOT lock _ioMutex (should it?)
    ///
    bool removeLog();

    /// Close the log file
    //
    /// Locks _ioMutex to prevent race conditions accessing _outstream
    ///
    bool closeLog();

    /// Set log filename 
    //
    /// If a log file is opened already, it will be closed
    /// by this call, and will be reopened on next use
    /// if needed.
    ///
    void setLogFilename(const std::string& fname);

    // accessors for the verbose level
    void setVerbosity() {
        ++_verbose;
    }

    void setVerbosity(int x) {
        _verbose = x;
    }

    int getVerbosity() const {
        return _verbose;
    }
    
    void setActionDump(int x) {
        _actiondump = x;
    }

    int getActionDump() const {
        return _actiondump;
    }
    
    void setParserDump (int x) {
        _parserdump = x;
    }

    int getParserDump() const {
        return _parserdump;
    }
    
    void setStamp (bool b) {
        _stamp = b;
    }

    bool getStamp() const {
        return _stamp;
    }

    /// Set whether to write logs to file
    void setWriteDisk(bool b);

    bool getWriteDisk() const {
        return _write;
    }
    
    typedef void (*logListener)(const std::string& s);
    
    void registerLogCallback(logListener l) { _listener = l; }

private:
    
    /// Open the specified file to write logs on disk
    //
    /// Locks _ioMutex to prevent race conditions accessing _outstream
    ///
    /// @return true on success, false on failure
    ///
    bool openLog(const std::string& filespec);

    /// \brief
    /// Open the RcInitFile-specified log file if log write
    /// is requested. 
    //
    /// This method is called before any attempt to write is made.
    /// It will return true if the file was opened, false if wasn't
    /// (either not requested or error).
    ///
    /// On error, will print a message on stderr
    ///
    bool openLogIfNeeded();

    // Use getDefaultInstance for getting the singleton
    LogFile ();

    /// Mutex for locking I/O during logfile access.
    boost::mutex _ioMutex;

    /// Stream to write to stdout.
    std::ofstream _outstream;

    /// How much output is required: 2 or more gives debug output.
    int _verbose;

    /// Whether to dump all SWF actions
    bool _actiondump;

    /// Whether to dump parser output
    bool _parserdump;

    /// The state of the log file.
    FileState _state;

    bool _stamp;

    /// Whether to write the log file to disk.
    bool _write;

    std::string _filespec;

    std::string _logFilename;
    
    logListener _listener;

};

DSOEXPORT void processLog_error(const boost::format& fmt);
DSOEXPORT void processLog_unimpl(const boost::format& fmt);
DSOEXPORT void processLog_trace(const boost::format& fmt);
DSOEXPORT void processLog_debug(const boost::format& fmt);
DSOEXPORT void processLog_action(const boost::format& fmt);
DSOEXPORT void processLog_parse(const boost::format& fmt);
DSOEXPORT void processLog_security(const boost::format& fmt);
DSOEXPORT void processLog_swferror(const boost::format& fmt);
DSOEXPORT void processLog_amferror(const boost::format& fmt);
DSOEXPORT void processLog_aserror(const boost::format& fmt);

/// This heap of steaming preprocessor code magically converts
/// printf-style statements into boost::format messages using templates.
//
/// Macro to feed boost::format strings to the boost::format object,
/// producing code like this: "% t1 % t2 % t3 ..."
#define TOKENIZE_FORMAT(z, n, t) % t##n

/// Macro to add a number of arguments to the templated function
/// corresponding to the number of template arguments. Produces code
/// like this: "const T0& t0, const T1& t1, const T2& t2 ..."
#define TOKENIZE_ARGS(z, n, t) BOOST_PP_COMMA_IF(n) const T##n& t##n

/// This is a sequence of different log message types to be used in
/// the code. Append the name to log_ to call the function, e.g. 
/// log_error, log_unimpl.
<<<<<<< HEAD
#define LOG_TYPES (error) (debug) (unimpl) (aserror) (swferror) (amferror) (security) (action) (parse) (trace) (abc)
=======
#define LOG_TYPES (error) (debug) (unimpl) (aserror) (swferror) \
    (amferror) (security) (action) (parse) (trace)
>>>>>>> 8a5ddfe1

/// This actually creates the template functions using the TOKENIZE
/// functions above. The templates look like this:
//
/// template<typename T0 , typename T1 , typename T2>
/// void log_error(const T0& t0 , const T1& t1 , const T2& t2)
/// {
///     if (LogFile::getDefaultInstance().getVerbosity() == 0) return;
///     boost::format f(t0);
///     using namespace boost::io;
///     f.exceptions(all_error_bits ^ (too_many_args_bit |
///                                    too_few_args_bit |
///                                    bad_format_string_bit));
///     processLog_error(f % t1 % t2);
/// }
///
/// Only not as nicely indented.
///
/// Use "g++ -E log.h" or "cpp log.h" to check.
#define LOG_TEMPLATES(z, n, data)\
template<BOOST_PP_ENUM_PARAMS(BOOST_PP_INC(n), typename T)>\
void log_##data(BOOST_PP_REPEAT(BOOST_PP_INC(n), TOKENIZE_ARGS, t)) \
{\
    if (LogFile::getDefaultInstance().getVerbosity() == 0) return; \
    boost::format f(t0); \
    using namespace boost::io; \
    f.exceptions(all_error_bits ^ (too_many_args_bit | \
                                   too_few_args_bit | \
                                   bad_format_string_bit)); \
    processLog_##data(f BOOST_PP_REPEAT_FROM_TO(1, \
            BOOST_PP_INC(n), \
            TOKENIZE_FORMAT, t));\
}

/// Defines the maximum number of template arguments
//
/// The preprocessor generates templates with 1..ARG_NUMBER
/// arguments.
#define ARG_NUMBER 10

/// Calls the macro LOG_TEMPLATES an ARG_NUMBER number
/// of times, each time adding an extra typename argument to the
/// template.
#define GENERATE_LOG_TYPES(r, _, t) \
    BOOST_PP_REPEAT(ARG_NUMBER, LOG_TEMPLATES, t)

/// Calls the template generator for each log type in the
/// sequence LOG_TYPES.
BOOST_PP_SEQ_FOR_EACH(GENERATE_LOG_TYPES, _, LOG_TYPES)

#undef TOKENIZE_FORMAT
#undef GENERATE_LOG_TYPES
#undef LOG_TEMPLATES
#undef ARG_NUMBER

<<<<<<< HEAD
DSOEXPORT void processLog_error(const boost::format& fmt);
DSOEXPORT void processLog_unimpl(const boost::format& fmt);
DSOEXPORT void processLog_trace(const boost::format& fmt);
DSOEXPORT void processLog_debug(const boost::format& fmt);
DSOEXPORT void processLog_action(const boost::format& fmt);
DSOEXPORT void processLog_parse(const boost::format& fmt);
DSOEXPORT void processLog_security(const boost::format& fmt);
DSOEXPORT void processLog_swferror(const boost::format& fmt);
DSOEXPORT void processLog_amferror(const boost::format& fmt);
DSOEXPORT void processLog_aserror(const boost::format& fmt);
DSOEXPORT void processLog_abc(const boost::format& fmt);

/// A fault-tolerant boost::format object for logging
//
/// Generally to be used in the LogFile macro BF(), which will also
/// be recognized by gettext for internationalization and is less
/// effort to type.
DSOEXPORT boost::format logFormat(const std::string &str);

=======
>>>>>>> 8a5ddfe1
/// Convert a sequence of bytes to hex or ascii format.
//
/// @param bytes    the array of bytes to process
/// @param length   the number of bytes to read. Callers are responsible
///                 for checking that length does not exceed the array size.
/// @param ascii    whether to return in ascii or space-separated hex format.
/// @return         a string representation of the byte sequence.
DSOEXPORT std::string hexify(const unsigned char *bytes, size_t length,
        bool ascii);

// Define to 0 to completely remove parse debugging at compile-time
#ifndef VERBOSE_PARSE
#define VERBOSE_PARSE 1
#endif

// Define to 0 to completely remove action debugging at compile-time
#ifndef VERBOSE_ACTION
#define VERBOSE_ACTION 1
#endif

// Define to 0 to remove ActionScript errors verbosity at compile-time
#ifndef VERBOSE_ASCODING_ERRORS
#define VERBOSE_ASCODING_ERRORS  1
#endif

// Define to 0 this to remove invalid SWF verbosity at compile-time
#ifndef VERBOSE_MALFORMED_SWF
#define VERBOSE_MALFORMED_SWF 1
#endif

// Define to 0 this to remove invalid AMF verbosity at compile-time
#ifndef VERBOSE_MALFORMED_AMF
#define VERBOSE_MALFORMED_AMF 1
#endif


#if VERBOSE_PARSE
#define IF_VERBOSE_PARSE(x) do { if ( LogFile::getDefaultInstance().getParserDump() ) { x; } } while (0);
#else
#define IF_VERBOSE_PARSE(x)
#endif

#if VERBOSE_ACTION
#define IF_VERBOSE_ACTION(x) do { if ( LogFile::getDefaultInstance().getActionDump() ) { x; } } while (0);
#else
#define IF_VERBOSE_ACTION(x)
#endif

#if VERBOSE_ASCODING_ERRORS
// TODO: check if it's worth to check verbosity level too...
#define IF_VERBOSE_ASCODING_ERRORS(x) { if ( gnash::RcInitFile::getDefaultInstance().showASCodingErrors() ) { x; } }
#else
#define IF_VERBOSE_ASCODING_ERRORS(x)
#endif

#if VERBOSE_MALFORMED_SWF
// TODO: check if it's worth to check verbosity level too... 
#define IF_VERBOSE_MALFORMED_SWF(x) { if ( gnash::RcInitFile::getDefaultInstance().showMalformedSWFErrors() ) { x; } }
#else
#define IF_VERBOSE_MALFORMED_SWF(x)
#endif

#if VERBOSE_MALFORMED_AMF
// TODO: check if it's worth to check verbosity level too... 
#define IF_VERBOSE_MALFORMED_AMF(x) { if ( gnash::RcInitFile::getDefaultInstance().showMalformedAMFErrors() ) { x; } }
#else
#define IF_VERBOSE_MALFORMED_AMF(x)
#endif

class DSOEXPORT __Host_Function_Report__ {
public:
    const char *func;

    // Only print function tracing messages when multiple -v
    // options have been supplied. 
    __Host_Function_Report__(void) {
	log_debug("entering");
    }

    __Host_Function_Report__(char *_func) {
	func = _func;
	log_debug("%s enter", func);
    }

    __Host_Function_Report__(const char *_func) {
	func = _func;
	log_debug("%s enter", func);
    }

    ~__Host_Function_Report__(void) {
<<<<<<< HEAD
	if (LogFile::getDefaultInstance().getVerbosity() > LogFile::LOG_NORMAL) {
=======
	if (LogFile::getDefaultInstance().getVerbosity() > LogFile::LOG_DEBUG) {
>>>>>>> 8a5ddfe1
	    log_debug("%s returning", func);
	}
    }
};

#ifndef HAVE_FUNCTION
	#ifndef HAVE_func
		#define dummystr(x) # x
		#define dummyestr(x) dummystr(x)
		#define __FUNCTION__ __FILE__":"dummyestr(__LINE__)
	#else
		#define __FUNCTION__ __func__	
	#endif
#endif

#ifndef HAVE_PRETTY_FUNCTION
	#define __PRETTY_FUNCTION__ __FUNCTION__
#endif

#if defined(__cplusplus) && defined(__GNUC__)
#define GNASH_REPORT_FUNCTION   \
	gnash::__Host_Function_Report__ __host_function_report__( __PRETTY_FUNCTION__)
#define GNASH_REPORT_RETURN
#else
#define GNASH_REPORT_FUNCTION \
    log_debug("entering")

#define GNASH_REPORT_RETURN \
    log_debug("returning")
#endif

}


#endif // GNASH_LOG_H


// Local Variables:
// mode: C++
// indent-tabs-mode: t
// End:<|MERGE_RESOLUTION|>--- conflicted
+++ resolved
@@ -66,11 +66,7 @@
         LOG_SILENT,
         LOG_NORMAL,
         LOG_DEBUG,
-<<<<<<< HEAD
         LOG_EXTRA
-=======
-        LOG_EXTRA,
->>>>>>> 8a5ddfe1
     };
 
     enum FileState {
@@ -231,6 +227,7 @@
 DSOEXPORT void processLog_swferror(const boost::format& fmt);
 DSOEXPORT void processLog_amferror(const boost::format& fmt);
 DSOEXPORT void processLog_aserror(const boost::format& fmt);
+DSOEXPORT void processLog_abc(const boost::format& fmt);
 
 /// This heap of steaming preprocessor code magically converts
 /// printf-style statements into boost::format messages using templates.
@@ -247,12 +244,8 @@
 /// This is a sequence of different log message types to be used in
 /// the code. Append the name to log_ to call the function, e.g. 
 /// log_error, log_unimpl.
-<<<<<<< HEAD
-#define LOG_TYPES (error) (debug) (unimpl) (aserror) (swferror) (amferror) (security) (action) (parse) (trace) (abc)
-=======
 #define LOG_TYPES (error) (debug) (unimpl) (aserror) (swferror) \
-    (amferror) (security) (action) (parse) (trace)
->>>>>>> 8a5ddfe1
+    (amferror) (security) (action) (parse) (trace) (abc)
 
 /// This actually creates the template functions using the TOKENIZE
 /// functions above. The templates look like this:
@@ -308,28 +301,6 @@
 #undef LOG_TEMPLATES
 #undef ARG_NUMBER
 
-<<<<<<< HEAD
-DSOEXPORT void processLog_error(const boost::format& fmt);
-DSOEXPORT void processLog_unimpl(const boost::format& fmt);
-DSOEXPORT void processLog_trace(const boost::format& fmt);
-DSOEXPORT void processLog_debug(const boost::format& fmt);
-DSOEXPORT void processLog_action(const boost::format& fmt);
-DSOEXPORT void processLog_parse(const boost::format& fmt);
-DSOEXPORT void processLog_security(const boost::format& fmt);
-DSOEXPORT void processLog_swferror(const boost::format& fmt);
-DSOEXPORT void processLog_amferror(const boost::format& fmt);
-DSOEXPORT void processLog_aserror(const boost::format& fmt);
-DSOEXPORT void processLog_abc(const boost::format& fmt);
-
-/// A fault-tolerant boost::format object for logging
-//
-/// Generally to be used in the LogFile macro BF(), which will also
-/// be recognized by gettext for internationalization and is less
-/// effort to type.
-DSOEXPORT boost::format logFormat(const std::string &str);
-
-=======
->>>>>>> 8a5ddfe1
 /// Convert a sequence of bytes to hex or ascii format.
 //
 /// @param bytes    the array of bytes to process
@@ -420,11 +391,7 @@
     }
 
     ~__Host_Function_Report__(void) {
-<<<<<<< HEAD
-	if (LogFile::getDefaultInstance().getVerbosity() > LogFile::LOG_NORMAL) {
-=======
 	if (LogFile::getDefaultInstance().getVerbosity() > LogFile::LOG_DEBUG) {
->>>>>>> 8a5ddfe1
 	    log_debug("%s returning", func);
 	}
     }
