--- conflicted
+++ resolved
@@ -108,11 +108,8 @@
     _popups(true),
     _useXv(false),
 	_webcamDevice(-1),
-<<<<<<< HEAD
-    _microphoneDevice(-1)
-=======
+    _microphoneDevice(-1),
 	_ignoreShowMenu(true)
->>>>>>> e1e657fb
 {
     expandPath(_solsandbox);
     loadFiles();
