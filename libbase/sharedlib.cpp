// sharedlib.cpp:  Shared Library support, for Gnash.
// 
//   Copyright (C) 2005, 2006, 2007, 2008, 2009, 2010 Free Software
//   Foundation, Inc
// 
// This program is free software; you can redistribute it and/or modify
// it under the terms of the GNU General Public License as published by
// the Free Software Foundation; either version 3 of the License, or
// (at your option) any later version.
// 
// This program is distributed in the hope that it will be useful,
// but WITHOUT ANY WARRANTY; without even the implied warranty of
// MERCHANTABILITY or FITNESS FOR A PARTICULAR PURPOSE.  See the
// GNU General Public License for more details.
//
// You should have received a copy of the GNU General Public License
// along with this program; if not, write to the Free Software
// Foundation, Inc., 51 Franklin St, Fifth Floor, Boston, MA  02110-1301  USA
//


#ifdef HAVE_CONFIG_H
#include "gnashconfig.h"
#endif

#include "log.h"
#include "sharedlib.h"

#include <sys/stat.h>
#include <unistd.h>

#include <string>
#include <cstdlib>

#if defined(WIN32) || defined(_WIN32)
# define LIBLTDL_DLL_IMPORT 1
#endif
#ifdef HAVE_DLFCN_H
# include <dlfcn.h>
#endif
#ifdef HAVE_LIBGEN_H
# include <libgen.h>
#endif

#include <ltdl.h>
#include <boost/thread/mutex.hpp>

#if defined(WIN32) || defined(_WIN32)
int        lt_dlsetsearchpath   (const char *search_path);
int        lt_dlinit           (void);
void *     lt_dlsym            (lt_dlhandle handle, const char *name);
const char *lt_dlerror         (void);
int        lt_dlclose          (lt_dlhandle handle);
int        lt_dlmakeresident   (lt_dlhandle handle);
lt_dlhandle lt_dlopenext       (const char *filename);
#endif

namespace gnash {

SharedLib::SharedLib(const std::string& filespec)
{
    _filespec = filespec;
<<<<<<< HEAD
}

SharedLib::SharedLib(const std::string& filespec, const std::string& /* envvar */)
{
    _filespec = filespec;
=======
>>>>>>> b787ed54
    scoped_lock lock(_libMutex);
    
    // Initialize libtool's dynamic library loader
#ifdef HAVE_LTDL
    int errors = lt_dlinit ();
    if (errors) {
        log_error (_("Couldn't initialize ltdl: %s"), lt_dlerror());
    }
#else
# warning "libltdl not enabled in build".
#endif    
}

bool
SharedLib::closeLib()
{
#ifdef HAVE_LTDL
    return lt_dlclose(_dlhandle);
#else
    return true;
#endif
}

bool
SharedLib::openLib()
{
    return openLib(_filespec);
}

bool
SharedLib::openLib (const std::string& filespec)
{
    
    scoped_lock lock(_libMutex);

    log_debug ("Trying to open shared library \"%s\"", filespec);

#ifdef HAVE_LTDL
    _dlhandle = lt_dlopenext (filespec.c_str());
    
    if (_dlhandle == NULL) {
        log_error ("%s", lt_dlerror());
        return false;
    }

    // Make this module unloadable
    lt_dlmakeresident(_dlhandle);
#endif
    
    log_debug (_("Opened dynamic library \"%s\""), filespec);

    _filespec = filespec;
    
    return true;
}

SharedLib::initentry *
SharedLib::getInitEntry (const std::string& symbol)
{
    // GNASH_REPORT_FUNCTION;
    lt_ptr run = NULL;
    
    scoped_lock lock(_libMutex);

#ifdef HAVE_LTDL
    run  = lt_dlsym (_dlhandle, symbol.c_str());
    
    if (run == NULL) {
        log_error (_("Couldn't find symbol: %s"), symbol);
        return NULL;
    } else {
        log_debug (_("Found symbol %s @ %p"), symbol, (void *)run);
    }
#else
    (void)symbol;
#endif
    
    return (initentry*)(run);
}

SharedLib::entrypoint *
SharedLib::getDllSymbol(const std::string& symbol)
{
    GNASH_REPORT_FUNCTION;
    
    lt_ptr run = NULL;
    
    scoped_lock lock(_libMutex);

#ifdef HAVE_LTDL
    run  = lt_dlsym (_dlhandle, symbol.c_str());
#endif
    
    /* 
    Realistically, we should never get a valid pointer with a value of 0
    Markus: 'Id est NULL.'
    */
    if (run == NULL) {
        log_error (_("Couldn't find symbol: %s"), symbol);
        return NULL;
    } else {
        log_debug (_("Found symbol %s @ %p"), symbol, (void *)run);
    }
    
    return (entrypoint*)(run);
}

} // end of gnash namespace<|MERGE_RESOLUTION|>--- conflicted
+++ resolved
@@ -60,14 +60,6 @@
 SharedLib::SharedLib(const std::string& filespec)
 {
     _filespec = filespec;
-<<<<<<< HEAD
-}
-
-SharedLib::SharedLib(const std::string& filespec, const std::string& /* envvar */)
-{
-    _filespec = filespec;
-=======
->>>>>>> b787ed54
     scoped_lock lock(_libMutex);
     
     // Initialize libtool's dynamic library loader
