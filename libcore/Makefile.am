## Process this file with automake to generate Makefile.in
# 
#   Copyright (C) 2005, 2006, 2007, 2008, 2009 Free Software Foundation, Inc.
# 
# This program is free software; you can redistribute it and/or modify
# it under the terms of the GNU General Public License as published by
# the Free Software Foundation; either version 3 of the License, or
# (at your option) any later version.
# 
# This program is distributed in the hope that it will be useful,
# but WITHOUT ANY WARRANTY; without even the implied warranty of
# MERCHANTABILITY or FITNESS FOR A PARTICULAR PURPOSE.  See the
# GNU General Public License for more details.
# You should have received a copy of the GNU General Public License
# along with this program; if not, write to the Free Software
# Foundation, Inc., 51 Franklin St, Fifth Floor, Boston, MA  02110-1301  USA

AUTOMAKE_OPTIONS = 

SUBDIRS = parser vm

# noinst_LTLIBRARIES = libserver.la 
pkglib_LTLIBRARIES = libgnashcore.la
# noinst_SCRIPTS = gen-files.sh

# TODO: use a conditional to optionally link ?
FREETYPE_SOURCES = FreetypeGlyphsProvider.h FreetypeGlyphsProvider.cpp

# Only enable if we're configured with --enable-mp3
AM_CPPFLAGS = \
	-I$(top_srcdir)/libamf \
	-I$(top_srcdir)/libnet \
	-I$(top_srcdir)/backend \
	-I$(top_srcdir)/libcore/swf \
	-I$(top_srcdir)/libcore/asobj \
	-I$(top_srcdir)/libcore/asobj/flash \
	-I$(top_srcdir)/libcore/parser \
	-I$(top_srcdir)/libltdl \
	-I$(top_srcdir)/libcore/vm \
	-I$(top_srcdir)/libbase \
	-I$(top_srcdir)/libmedia \
	-I$(top_srcdir)/libsound \
	-I$(top_srcdir)/libamf \
	$(LIBXML2_CFLAGS) \
	$(PTHREAD_CFLAGS) \
	$(GLIB_CFLAGS) \
	$(BOOST_CFLAGS) \
	$(FREETYPE2_CFLAGS) \
	$(FONTCONFIG_CFLAGS) \
	$(NULL)


libgnashcore_la_SOURCES = \
	BitmapMovie.cpp \
	Property.cpp \
	PropertyList.cpp \
	URLAccessManager.cpp \
	SystemClock.cpp \
	ClassHierarchy.cpp \
	as_environment.cpp \
	as_function.cpp	\
	Relay.cpp \
	as_object.cpp \
	as_value.cpp \
	DisplayObjectContainer.cpp \
	DisplayObject.cpp \
	CharacterProxy.cpp \
	cxform.cpp \
	Geometry.cpp \
	DynamicShape.cpp	\
	Bitmap.cpp \
	Shape.cpp \
	MorphShape.cpp \
	StaticText.cpp \
	TextField.cpp \
        BlurFilter.cpp \
        GlowFilter.cpp \
        DropShadowFilter.cpp \
        ConvolutionFilter.cpp \
        ColorMatrixFilter.cpp \
        GradientGlowFilter.cpp \
        BevelFilter.cpp \
        GradientBevelFilter.cpp \
        parser/filter_factory.cpp \
	InteractiveObject.cpp \
	SWFMatrix.cpp \
	SWFMovie.cpp \
	movie_root.cpp \
	namedStrings.cpp \
	SWFRect.cpp \
	MovieClip.cpp \
	swf/SWF.cpp \
	swf/TagLoadersTable.cpp	\
	swf/DefaultTagLoaders.cpp \
	swf/DefineVideoStreamTag.cpp \
	swf/DefineTextTag.cpp \
	swf/DefineButtonSoundTag.cpp \
	swf/DefineButtonCxformTag.cpp \
	swf/DefineButtonTag.cpp \
	swf/DefineFontTag.cpp \
	swf/VideoFrameTag.cpp \
	swf/ShapeRecord.cpp \
	swf/SoundInfoRecord.cpp \
	swf/TextRecord.cpp \
	swf/tag_loaders.cpp \
	swf/DefineFontAlignZonesTag.cpp \
	swf/DefineShapeTag.cpp \
	swf/DefineScalingGridTag.cpp \
	swf/DefineEditTextTag.cpp \
	swf/DefineMorphShapeTag.cpp \
	swf/CSMTextSettingsTag.cpp \
	swf/PlaceObject2Tag.cpp \
	swf/RemoveObjectTag.cpp \
	swf/StartSoundTag.cpp \
	swf/SetTabIndexTag.cpp \
	swf/StreamSoundBlockTag.cpp \
	swf_function.cpp \
	Video.cpp \
	StreamProvider.cpp \
	Button.cpp \
	DisplayList.cpp \
	fill_style.cpp \
	Font.cpp \
	fontlib.cpp \
	impl.cpp \
	LoadVariablesThread.cpp \
	SWFStream.cpp \
	styles.cpp \
	Timers.cpp \
	RGBA.cpp 	\
	asClass.cpp \
<<<<<<< HEAD
	asNamespace.cpp \
	MovieFactory.cpp \
	MovieLoader.cpp \
=======
	Namespace.cpp \
>>>>>>> f99a3215
	$(FREETYPE_SOURCES) \
	$(NULL)

if ENABLE_AVM2
libgnashcore_la_SOURCES += \
	abc_function.cpp \
	asMethod.cpp \
	$(NULL)
endif

noinst_HEADERS = \
	URLAccessManager.h \
	VirtualClock.h \
	SystemClock.h \
	ClassHierarchy.h \
	ManualClock.h \
	Bitmap.h \
	BitmapMovie.h \
	Button.h \
	debugger.h \
	TextField.h \
        BitmapFilter.h \
        BlurFilter.h \
        BevelFilter.h \
        GradientBevelFilter.h \
        GlowFilter.h \
        GradientGlowFilter.h \
        DropShadowFilter.h \
        ConvolutionFilter.h \
        ColorMatrixFilter.h \
        parser/filter_factory.h \
	Font.h \
	fontlib.h \
	Shape.h \
	MorphShape.h \
	StaticText.h \
	LoadVariablesThread.h \
	SWFMovie.h \
	SWFStream.h \
	MovieLibrary.h \
	swf/tag_loaders.h \
	swf/DefaultTagLoaders.h \
	swf/VideoFrameTag.h \
	swf/DefineVideoStreamTag.h \
	swf/DefineFontAlignZonesTag.h \
	swf/SymbolClassTag.h \
	swf/DefineSceneAndFrameLabelDataTag.h \
	swf/CSMTextSettingsTag.h \
	swf/DefineShapeTag.h \
	swf/DefineScalingGridTag.h \
	swf/DefineMorphShapeTag.h \
	swf/SoundInfoRecord.h \
	swf/TextRecord.h \
	swf/DefineButtonSoundTag.h \
	swf/DefineTextTag.h \
	swf/DefineButtonTag.h \
	swf/DefineEditTextTag.h \
	swf/DefineButtonCxformTag.h \
	swf/PlaceObject2Tag.h \
	swf/DefineFontTag.h \
	swf/DefineFontNameTag.h \
	swf/RemoveObjectTag.h \
	swf/DisplayListTag.h \
	swf/DoActionTag.h \
	swf/DoInitActionTag.h \
	swf/SetBackgroundColorTag.h \
	swf/SetTabIndexTag.h \
	swf/StartSoundTag.h \
	swf/StreamSoundBlockTag.h \
	swf/ScriptLimitsTag.h \
	swf_event.h \
	swf_function.h \
	Timers.h \
	Video.h \
	MovieLoader.h \
	$(NULL)

if ENABLE_AVM2
noinst_HEADERS += \
	swf/DoABCTag.h \
	abc_function.h \
	asMethod.h \
	asException.h \
	asBoundValues.h \
	$(NULL)
endif

EXTENSIONS_API = \
	Relay.h \
	as_object.h \
	Property.h \
	PropertyList.h \
	as_value.h \
	PropFlags.h	\
	CharacterProxy.h \
	StringPredicates.h \
	builtin_function.h \
	NativeFunction.h \
	as_function.h \
	namedStrings.h \
	as_environment.h \
	movie_root.h \
	MouseButtonState.h \
	drag_state.h \
	InteractiveObject.h \
	SWFRect.h \
	GnashKey.h \
	Movie.h \
	RunResources.h \
	gnash.h	\
	DisplayObjectContainer.h \
	DisplayObject.h \
	MovieClip.h \
	StreamProvider.h \
	event_id.h \
	SWFMatrix.h \
	cxform.h \
	DisplayList.h	\
	DynamicShape.h	\
	swf/ControlTag.h \
	swf/DefinitionTag.h \
	swf/ShapeRecord.h \
	swf/TagLoadersTable.h \
	swf/SWF.h \
	MovieFactory.h \
	fill_style.h \
	styles.h \
	ExportableResource.h \
	BitmapInfo.h \
	RGBA.h	\
	Geometry.h	\
	Video.h \
	asClass.h \
	Namespace.h \
	$(NULL)

# These makefile fragments build the ActionScript library for
# Gnash, and supports both AS2 as well as AS3, so we always
# want to build.
include $(srcdir)/asobj/flash.am
libgnashcore_la_SOURCES += $(libgnashasobjs_la_SOURCES)

if SDKINSTALL
noinst_HEADERS += $(EXTENSIONS_API)
else
instdir = $(includedir)/gnash
inst_HEADERS = $(EXTENSIONS_API)
endif

libgnashcore_la_LIBADD = \
	$(top_builddir)/libbase/libgnashbase.la \
	$(top_builddir)/libamf/libgnashamf.la \
	$(top_builddir)/libnet/libgnashnet.la \
	$(top_builddir)/libcore/parser/libgnashparser.la \
	$(top_builddir)/libcore/vm/libgnashvm.la \
	$(BOOST_LIBS) \
	$(PTHREAD_LIBS) \
	$(FREETYPE2_LIBS) \
	$(FONTCONFIG_LIBS) \
	$(NULL)

if USE_GST_ENGINE
AM_CPPFLAGS += $(GSTREAMER_CFLAGS) \
		-I$(top_srcdir)/libmedia/gst
libgnashcore_la_LIBADD += $(GSTREAMER_LIBS)
endif

if USE_FFMPEG_ENGINE
AM_CPPFLAGS += $(FFMPEG_CFLAGS) \
		-I$(top_srcdir)/libmedia/ffmpeg
endif

# Enable building the Flash debugger
if DEBUGGER
libgnashcore_la_SOURCES += debugger.cpp
endif

#libserver_la_LIBDADD =  #@DL_LIB@  # $(LIBLTDL)
libgnashcore_la_LDFLAGS = -release $(VERSION) -export-dynamic

if WIN32
  libgnashcore_la_LDFLAGS += -no-undefined
  libgnashcore_la_LIBADD += \
	$(top_builddir)/libmedia/libgnashmedia_la-MediaParser.lo \
	$(top_builddir)/libmedia/libgnashmedia_la-MediaHandler.lo \
	$(top_builddir)/libmedia/libgnashmedia_la-FLVParser.lo \
	$(top_builddir)/libmedia/libgnashmedia_la-AudioInput.lo \
	$(top_builddir)/libmedia/libgnashmedia_la-AudioDecoderNellymoser.lo \
	$(top_builddir)/libmedia/libgnashmedia_la-AudioDecoderSimple.lo \
	$(top_builddir)/libmedia/libgnashmedia_la-AudioResampler.lo 
if HAVE_SPEEX
  libgnashcore_la_LIBADD += \
	$(top_builddir)/libmedia/libgnashmedia_la-AudioDecoderSpeex.lo
endif
else
  libgnashcore_la_LIBADD += $(top_builddir)/libmedia/libgnashmedia.la \
	$(top_builddir)/libsound/libgnashsound.la
endif

# Rebuild with GCC 4.x Mudflap support
mudflap:
	@echo "Rebuilding with GCC Mudflap support"
	$(MAKE) CXXFLAGS="$(CXXFLAGS) -fmudflap" LDFLAGS="$(LDFLAGS) -lmudflap"

clean-hook:
	-rm -f core.*
<|MERGE_RESOLUTION|>--- conflicted
+++ resolved
@@ -129,13 +129,9 @@
 	Timers.cpp \
 	RGBA.cpp 	\
 	asClass.cpp \
-<<<<<<< HEAD
-	asNamespace.cpp \
 	MovieFactory.cpp \
 	MovieLoader.cpp \
-=======
 	Namespace.cpp \
->>>>>>> f99a3215
 	$(FREETYPE_SOURCES) \
 	$(NULL)
 
