--- conflicted
+++ resolved
@@ -36,11 +36,6 @@
 #include <string>
 #include <vector>
 
-<<<<<<< HEAD
-#include "GnashSystemFileHeaders.h"
-
-=======
->>>>>>> fed7241c
 namespace gnash
 {
 
@@ -57,7 +52,7 @@
     assert(path[0] == '/');
     
     const RcInitFile& rcfile = RcInitFile::getDefaultInstance();
-    const std::string& dir = rcfile.getMediaDir();
+    const std::string& dir = rcfile.getMediaDir() + "/" + url.hostname();
  
     // Create the user-specified directory if possible.
     // An alternative would be to use the 'host' part and create a 
