--- conflicted
+++ resolved
@@ -3644,15 +3644,10 @@
 as_value
 textfield_replaceText(const fn_call& fn)
 {
-<<<<<<< HEAD
-    TextField* text = ensure<IsDisplayObject<TextField> >(fn);
-    UNUSED(text);
-=======
     using std::string;
     using std::wstring;
 
-    boost::intrusive_ptr<TextField> text = ensure<ThisIs<TextField> >(fn);
->>>>>>> ab762d92
+    TextField* text = ensure<IsDisplayObject<TextField> >(fn);
 
     if ( fn.nargs < 3 )
     {
