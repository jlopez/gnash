--- conflicted
+++ resolved
@@ -49,23 +49,8 @@
 class asNamespace;
 class asName;
 
-<<<<<<< HEAD
-#ifndef NAN
-# define NAN (std::numeric_limits<double>::quiet_NaN())
-#endif
-
-#ifndef INFINITY
-# define INFINITY (std::numeric_limits<double>::infinity())
-#endif
-
-// NetBSD has issues with isnan, and tries to force us to use
-// the macro even when we want to use our own type safe version.
-#undef isnan
-=======
-
 // NaN constant for use in as_value implementation
 static const double NaN = std::numeric_limits<double>::quiet_NaN();
->>>>>>> 78064033
 
 // The following template works just like its C counterpart, with added
 // type safety (i.e., they will only compile for floating point arguments).
