## Process this file with automake to generate Makefile.in
# 
#   Copyright (C) 2005, 2006, 2007, 2008, 2009 Free Software Foundation, Inc.
# 
# This program is free software; you can redistribute it and/or modify
# it under the terms of the GNU General Public License as published by
# the Free Software Foundation; either version 3 of the License, or
# (at your option) any later version.
# 
# This program is distributed in the hope that it will be useful,
# but WITHOUT ANY WARRANTY; without even the implied warranty of
# MERCHANTABILITY or FITNESS FOR A PARTICULAR PURPOSE.  See the
# GNU General Public License for more details.
# You should have received a copy of the GNU General Public License
# along with this program; if not, write to the Free Software
# Foundation, Inc., 51 Franklin St, Fifth Floor, Boston, MA  02110-1301  USA


AUTOMAKE_OPTIONS = 

# if the compiler has broken flaot support when optimized
if BROKEN_FLOAT
AM_CXXFLAGS = -ffloat-store
endif

noinst_LTLIBRARIES = libgnashasobjs.la 

AM_CPPFLAGS = \
	-I$(top_srcdir)/libnet \
	-I$(top_srcdir)/backend \
	-I$(top_srcdir)/libcore \
	-I$(top_srcdir)/libcore/swf \
	-I$(top_srcdir)/libcore/parser \
	-I$(top_srcdir)/libcore/vm \
	-I$(top_srcdir)/libbase \
	-I$(top_srcdir)/libamf \
	-I$(top_srcdir)/libltdl \
	-I$(top_srcdir)/libmedia \
	-I$(top_srcdir)/libsound \
	$(PTHREAD_CFLAGS) \
	$(GLIB_CFLAGS) \
	$(BOOST_CFLAGS) \
	$(FREETYPE2_CFLAGS) \
	$(NULL)


libgnashasobjs_la_SOURCES = \
	AsBroadcaster.cpp \
	Accessibility_as.cpp \
	Array_as.cpp \
	Boolean_as.cpp \
	Camera.cpp \
	ClassHierarchy.cpp \
	Color_as.cpp \
	ContextMenu.cpp	\
	CustomActions.cpp\
	Date_as.cpp \
	Error_as.cpp \
	Global.cpp \
	int_as.cpp \
	Key_as.cpp	\
	LoadVars_as.cpp \
	LocalConnection_as.cpp\
	Math_as.cpp \
	Microphone.cpp	\
	Mouse_as.cpp \
	NetConnection_as.cpp \
	NetStream_as.cpp \
	Number_as.cpp \
	Object.cpp \
	PlayHead.cpp \
	Selection_as.cpp \
	SharedObject_as.cpp\
	Sound_as.cpp \
	Stage_as.cpp \
	System_as.cpp \
	TextFormat_as.cpp \
	TextSnapshot_as.cpp \
	MovieClipLoader.cpp\
	String_as.cpp \
	XML_as.cpp \
	XMLNode_as.cpp \
	XMLSocket_as.cpp \
	flash/display/BitmapData_as.cpp \
	flash/display_pkg.cpp \
	flash/external/ExternalInterface_as.cpp \
	flash/external_pkg.cpp \
        flash/filters/BevelFilter_as.cpp \
        flash/filters/BitmapFilter_as.cpp \
        flash/filters/DisplacementMapFilter_as.cpp \
        flash/filters/BlurFilter_as.cpp \
	flash/filters/ColorMatrixFilter_as.cpp \
	flash/filters/ConvolutionFilter_as.cpp \
	flash/filters/DropShadowFilter_as.cpp \
	flash/filters/GlowFilter_as.cpp \
	flash/filters/GradientBevelFilter_as.cpp \
	flash/filters/GradientGlowFilter_as.cpp \
	flash/filters_pkg.cpp \
	flash/geom/ColorTransform_as.cpp \
	flash/geom/Matrix_as.cpp \
	flash/geom_pkg.cpp \
	flash/geom/Point_as.cpp \
	flash/geom/Rectangle_as.cpp \
	flash/geom/Transform_as.cpp \
	flash/net/FileReference_as.cpp \
	flash/net/FileReferenceList_as.cpp \
	flash/net_pkg.cpp \
	flash_pkg.cpp \
	flash/text_pkg.cpp \
	flash/text/TextFieldAutoSize_as.cpp \
	flash/text/TextRenderer_as.cpp \
	LoadableObject.cpp \
	$(NULL)

noinst_HEADERS = \
	AsBroadcaster.h \
	Accessibility_as.h \
	Boolean_as.h \
	Camera.h \
	ClassHierarchy.h \
	Color_as.h	\
	ContextMenu.h \
	CustomActions.h	\
	Date_as.h \
	Error_as.h	\
	Math_as.h	\
	Global.h\
<<<<<<< HEAD
=======
	int_as.h \
	Key_as.h \
>>>>>>> 60571d93
	LoadVars_as.h \
	LocalConnection_as.h\
	Microphone.h \
	Mouse_as.h	\
	MovieClipLoader.h \
	NetConnection_as.h	\
	NetStream_as.h \
	Number_as.h \
	Object.h \
	PlayHead.h \
	Selection_as.h \
	SharedObject_as.h \
	Sound_as.h \
	Stage_as.h	\
	System_as.h \
	TextFormat_as.h \
	TextSnapshot_as.h \
	String_as.h \
	XML_as.h \
	XMLSocket_as.h \
	XMLNode_as.h \
	flash/display/BitmapData_as.h \
	flash/display_pkg.h \
	flash/external/ExternalInterface_as.h \
	flash/external_pkg.h \
        flash/filters/BevelFilter_as.h \
        flash/filters/BitmapFilter_as.h \
        flash/filters/DisplacementMapFilter_as.h \
        flash/filters/BlurFilter_as.h \
	flash/filters/ColorMatrixFilter_as.h \
	flash/filters/ConvolutionFilter_as.h \
	flash/filters/DropShadowFilter_as.h \
	flash/filters/GlowFilter_as.h \
	flash/filters/GradientBevelFilter_as.h \
	flash/filters/GradientGlowFilter_as.h \
	flash/filters_pkg.h \
	flash/geom/ColorTransform_as.h \
	flash/geom/Matrix_as.h \
	flash/geom_pkg.h \
	flash/geom/Point_as.h \
	flash/geom/Rectangle_as.h \
	flash/geom/Transform_as.h \
	flash/net/FileReference_as.h \
	flash/net/FileReferenceList_as.h \
	flash/net_pkg.h \
	flash_pkg.h \
	flash/text_pkg.h \
	flash/text/TextFieldAutoSize_as.h \
	flash/text/TextRenderer_as.h \
	LoadableObject.h \
	$(NULL)

EXTENSIONS_API = \
	Array_as.h \
	Key_as.h \
	$(NULL)

if SDKINSTALL
noinst_HEADERS += $(EXTENSIONS_API)
else
instdir = $(includedir)/gnash
inst_HEADERS = $(EXTENSIONS_API)
endif

libgnashasobjs_la_LIBADD = \
	$(top_builddir)/libamf/libgnashamf.la \
	$(top_builddir)/libbase/libgnashbase.la

if USE_FFMPEG_ENGINE
AM_CPPFLAGS += $(FFMPEG_CFLAGS) \
		$(SDL_CFLAGS) \
		-I$(top_srcdir)/libmedia/ffmpeg
libgnashasobjs_la_LIBADD += $(FFMPEG_LIBS) \
				$(SDL_LIBS)
endif

if USE_GST_ENGINE
AM_CPPFLAGS += $(GSTREAMER_CFLAGS) \
		-I$(top_srcdir)/libmedia/gst
libgnashasobjs_la_LIBADD += $(GSTREAMER_LIBS) \
				$(SDL_LIBS)
endif

#libgnashasobjs_la_LDFLAGS = -release $(VERSION) -no-undefined -export-dynamic

if WIN32
  libgnashasobjs_la_LDFLAGS = -no-undefined
endif

# Rebuild with GCC 4.x Mudflap support
mudflap:
	@echo "Rebuilding with GCC Mudflap support"
	$(MAKE) CXXFLAGS="$(CXXFLAGS) -fmudflap" LDFLAGS="$(LDFLAGS) -lmudflap"

clean-hook:
	-rm -f core.*
<|MERGE_RESOLUTION|>--- conflicted
+++ resolved
@@ -125,11 +125,8 @@
 	Error_as.h	\
 	Math_as.h	\
 	Global.h\
-<<<<<<< HEAD
-=======
 	int_as.h \
 	Key_as.h \
->>>>>>> 60571d93
 	LoadVars_as.h \
 	LocalConnection_as.h\
 	Microphone.h \
