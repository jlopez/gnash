## Process this file with automake to generate Makefile.in
# 
#   Copyright (C) 2005, 2006, 2007, 2008 Free Software Foundation, Inc.
# 
# This program is free software; you can redistribute it and/or modify
# it under the terms of the GNU General Public License as published by
# the Free Software Foundation; either version 3 of the License, or
# (at your option) any later version.
# 
# This program is distributed in the hope that it will be useful,
# but WITHOUT ANY WARRANTY; without even the implied warranty of
# MERCHANTABILITY or FITNESS FOR A PARTICULAR PURPOSE.  See the
# GNU General Public License for more details.
# You should have received a copy of the GNU General Public License
# along with this program; if not, write to the Free Software
# Foundation, Inc., 51 Franklin St, Fifth Floor, Boston, MA  02110-1301  USA


AUTOMAKE_OPTIONS = 

noinst_LTLIBRARIES = libgnashasobjs.la 

AM_CPPFLAGS = \
	-I$(top_srcdir)/libnet \
	-I$(top_srcdir)/backend \
	-I$(top_srcdir)/libcore \
	-I$(top_srcdir)/libcore/swf \
	-I$(top_srcdir)/libcore/parser \
	-I$(top_srcdir)/libcore/vm \
	-I$(top_srcdir)/libbase \
	-I$(top_srcdir)/libamf \
	-I$(top_srcdir)/libltdl \
	-I$(top_srcdir)/libmedia \
	$(PTHREAD_CFLAGS) \
	$(DMALLOC_CFLAGS) \
	$(GLIB_CFLAGS) \
	$(BOOST_CFLAGS) \
	$(LIBXML_CFLAGS) \
	$(FREETYPE2_CFLAGS) \
	$(NULL)


libgnashasobjs_la_SOURCES = \
	AsBroadcaster.cpp \
	Accessibility_as.cpp \
	Boolean.cpp \
	Camera.cpp \
	ClassHierarchy.cpp \
	Color.cpp \
	ContextMenu.cpp	\
	CustomActions.cpp\
	Date.cpp \
	Error_as.cpp \
	Global.cpp \
	int_as.cpp \
	Key.cpp	\
	LoadVars_as.cpp \
	LocalConnection.cpp\
	Math_as.cpp \
	Microphone.cpp	\
	Mouse.cpp \
	NetConnection.cpp \
	NetStream.cpp \
	Number.cpp \
	Object.cpp \
	Selection.cpp \
	SharedObject.cpp\
	Sound.cpp \
	Stage.cpp \
	System_as.cpp \
	TextFormat.cpp \
	TextSnapshot.cpp \
	MovieClipLoader.cpp\
	String_as.cpp \
	XML_as.cpp \
	xmlattrs.cpp \
	xmlnode.cpp \
	XMLSocket_as.cpp \
	flash/display/BitmapData_as.cpp \
	flash/display/DisplayObject_as.cpp \
	flash/display/DisplayObjectContainer_as.cpp \
	flash/display/InteractiveObject_as.cpp \
	flash/display/Sprite_as.cpp \
	flash/display_pkg.cpp \
	flash/events/EventDispatcher_as.cpp \
	flash/events_pkg.cpp \
	flash/external/ExternalInterface_as.cpp \
	flash/external_pkg.cpp \
        flash/filters/BevelFilter_as.cpp \
        flash/filters/BitmapFilter_as.cpp \
        flash/filters/DisplacementMapFilter_as.cpp \
        flash/filters/BlurFilter_as.cpp \
	flash/filters/ColorMatrixFilter_as.cpp \
	flash/filters/ConvolutionFilter_as.cpp \
	flash/filters/DropShadowFilter_as.cpp \
	flash/filters/GlowFilter_as.cpp \
	flash/filters/GradientBevelFilter_as.cpp \
	flash/filters/GradientGlowFilter_as.cpp \
	flash/filters_pkg.cpp \
	flash/geom/ColorTransform_as.cpp \
	flash/geom/Matrix_as.cpp \
	flash/geom_pkg.cpp \
	flash/geom/Point_as.cpp \
	flash/geom/Rectangle_as.cpp \
	flash/geom/Transform_as.cpp \
	flash/net/FileReference_as.cpp \
	flash/net/FileReferenceList_as.cpp \
	flash/net_pkg.cpp \
	flash_pkg.cpp \
	flash/text_pkg.cpp \
	flash/text/TextFieldAutoSize_as.cpp \
	flash/text/TextRenderer_as.cpp \
<<<<<<< HEAD
	flash/utils_pkg.cpp \
=======
	LoadableObject.cpp \
>>>>>>> f7c63948
	$(NULL)

noinst_HEADERS = \
	AsBroadcaster.h \
	Accessibility_as.h \
	Boolean.h \
	Camera.h \
	ClassHierarchy.h \
	Color.h	\
	ContextMenu.h \
	CustomActions.h	\
	Date.h \
	Error_as.h	\
	Math_as.h	\
	Global.h\
	int_as.h \
	Key.h \
	LoadVars_as.h \
	LocalConnection.h\
	Microphone.h \
	Mouse.h	\
	MovieClipLoader.h \
	NetConnection.h	\
	NetStream.h \
	Number.h \
	Object.h \
	prophelper.h \
	Selection.h \
	SharedObject.h \
	Sound.h \
	Stage.h	\
	System_as.h \
	TextFormat.h \
	TextSnapshot.h \
	String_as.h \
	XML_as.h \
	XMLSocket_as.h \
	xmlattrs.h \
	xmlnode.h \
	flash/display/BitmapData_as.h \
	flash/display/DisplayObject_as.h \
	flash/display/DisplayObjectContainer_as.h \
	flash/display/InteractiveObject_as.h \
	flash/display/Sprite_as.h \
	flash/display_pkg.h \
	flash/events/EventDispatcher_as.h \
	flash/events_pkg.h \
	flash/external/ExternalInterface_as.h \
	flash/external_pkg.h \
        flash/filters/BevelFilter_as.h \
        flash/filters/BitmapFilter_as.h \
        flash/filters/DisplacementMapFilter_as.h \
        flash/filters/BlurFilter_as.h \
	flash/filters/ColorMatrixFilter_as.h \
	flash/filters/ConvolutionFilter_as.h \
	flash/filters/DropShadowFilter_as.h \
	flash/filters/GlowFilter_as.h \
	flash/filters/GradientBevelFilter_as.h \
	flash/filters/GradientGlowFilter_as.h \
	flash/filters_pkg.h \
	flash/geom/ColorTransform_as.h \
	flash/geom/Matrix_as.h \
	flash/geom_pkg.h \
	flash/geom/Point_as.h \
	flash/geom/Rectangle_as.h \
	flash/geom/Transform_as.h \
	flash/net/FileReference_as.h \
	flash/net/FileReferenceList_as.h \
	flash/net_pkg.h \
	flash_pkg.h \
	flash/text_pkg.h \
	flash/text/TextFieldAutoSize_as.h \
	flash/text/TextRenderer_as.h \
<<<<<<< HEAD
	flash/utils_pkg.h \
=======
	LoadableObject.h \
>>>>>>> f7c63948
	$(NULL)

libgnashasobjs_la_LIBADD = \
	$(top_builddir)/libamf/libgnashamf.la \
	$(top_builddir)/libbase/libgnashbase.la \
	$(LIBXML_LIBS)

if USE_FFMPEG_ENGINE
AM_CPPFLAGS += $(FFMPEG_CFLAGS) \
		$(SDL_CFLAGS) \
		-I$(top_srcdir)/libmedia/ffmpeg
libgnashasobjs_la_LIBADD += $(FFMPEG_LIBS) \
				$(SDL_LIBS)
endif

if USE_GST_ENGINE
AM_CPPFLAGS += $(GSTREAMER_CFLAGS) \
		-I$(top_srcdir)/libmedia/gst
libgnashasobjs_la_LIBADD += $(GSTREAMER_LIBS) \
				$(SDL_LIBS)
endif

#libgnashasobjs_la_LDFLAGS = -release $(VERSION) -no-undefined -export-dynamic

if WIN32
  libgnashasobjs_la_LDFLAGS = -no-undefined
endif

# Rebuild with GCC 4.x Mudflap support
mudflap:
	@echo "Rebuilding with GCC Mudflap support"
	$(MAKE) CXXFLAGS="$(CXXFLAGS) -fmudflap" LDFLAGS="$(LDFLAGS) -lmudflap"

clean-hook:
	-rm -f core.*
<|MERGE_RESOLUTION|>--- conflicted
+++ resolved
@@ -110,11 +110,8 @@
 	flash/text_pkg.cpp \
 	flash/text/TextFieldAutoSize_as.cpp \
 	flash/text/TextRenderer_as.cpp \
-<<<<<<< HEAD
 	flash/utils_pkg.cpp \
-=======
 	LoadableObject.cpp \
->>>>>>> f7c63948
 	$(NULL)
 
 noinst_HEADERS = \
@@ -188,11 +185,8 @@
 	flash/text_pkg.h \
 	flash/text/TextFieldAutoSize_as.h \
 	flash/text/TextRenderer_as.h \
-<<<<<<< HEAD
 	flash/utils_pkg.h \
-=======
 	LoadableObject.h \
->>>>>>> f7c63948
 	$(NULL)
 
 libgnashasobjs_la_LIBADD = \
