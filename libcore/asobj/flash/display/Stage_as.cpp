--- conflicted
+++ resolved
@@ -120,13 +120,8 @@
     }
     
     // Defaults to showAll if the string is invalid.
-<<<<<<< HEAD
     movie_root::ScaleMode mode = movie_root::SCALEMODE_SHOWALL;
 
-=======
-    movie_root::ScaleMode mode = movie_root::showAll;
-    
->>>>>>> 5b442198
     const int version = getSWFVersion(fn);
     const std::string& str = fn.arg(0).to_string(version);
     
