// ExternalInterface_as.cpp:  ActionScript "ExternalInterface" class, for Gnash.
//
//   Copyright (C) 2005, 2006, 2007, 2008, 2009, 2010 Free Software
//   Foundation, Inc
//
// This program is free software; you can redistribute it and/or modify
// it under the terms of the GNU General Public License as published by
// the Free Software Foundation; either version 3 of the License, or
// (at your option) any later version.
//
// This program is distributed in the hope that it will be useful,
// but WITHOUT ANY WARRANTY; without even the implied warranty of
// MERCHANTABILITY or FITNESS FOR A PARTICULAR PURPOSE.  See the
// GNU General Public License for more details.
//
// You should have received a copy of the GNU General Public License
// along with this program; if not, write to the Free Software
// Foundation, Inc., 51 Franklin St, Fifth Floor, Boston, MA  02110-1301  USA
//

#include <map>
#include <sstream>
#include <sys/ioctl.h>
#include <sys/types.h>

#include "StringPredicates.h"
#include "Relay.h" // for inheritance
#include "ExternalInterface_as.h"
#include "as_object.h" // for inheritance
#include "fn_call.h"
#include "Global_as.h"
#include "smart_ptr.h" // for boost intrusive_ptr
#include "builtin_function.h" // need builtin_function
#include "GnashException.h" // for ActionException
#include "VM.h"
#include "rc.h"
#include "as_value.h"
#include "as_object.h"
#include "xml/XMLDocument_as.h"
#include "Array_as.h"
#include "namedStrings.h"
#include "Global_as.h"
#include "Globals.h"
#include "PropertyList.h"
#include "movie_root.h"
#include "log.h"

namespace gnash {

namespace {
as_value externalinterface_addCallback(const fn_call& fn);
as_value externalinterface_call(const fn_call& fn);
as_value externalinterface_available(const fn_call& fn);
as_value externalinterface_marshallExceptions(const fn_call& fn);
as_value externalinterface_objectID(const fn_call& fn);

as_value externalinterface_uArgumentsToXML(const fn_call& fn);
as_value externalinterface_uArgumentsToAS(const fn_call& fn);
as_value externalinterface_uAddCallback(const fn_call& fn);
as_value externalinterface_uArrayToAS(const fn_call& fn);
as_value externalinterface_uArrayToJS(const fn_call& fn);
as_value externalinterface_uArrayToXML(const fn_call& fn);
as_value externalinterface_uCallIn(const fn_call& fn);
as_value externalinterface_uCallOut(const fn_call& fn);
as_value externalinterface_uEscapeXML(const fn_call& fn);
as_value externalinterface_uEvalJS(const fn_call& fn);
as_value externalinterface_uInitJS(const fn_call& fn);
as_value externalinterface_uJsQuoteString(const fn_call& fn);
as_value externalinterface_uObjectID(const fn_call& fn);
as_value externalinterface_uObjectToAS(const fn_call& fn);
as_value externalinterface_uObjectToJS(const fn_call& fn);
as_value externalinterface_uObjectToXML(const fn_call& fn);
as_value externalinterface_uToAS(const fn_call& fn);
as_value externalinterface_uToJS(const fn_call& fn);
as_value externalinterface_uToXML(const fn_call& fn);
as_value externalinterface_uUnescapeXML(const fn_call& fn);
as_value externalinterface_ctor(const fn_call& fn);

void attachExternalInterfaceStaticInterface(as_object& o);
}

/// Class used to serialize properties of an object to a buffer
class PropsSerializer : public AbstractPropertyVisitor
{

public:
    
    PropsSerializer(VM& vm)
<<<<<<< HEAD
        : _st(vm.getStringTable()),
          _error(false)
        { /* do nothing */}
=======
        :
        _st(vm.getStringTable()),
        _error(false)
    {}
>>>>>>> 0fcccce4
    
    bool success() const { return !_error; }

    bool accept(const ObjectURI& uri, const as_value& val) {
        if (_error) return true;

        const string_table::key key = getName(uri);

        if (key == NSV::PROP_uuPROTOuu || key == NSV::PROP_CONSTRUCTOR) {
            log_debug(" skip serialization of specially-named property %s",
                      _st.value(key));
            return true;
        }

        // write property name
        const std::string& id = _st.value(key);

//        log_debug(" serializing property %s", id);
        
        _xml << "<property id=\"" << id << "\">";
        _xml << ExternalInterface_as::toXML(val);
        _xml << "</property>";
            
        return true;
    }

    std::string getXML() { return _xml.str(); };
    
private:
    string_table&       _st;
    mutable bool        _error;
    std::stringstream   _xml;
};

void
externalinterface_class_init(as_object& where, const ObjectURI& uri)
{
//    GNASH_REPORT_FUNCTION;

    registerBuiltinClass(where, 0, 0,
                         attachExternalInterfaceStaticInterface, uri);

    // ExternalInterface_as* ei = new  ExternalInterface_as(&where);
}

namespace {

void
attachExternalInterfaceStaticInterface(as_object& o)
{    
//    GNASH_REPORT_FUNCTION;
    
    const int swf7Flags = PropFlags::dontDelete | PropFlags::dontEnum
        | PropFlags::readOnly | PropFlags::onlySWF7Up;
    const int swf8Flags = PropFlags::dontDelete | PropFlags::dontEnum
        | PropFlags::readOnly | PropFlags::onlySWF8Up;

    // Initialize the properties
    o.init_readonly_property("available", &externalinterface_available, swf7Flags);

    o.init_property("marshallExceptions", externalinterface_marshallExceptions,
                    externalinterface_marshallExceptions, swf8Flags);
    o.init_readonly_property("objectID", &externalinterface_objectID, swf8Flags);

    // Initialize the documented methods
    Global_as& gl = getGlobal(o);    
    o.init_member("addCallback",
                  gl.createFunction(externalinterface_addCallback), swf7Flags);
    
    o.init_member("call", gl.createFunction(externalinterface_call), swf7Flags);
    
    // Initialize the other methods, most of which are undocumented
    // helper functions.
    o.init_member("_argumentsToXML",
                  gl.createFunction(externalinterface_uArgumentsToXML), swf8Flags);
    o.init_member("_argumentsToAS",
                  gl.createFunction(externalinterface_uArgumentsToAS), swf8Flags);
    o.init_member("_addCallback",
                  gl.createFunction(externalinterface_uAddCallback), swf8Flags);
    o.init_member("_arrayToAS",
                  gl.createFunction(externalinterface_uArrayToAS), swf8Flags);
    o.init_member("_arrayToJS",
                  gl.createFunction(externalinterface_uArrayToJS), swf8Flags);
    o.init_member("_arrayToXML",
                  gl.createFunction(externalinterface_uArrayToXML), swf8Flags);
    o.init_member("_callIn",
                  gl.createFunction(externalinterface_uCallIn), swf8Flags);
    o.init_member("_callOut",
                  gl.createFunction(externalinterface_uCallOut), swf8Flags);
    o.init_member("_escapeXML",
                  gl.createFunction(externalinterface_uEscapeXML), swf8Flags);
    o.init_member("_evalJS",
                  gl.createFunction(externalinterface_uEvalJS), swf8Flags);
    o.init_member("_initJS",
                  gl.createFunction(externalinterface_uInitJS), swf8Flags);
    o.init_member("_jsQuoteString",
                  gl.createFunction(externalinterface_uJsQuoteString), swf8Flags);
    o.init_member("_objectID",
                  gl.createFunction(externalinterface_uObjectID), swf8Flags);
    o.init_member("_objectToAS",
                  gl.createFunction(externalinterface_uObjectToAS), swf8Flags);
    o.init_member("_objectToJS",
                  gl.createFunction(externalinterface_uObjectToJS), swf8Flags);
    o.init_member("_objectToXML",
                  gl.createFunction(externalinterface_uObjectToXML), swf8Flags);
    o.init_member("_toAS",
                  gl.createFunction(externalinterface_uToAS), swf8Flags);
    o.init_member("_toJS",
                  gl.createFunction(externalinterface_uToJS), swf8Flags);
    o.init_member("_toXML",
                  gl.createFunction(externalinterface_uToXML), swf8Flags);
    o.init_member("_unescapeXML",
                  gl.createFunction(externalinterface_uUnescapeXML), swf8Flags);
}

as_value
externalinterface_addCallback(const fn_call& fn)
{
    GNASH_REPORT_FUNCTION;

    ExternalInterface_as &ptr = ExternalInterface_as::Instance();

    movie_root& mr = getRoot(fn);
    // MovieClip *mc = mr.getLevel(1);
    // string_table& st = getStringTable(fn);    

    log_debug("FIXME: controlFD is: %d", mr.getControlFD());

    if (mr.getControlFD() > 0) {
        ptr.setFD(mr.getControlFD());
    }
    
    if (fn.nargs == 3) {
        const as_value& name_as = fn.arg(0);
        std::string name = name_as.to_string();
        boost::intrusive_ptr<as_object> asCallback;
        if (fn.arg(1).is_object()) {
            asCallback = (fn.arg(1).to_object(getGlobal(fn)));
        }
        ptr.addCallback(name, asCallback.get());
        ptr.addRootCallback(mr);
        return as_value(true);  
    }
    
    return as_value(false);    
}

as_value
externalinterface_call(const fn_call& fn)
{
    GNASH_REPORT_FUNCTION;

    ExternalInterface_as &ptr = ExternalInterface_as::Instance();
    
    if (fn.nargs >= 2) {
        const as_value& methodName_as = fn.arg(0);
        std::string methodName = methodName_as.to_string();
        // boost::intrusive_ptr<as_object> asCallback;
        // if (fn.arg(1).is_object()) {
        //     asCallback = (fn.arg(1).to_object(getGlobal(fn)));
        // }
        
        const std::vector<as_value>& args = fn.getArgs();
        as_object *asCallback = ptr.getCallback(methodName);
        log_debug("Calling External method \"%s\"", methodName);
        // ptr.call(asCallback.get(), methodName, args, 2);
    }
    
    return as_value();
}

as_value
externalinterface_available(const fn_call& fn)
{
//    GNASH_REPORT_FUNCTION;
    
    movie_root& m = getRoot(fn);
    bool mode = false;
    
    switch (m.getAllowScriptAccess()) {
      case movie_root::never:
          mode = false;
          break;
      case movie_root::sameDomain:
      {
          const std::string& baseurl = m.getOriginalURL();
          const int MAXHOSTNAMELEN = 128;
          char hostname[MAXHOSTNAMELEN];
          if (gethostname(hostname, MAXHOSTNAMELEN) != 0) {
              mode = false;
          }
          // The hostname is empty if running the standalone Gnash from
          // a terminal, so we can assume the default of sameDomain applies.
          URL localPath(hostname, baseurl);
          if (localPath.hostname().empty()) {
              mode = true;
          } else {
              StringNoCaseEqual noCaseCompare;
              if (!noCaseCompare(localPath.hostname(), hostname)) {
                  log_security(_("ExternalInterface path %s is outside the SWF domain "
                                 "%s. Cannot access this object."), localPath, 
                               hostname);
                  mode = false;
              }
          }
          break;
      }
      case movie_root::always:
          mode = true;
          break;
    };
    
    return as_value(mode);
}

as_value
externalinterface_marshallExceptions(const fn_call& fn)
{
//    GNASH_REPORT_FUNCTION;
    
    ExternalInterface_as &ptr = ExternalInterface_as::Instance();

    // No, don't pass exceptions up to the browser
    if (fn.nargs) {
        ptr.setMarshallExceptions(fn.arg(0).to_bool());
    } else {
        return as_value(false);
    }
    
    return as_value(true);
}

as_value
externalinterface_objectID(const fn_call& fn)
{
    GNASH_REPORT_FUNCTION;

    movie_root& mr = getRoot(fn);
    MovieClip *mc = mr.getLevel(0);
    string_table& st = getStringTable(fn);
    
    as_value id;
    getObject(mc)->get_member(st.find("id"), &id);

    as_value name;
    getObject(mc)->get_member(st.find("name"), &name);

    if (id.is_undefined() && !name.is_undefined()) {
//        log_debug("ObjectdID name is: %s", name.to_string());
        return name;
    } else if (!id.is_undefined() && name.is_undefined()) {
//        log_debug("ObjectdID id is: %s", id.to_string());
        return id;
    } else if (id.is_undefined() && name.is_undefined()) {
//        log_debug("no objectID defined!");
        return as_value();
    }
    
    return as_value();
}

as_value
externalinterface_ctor(const fn_call& fn)
{
    GNASH_REPORT_FUNCTION;

    // there is nothing to construct, all methods are static
    return as_value();
}

as_value
externalinterface_uArgumentsToXML(const fn_call& fn)
{
    // GNASH_REPORT_FUNCTION;

    std::stringstream ss;
    
    if (fn.nargs > 0) {
        std::vector<as_value> args;
        for (size_t i=0; i<fn.nargs; i++) {
            args.push_back(fn.arg(i));
        }
        return ExternalInterface_as::argumentsToXML(args);
    }
    
    return as_value();
}

as_value
externalinterface_uArgumentsToAS(const fn_call& /*fn*/)
{
    // GNASH_REPORT_FUNCTION;
    
    // std::string str(fn.arg(0).to_string());
    // ExternalInterface_as &ptr = (ExternalInterface_as &)(fn);
    // if (fn.nargs > 0) {
    //     return ptr->argumentsToAS();
    // }

    return as_value();
}

as_value
externalinterface_uAddCallback(const fn_call& /*fn*/)
{
    GNASH_REPORT_FUNCTION;
    
    LOG_ONCE( log_unimpl (__FUNCTION__) );
    return as_value();
}

as_value
externalinterface_uArrayToAS(const fn_call& /*fn*/)
{
//    GNASH_REPORT_FUNCTION;
    LOG_ONCE( log_unimpl (__FUNCTION__) );
    return as_value();
}

as_value
externalinterface_uArrayToJS(const fn_call& /*fn*/)
{
//    GNASH_REPORT_FUNCTION;
    LOG_ONCE( log_unimpl (__FUNCTION__) );
    return as_value();
}

as_value
externalinterface_uArrayToXML(const fn_call& fn)
{
//    GNASH_REPORT_FUNCTION;
    
    if (fn.nargs == 1) {
        as_object *obj = fn.arg(0).to_object(getGlobal(fn));
        std::string str = ExternalInterface_as::arrayToXML(obj);
        return as_value(str);
    }
    
    return as_value();
}

as_value
externalinterface_uCallIn(const fn_call& /*fn*/)
{
//    GNASH_REPORT_FUNCTION;
    LOG_ONCE( log_unimpl (__FUNCTION__) );
    return as_value();
}

as_value
externalinterface_uCallOut(const fn_call& /*fn*/)
{
//    GNASH_REPORT_FUNCTION;
    LOG_ONCE( log_unimpl (__FUNCTION__) );
    return as_value();
}

as_value
externalinterface_uEvalJS(const fn_call& /*fn*/)
{
//    GNASH_REPORT_FUNCTION;
    LOG_ONCE( log_unimpl (__FUNCTION__) );
    return as_value();
}

as_value
externalinterface_uInitJS(const fn_call& /*fn*/)
{
//    GNASH_REPORT_FUNCTION;
    LOG_ONCE( log_unimpl (__FUNCTION__) );
    return as_value();
}

as_value
externalinterface_uJsQuoteString(const fn_call& /*fn*/)
{
//    GNASH_REPORT_FUNCTION;
    LOG_ONCE( log_unimpl (__FUNCTION__) );
    return as_value();
}

as_value
externalinterface_uObjectID(const fn_call& /*fn*/)
{
//    GNASH_REPORT_FUNCTION;
    LOG_ONCE( log_unimpl (__FUNCTION__) );
    return as_value();
}

as_value
externalinterface_uObjectToAS(const fn_call& fn)
{
//    GNASH_REPORT_FUNCTION;
    if (fn.nargs == 1) {
        return ExternalInterface_as::objectToAS(getGlobal(fn), fn.arg(0).to_string());
    }
    
    return as_value();
}

as_value
externalinterface_uObjectToJS(const fn_call& /*fn*/)
{
	LOG_ONCE( log_unimpl (__FUNCTION__) );
	return as_value();
}

as_value
externalinterface_uObjectToXML(const fn_call& fn)
{
//    GNASH_REPORT_FUNCTION;
    
    if (fn.nargs == 1) {
        if (!fn.arg(0).is_null() && !fn.arg(0).is_undefined()) {
            as_object *obj = fn.arg(0).to_object(getGlobal(fn));
            std::string str = ExternalInterface_as::objectToXML(obj);
            return as_value(str);
        } else {
            return as_value("<object></object>");
        }
    }
    
    return as_value();
}

as_value
externalinterface_uToJS(const fn_call& /*fn*/)
{
    LOG_ONCE( log_unimpl (__FUNCTION__) );
    return as_value();
}

as_value
externalinterface_uToXML(const fn_call& fn)
{
//    GNASH_REPORT_FUNCTION;

    if (fn.nargs == 1) {
        as_value val = fn.arg(0);
        as_value(ExternalInterface_as::toXML(val));
    }
    
    return as_value();
}

as_value
externalinterface_uToAS(const fn_call& fn)
{
//    GNASH_REPORT_FUNCTION;
    
    if (fn.nargs == 1) {
        as_value val = ExternalInterface_as::toAS(getGlobal(fn), fn.arg(0).to_string());
        return val;
    }
    
    return as_value();
}

as_value
externalinterface_uEscapeXML(const fn_call& fn)
{
    // GNASH_REPORT_FUNCTION;
    
    if (fn.nargs == 1) {
        std::string str(fn.arg(0).to_string());
        escapeXML(str);
        return as_value(str);
    }
    
    return as_value();
}

as_value
externalinterface_uUnescapeXML(const fn_call& fn)
{
    // GNASH_REPORT_FUNCTION;

    if (fn.nargs == 1) {
        std::string str = fn.arg(0).to_string();
        gnash::unescapeXML(str);
        return as_value(str);
    }
    
    return as_value();
}

} // end of anonymous namespace used for callbacks

// namespace gnash {

<<<<<<< HEAD
ExternalInterface_as::ExternalInterface_as(as_object* owner)
    :  ActiveRelay(owner),
       _fd(-1),
       _marshallExceptions(false)
{
    GNASH_REPORT_FUNCTION;
}
=======
ExternalInterface_as::ExternalInterface_as(as_object* /*owner*/)
    :
    _exceptions(false)
>>>>>>> 0fcccce4

ExternalInterface_as::ExternalInterface_as()
    : ActiveRelay(*this),
       _fd(-1),
       _marshallExceptions(false)
{
    GNASH_REPORT_FUNCTION;

}

ExternalInterface_as::~ExternalInterface_as()
{
//    GNASH_REPORT_FUNCTION;
//    LOG_ONCE( log_unimpl (__FUNCTION__) );
}

// The ActionScript 3.0 version of this method does not accept the
// instance parameter. The method parameter is replaced by a closure
// parameter, which can take a reference to a function, a class
// method, or a method of a particular class instance. In addition, if
// the calling code cannot access the closure reference for security
// reasons, a SecurityError exception is thrown.
bool
ExternalInterface_as::addCallback(const std::string &name, as_object *method)
{
    log_debug(__PRETTY_FUNCTION__);
    
    _methods[name] = method;

    return true;
}

bool
ExternalInterface_as::addRootCallback(movie_root &mr)
{
    log_debug(__PRETTY_FUNCTION__);

    //_root = &mr;
    
    if (_methods.size() == 1) {
        // Register callback so we can send the data on the next advance.
        mr.addAdvanceCallback(this);
    }
    
    return true;
}

bool
ExternalInterface_as::call(as_object */*asCallback*/, const std::string& name,
                           const std::vector<as_value>& /*args*/, size_t /*firstArg*/)
{
    GNASH_REPORT_FUNCTION;

    // log_debug("Calling External method \"%s\"", name);

    // as_object *method = getCallback(name);

    
    // call(asCallback, name, args, firstArg);

    // startAdvanceTimer();
    
    return false;
}

/// Convert an AS object to an XML string.
std::string
ExternalInterface_as::objectToXML(as_object *obj)
{
    // GNASH_REPORT_FUNCTION;
    std::stringstream ss;

    if (obj == 0) {
        //log_error("Need a valid AS Object!");
        return ss.str();
    }

    VM& vm = getVM(*obj);
    
    ss << "<object>";
    
    // FIXME: figure out why accessing properties of a native
    // class is different.
    if (obj->relay()) {
        log_error("%s: native objects barely supported!", __FUNCTION__);
    }

    // Get all the properties
    PropsSerializer props(vm);
    obj->visitProperties<IsEnumerable>(props);
    if (!props.success()) {
        log_error("Could not serialize object");
        return false;
    } else {
        ss << props.getXML();
    }
    ss << "</object>";
    
    return ss.str();
}

/// Convert an AS object to an XML string.
std::string
ExternalInterface_as::arrayToXML(as_object *obj)
{
    // GNASH_REPORT_FUNCTION;
    std::stringstream ss;
    if (obj == 0) {
        //log_error("Need a valid AS Object!");
        return ss.str();
    }

    VM& vm = getVM(*obj);    
    
    ss << "<array>";
    PropsSerializer props(vm);
    obj->visitProperties<IsEnumerable>(props);
    if (!props.success()) {
        log_error("Could not serialize object");
        return false;
    }
    ss << props.getXML();
    
    ss << "</array>";
    
    return ss.str();
}

/// Convert an AS object to an XML string.
std::string
ExternalInterface_as::toXML(const as_value &val)
{
    // GNASH_REPORT_FUNCTION;
    std::stringstream ss;
    
    if (val.is_string()) {
        ss << "<string>" << val.to_string() << "</string>";
    } else if (val.is_number()) {
        ss << "<number>" << val.to_string() << "</number>";
    } else if (val.is_undefined()) {
        ss << "<undefined/>";
    } else if (val.is_null()) {
        ss << "<null/>";
        // Exception isn't listed in any docs, but we'll use it for
        // marshallExceptions.
    } else if (val.is_exception()) {
        ss << "<exception>" << val.to_string()<< "</exception>";
    } else if (val.is_bool()) {
        ss << (val.to_bool() ? "<true/>" : "<false/>");
        // Function also isn't listed, but it's the only other type
        // supported by as_value, so leaving it out doesn't seem right.
    } else if (val.is_function()) {
        ss << "<function>" << val.to_string() << "</function>";
    } else if (val.is_object()) {
//        as_object *obj = (as_object *)&val;
//         ss << "<object></object>";
    } else {
        log_error("Can't convert unknown type %d", val.to_string());
    }

    return ss.str();
}

/// Convert an XML string to an AS object.
as_value
ExternalInterface_as::toAS(Global_as& /*gl*/, const std::string &xml)
{
    // GNASH_REPORT_FUNCTION;

    std::string::size_type start = 0;
    std::string::size_type end;
    std::string tag;
    as_value val;
    
    // Look for the ending > in the first part of the data for the tag
    end = xml.find(">");
    if (end != std::string::npos) {
        end++;                  // go past the > character
        tag = xml.substr(start, end);
        // Look for the easy ones first
        if (tag == "<null/>") {
            val.set_null();
        } else if (tag == "<void/>") {
            val.set_null();     // FIXME: we need a void type in as_value
        } else if (tag == "<true/>") {
            val.set_bool(true);
        } else if (tag == "<false/>") {
            val.set_bool(false);
        } else if (tag == "<number>") {
            start = end;
            end = xml.find("</number>");
            std::string str = xml.substr(start, end-start);
            if (str.find(".") != std::string::npos) {
                double num = strtod(str.c_str(), NULL);
                val.set_double(num);
            } else {
                int num = strtol(str.c_str(), NULL, 0);
                val.set_double(num);
            }
        } else if (tag == "<string>") {
            start = end;
            end = xml.find("</string>");
            std::string str = xml.substr(start, end-start);
            int length = str.size();;
            char *data = new char[length+1];
            std::copy(str.begin(), str.end(), data);
            data[length] = 0;  // terminate the new string or bad things happen
            // When an NPVariant becomes a string object, it *does not* make a copy.
            // Instead it stores the pointer (and length) we just allocated.
            val.set_string(data);
        } else if (tag == "<array>") {
            start = end;
            end = xml.find("</array");
            std::string str = xml.substr(start, end-start);
            // std::map<std::string, NPVariant *> props = parseProperties(str);
            // std::map<std::string, NPVariant *>::iterator it;
            // for (it=props.begin(); it != props.end(); ++it) {
            //     // NPIdentifier id = NPN_GetStringIdentifier(it->first.c_str());
            //     // NPVariant *value = it->second;
            // }
            // as_object *obj = new as_object(gl);
        } else if (tag == "<object>") {
            start = end;
            end = xml.find("</object");
            std::string str = xml.substr(start, end-start);
            // std::map<std::string, as_value> props = parseProperties(str);
            // std::map<std::string, NPVariant *>::iterator it;
            // for (it=props.begin(); it != props.end(); ++it) {
            //     // NPIdentifier id = NPN_GetStringIdentifier(it->first.c_str());
            //     // NPVariant *value = it->second;
            // }
            // as_object *obj = val.to_object();
            // val.set_as_object(obj); 
            // as_object *obj = new as_object(gl);
        }
    }

    return val;
}

as_value
ExternalInterface_as::argumentsToXML(std::vector<as_value> &args)
{
    // GNASH_REPORT_FUNCTION;
    std::vector<as_value>::iterator it;
    std::stringstream ss;

    ss << "<arguments>";
    for (it=args.begin(); it != args.end(); it++) {
        as_value val = *it;
        // ss << externalinterface_uToXML(val);
    }
    ss << "</arguments>";
    
    return as_value(ss.str());
}

std::map<std::string, as_value>
ExternalInterface_as::propertiesToAS(Global_as& gl, std::string &xml)
{
    // GNASH_REPORT_FUNCTION;
    std::map<std::string, as_value> props;

    std::string::size_type start = 0;
    std::string::size_type end;

    std::string id;
    start = xml.find(" id=");
    while (start != std::string::npos) {
        // Extract the id from the property tag
        start++;
        end = xml.find(">", start) - 1;
        id = xml.substr(start, end-start);
        id.erase(0, 4);

        // Extract the data
        start = end + 2;
        end = xml.find("</property>", start) ;
        std::string data = xml.substr(start, end-start);
        props[id] = toAS(gl, data);
        start = xml.find(" id=", end);
    }

    return props;
}

as_value
ExternalInterface_as::objectToAS(Global_as& /*gl*/, const std::string &/*xml*/)
{
    // GNASH_REPORT_FUNCTION;

    return as_value();
}

ExternalInterface_as &
ExternalInterface_as::Instance()
{
    static ExternalInterface_as ei;
    
    return ei;
}

#if 0
void
ExternalInterface_as::setReachable() const
{
    log_debug(__PRETTY_FUNCTION__);

    std::map<std::string, as_object *>::const_iterator it;
    for (it=_methods.begin(); it != _methods.end(); ++it) {
        it->second->setReachable();
    }
}

bool
ExternalInterface_as::advance()
{
    log_debug(__PRETTY_FUNCTION__);
    
    return false;
}
#endif

as_object *
ExternalInterface_as::getCallback(const std::string &name)
{
    log_debug(__PRETTY_FUNCTION__);
    
    std::map<std::string, as_object *>::const_iterator it;
    it = _methods.find(name);
    if (it != _methods.end()) {
        log_debug("Found External Method \"%s\"", it->first);
        return it->second;
    }

    return 0;
}

void
ExternalInterface_as::update()
{
    log_debug(__PRETTY_FUNCTION__);
    
    // std::map<std::string, as_object *>::const_iterator it;
    // for (it=_methods.begin(); it != _methods.end(); it++) {
    //     log_debug("Method name %s", it->first);
    // }
    
    if (_fd > 0) {
        fd_set fdset;
        FD_ZERO(&fdset);
        FD_SET(_fd, &fdset);
        struct timeval tval;
        tval.tv_sec  = 0;
        tval.tv_usec = 100;
        errno = 0;
        int ret = ::select(_fd+1, &fdset, NULL, NULL, &tval);
        if (ret == 0) {
            log_debug ("The pipe for fd #%d timed out waiting to read", _fd);
            return;
        } else if (ret == 1) {
            log_debug ("The pipe for fd #%d is ready", _fd);
        } else {
            log_error("The pipe has this error: %s", strerror(errno));
            return;
        }

        // 
        int bytes = 0;
#ifndef _WIN32
        ioctl(_fd, FIONREAD, &bytes);
#else
        ioctlSocket(_fd, FIONREAD, &bytes);
#endif
        log_debug("There are %d bytes in the network buffer", bytes);

        // No data yet
        if (bytes == 0) {
            return;
        }
        
        char *buf = 0;
        // Since we know how bytes are in the network buffer, allocate
        // some memory to read the data.
        buf = new char[bytes+1];
        // terminate incase we want to treat the data like a string.
        buf[bytes] = 0;
        ret = ::read(_fd, buf, bytes);

        if (ret) {
            std::cout << buf << std::endl;
        }
    }
}

} // end of gnash namespace

// local Variables:
// mode: C++
// indent-tabs-mode: nil
// End:<|MERGE_RESOLUTION|>--- conflicted
+++ resolved
@@ -86,16 +86,9 @@
 public:
     
     PropsSerializer(VM& vm)
-<<<<<<< HEAD
         : _st(vm.getStringTable()),
           _error(false)
         { /* do nothing */}
-=======
-        :
-        _st(vm.getStringTable()),
-        _error(false)
-    {}
->>>>>>> 0fcccce4
     
     bool success() const { return !_error; }
 
@@ -586,7 +579,6 @@
 
 // namespace gnash {
 
-<<<<<<< HEAD
 ExternalInterface_as::ExternalInterface_as(as_object* owner)
     :  ActiveRelay(owner),
        _fd(-1),
@@ -594,11 +586,6 @@
 {
     GNASH_REPORT_FUNCTION;
 }
-=======
-ExternalInterface_as::ExternalInterface_as(as_object* /*owner*/)
-    :
-    _exceptions(false)
->>>>>>> 0fcccce4
 
 ExternalInterface_as::ExternalInterface_as()
     : ActiveRelay(*this),
@@ -606,7 +593,6 @@
        _marshallExceptions(false)
 {
     GNASH_REPORT_FUNCTION;
-
 }
 
 ExternalInterface_as::~ExternalInterface_as()
