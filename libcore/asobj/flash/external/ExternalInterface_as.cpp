// ExternalInterface_as.cpp:  ActionScript "ExternalInterface" class, for Gnash.
//
//   Copyright (C) 2005, 2006, 2007, 2008, 2009, 2010 Free Software
//   Foundation, Inc
//
// This program is free software; you can redistribute it and/or modify
// it under the terms of the GNU General Public License as published by
// the Free Software Foundation; either version 3 of the License, or
// (at your option) any later version.
//
// This program is distributed in the hope that it will be useful,
// but WITHOUT ANY WARRANTY; without even the implied warranty of
// MERCHANTABILITY or FITNESS FOR A PARTICULAR PURPOSE.  See the
// GNU General Public License for more details.
//
// You should have received a copy of the GNU General Public License
// along with this program; if not, write to the Free Software
// Foundation, Inc., 51 Franklin St, Fifth Floor, Boston, MA  02110-1301  USA
//

#include <map>
#include <vector>
#include <sstream>
#include <sys/ioctl.h>
#include <sys/types.h>
#include <boost/algorithm/string/erase.hpp>

#include "StringPredicates.h"
#include "Relay.h" // for inheritance
#include "ExternalInterface_as.h"
#include "as_object.h" // for inheritance
#include "fn_call.h"
#include "Global_as.h"
#include "smart_ptr.h" // for boost intrusive_ptr
#include "builtin_function.h" // need builtin_function
#include "GnashException.h" // for ActionException
#include "VM.h"
#include "rc.h"
#include "as_value.h"
#include "as_object.h"
#include "xml/XMLDocument_as.h"
#include "Array_as.h"
#include "namedStrings.h"
#include "Global_as.h"
#include "Globals.h"
#include "PropertyList.h"
#include "movie_root.h"
#include "log.h"

using namespace std;

namespace gnash {

namespace {
<<<<<<< HEAD
    as_value externalinterface_addCallback(const fn_call& fn);
    as_value externalinterface_call(const fn_call& fn);
    as_value externalInterfaceConstructor(const fn_call& fn);
    as_value externalinterface_available(const fn_call& fn);
    as_value externalinterface_marshallExceptions(const fn_call& fn);
    as_value externalinterface_objectID(const fn_call& fn);

    as_value externalinterface_uArgumentsToXML(const fn_call& fn);
    as_value externalinterface_uArgumentsToAS(const fn_call& fn);
    as_value externalinterface_uAddCallback(const fn_call& fn);
    as_value externalinterface_uArrayToAS(const fn_call& fn);
    as_value externalinterface_uArrayToJS(const fn_call& fn);
    as_value externalinterface_uArrayToXML(const fn_call& fn);
    as_value externalinterface_uCallIn(const fn_call& fn);
    as_value externalinterface_uCallOut(const fn_call& fn);
    as_value externalinterface_uEscapeXML(const fn_call& fn);
    as_value externalinterface_uEvalJS(const fn_call& fn);
    as_value externalinterface_uInitJS(const fn_call& fn);
    as_value externalinterface_uJsQuoteString(const fn_call& fn);
    as_value externalinterface_uObjectID(const fn_call& fn);
    as_value externalinterface_uObjectToAS(const fn_call& fn);
    as_value externalinterface_uObjectToJS(const fn_call& fn);
    as_value externalinterface_uObjectToXML(const fn_call& fn);
    as_value externalinterface_uToAS(const fn_call& fn);
    as_value externalinterface_uToJS(const fn_call& fn);
    as_value externalinterface_uToXML(const fn_call& fn);
    as_value externalinterface_uUnescapeXML(const fn_call& fn);
=======
as_value externalinterface_addCallback(const fn_call& fn);
as_value externalinterface_call(const fn_call& fn);
as_value externalinterface_available(const fn_call& fn);
as_value externalinterface_marshallExceptions(const fn_call& fn);
as_value externalinterface_objectID(const fn_call& fn);

as_value externalinterface_uArgumentsToXML(const fn_call& fn);
as_value externalinterface_uArgumentsToAS(const fn_call& fn);
as_value externalinterface_uAddCallback(const fn_call& fn);
as_value externalinterface_uArrayToAS(const fn_call& fn);
as_value externalinterface_uArrayToJS(const fn_call& fn);
as_value externalinterface_uArrayToXML(const fn_call& fn);
as_value externalinterface_uCallIn(const fn_call& fn);
as_value externalinterface_uCallOut(const fn_call& fn);
as_value externalinterface_uEscapeXML(const fn_call& fn);
as_value externalinterface_uEvalJS(const fn_call& fn);
as_value externalinterface_uInitJS(const fn_call& fn);
as_value externalinterface_uJsQuoteString(const fn_call& fn);
as_value externalinterface_uObjectID(const fn_call& fn);
as_value externalinterface_uObjectToAS(const fn_call& fn);
as_value externalinterface_uObjectToJS(const fn_call& fn);
as_value externalinterface_uObjectToXML(const fn_call& fn);
as_value externalinterface_uToAS(const fn_call& fn);
as_value externalinterface_uToJS(const fn_call& fn);
as_value externalinterface_uToXML(const fn_call& fn);
as_value externalinterface_uUnescapeXML(const fn_call& fn);
as_value externalinterface_ctor(const fn_call& fn);

void attachExternalInterfaceStaticInterface(as_object& o);
>>>>>>> 5b442198
}

/// Class used to serialize properties of an object to a buffer
class PropsSerializer : public AbstractPropertyVisitor
{

public:
    
    PropsSerializer(VM& vm)
        : _st(vm.getStringTable()),
          _error(false)
        { /* do nothing */}
    
    bool success() const { return !_error; }

    bool accept(const ObjectURI& uri, const as_value& val) {
        if (_error) return true;

        const string_table::key key = getName(uri);

        if (key == NSV::PROP_uuPROTOuu || key == NSV::PROP_CONSTRUCTOR) {
            log_debug(" skip serialization of specially-named property %s",
                      _st.value(key));
            return true;
        }

        // write property name
        const std::string& id = _st.value(key);

//        log_debug(" serializing property %s", id);
        
        _xml << "<property id=\"" << id << "\">";
        _xml << ExternalInterface_as::toXML(val);
        _xml << "</property>";
            
        return true;
    }

    std::string getXML() { return _xml.str(); };
    
private:
    string_table&       _st;
    mutable bool        _error;
    std::stringstream   _xml;
};

void
externalinterface_class_init(as_object& where, const ObjectURI& uri)
{
//    GNASH_REPORT_FUNCTION;

    registerBuiltinClass(where, 0, 0,
                         attachExternalInterfaceStaticInterface, uri);

    // ExternalInterface_as* ei = new  ExternalInterface_as(&where);
}

namespace {

void
attachExternalInterfaceStaticInterface(as_object& o)
{    
//    GNASH_REPORT_FUNCTION;
    
    const int swf7Flags = PropFlags::dontDelete | PropFlags::dontEnum
        | PropFlags::readOnly | PropFlags::onlySWF7Up;
    const int swf8Flags = PropFlags::dontDelete | PropFlags::dontEnum
        | PropFlags::readOnly | PropFlags::onlySWF8Up;

    // Initialize the properties
    o.init_readonly_property("available", &externalinterface_available, swf7Flags);

    o.init_property("marshallExceptions", externalinterface_marshallExceptions,
                    externalinterface_marshallExceptions, swf8Flags);
    o.init_readonly_property("objectID", &externalinterface_objectID, swf8Flags);

    // Initialize the documented methods
    Global_as& gl = getGlobal(o);    
    o.init_member("addCallback",
                  gl.createFunction(externalinterface_addCallback), swf7Flags);
    
    o.init_member("call", gl.createFunction(externalinterface_call), swf7Flags);
    
    // Initialize the other methods, most of which are undocumented
    // helper functions.
    o.init_member("_argumentsToXML",
                  gl.createFunction(externalinterface_uArgumentsToXML), swf8Flags);
    o.init_member("_argumentsToAS",
                  gl.createFunction(externalinterface_uArgumentsToAS), swf8Flags);
    o.init_member("_addCallback",
                  gl.createFunction(externalinterface_uAddCallback), swf8Flags);
    o.init_member("_arrayToAS",
                  gl.createFunction(externalinterface_uArrayToAS), swf8Flags);
    o.init_member("_arrayToJS",
                  gl.createFunction(externalinterface_uArrayToJS), swf8Flags);
    o.init_member("_arrayToXML",
                  gl.createFunction(externalinterface_uArrayToXML), swf8Flags);
    o.init_member("_callIn",
                  gl.createFunction(externalinterface_uCallIn), swf8Flags);
    o.init_member("_callOut",
                  gl.createFunction(externalinterface_uCallOut), swf8Flags);
    o.init_member("_escapeXML",
                  gl.createFunction(externalinterface_uEscapeXML), swf8Flags);
    o.init_member("_evalJS",
                  gl.createFunction(externalinterface_uEvalJS), swf8Flags);
    o.init_member("_initJS",
                  gl.createFunction(externalinterface_uInitJS), swf8Flags);
    o.init_member("_jsQuoteString",
                  gl.createFunction(externalinterface_uJsQuoteString), swf8Flags);
    o.init_member("_objectID",
                  gl.createFunction(externalinterface_uObjectID), swf8Flags);
    o.init_member("_objectToAS",
                  gl.createFunction(externalinterface_uObjectToAS), swf8Flags);
    o.init_member("_objectToJS",
                  gl.createFunction(externalinterface_uObjectToJS), swf8Flags);
    o.init_member("_objectToXML",
                  gl.createFunction(externalinterface_uObjectToXML), swf8Flags);
    o.init_member("_toAS",
                  gl.createFunction(externalinterface_uToAS), swf8Flags);
    o.init_member("_toJS",
                  gl.createFunction(externalinterface_uToJS), swf8Flags);
    o.init_member("_toXML",
                  gl.createFunction(externalinterface_uToXML), swf8Flags);
    o.init_member("_unescapeXML",
                  gl.createFunction(externalinterface_uUnescapeXML), swf8Flags);
}

as_value
externalinterface_addCallback(const fn_call& fn)
{
    GNASH_REPORT_FUNCTION;

    ExternalInterface_as &ptr = ExternalInterface_as::Instance();

    movie_root& mr = getRoot(fn);
    // MovieClip *mc = mr.getLevel(1);
    // string_table& st = getStringTable(fn);    

    if (mr.getControlFD() > 0) {
        ptr.setFD(mr.getControlFD());
    }
    
    if (fn.nargs == 3) {
        const as_value& name_as = fn.arg(0);
        std::string name = name_as.to_string();
        boost::intrusive_ptr<as_object> asCallback;
        if (fn.arg(1).is_object()) {
            asCallback = (fn.arg(1).to_object(getGlobal(fn)));
        }
        ptr.addCallback(name, asCallback.get());
        ptr.addRootCallback(mr);
        return as_value(true);  
    }
    
    return as_value(false);    
}

as_value
externalinterface_call(const fn_call& fn)
{
    GNASH_REPORT_FUNCTION;

//    ExternalInterface_as &ptr = ExternalInterface_as::Instance();
    
    if (fn.nargs >= 2) {
        const as_value& methodName_as = fn.arg(0);
        std::string methodName = methodName_as.to_string();
        // boost::intrusive_ptr<as_object> asCallback;
        // if (fn.arg(1).is_object()) {
        //     asCallback = (fn.arg(1).to_object(getGlobal(fn)));
        // }
        
//      const std::vector<as_value>& args = fn.getArgs();
//      as_object *asCallback = ptr.getCallback(methodName);
        log_debug("Calling External method \"%s\"", methodName);
//      ptr.call(asCallback.get(), methodName, args, 2);
    }
    
    return as_value();
}

as_value
externalinterface_available(const fn_call& fn)
{
<<<<<<< HEAD
=======
//    GNASH_REPORT_FUNCTION;
    
>>>>>>> 5b442198
    movie_root& m = getRoot(fn);
    bool mode = false;
    
    switch (m.getAllowScriptAccess()) {
        case movie_root::SCRIPT_ACCESS_NEVER:
            mode = false;
            break;
      
        case movie_root::SCRIPT_ACCESS_SAME_DOMAIN:
        {
         
            const std::string& baseurl = m.getOriginalURL();
            const int MAXHOSTNAMELEN = 128;
            char hostname[MAXHOSTNAMELEN];
          
            if (gethostname(hostname, MAXHOSTNAMELEN) != 0) {
                mode = false;
            }
          
            // The hostname is empty if running the standalone Gnash from
            // a terminal, so we can assume the default of sameDomain applies.
            URL localPath(hostname, baseurl);
            if (localPath.hostname().empty()) {
                mode = true;
            } 
            else {
                StringNoCaseEqual noCaseCompare;
              
                if (!noCaseCompare(localPath.hostname(), hostname)) {
                    log_security(_("ExternalInterface path %s is outside "
                                "the SWF domain %s. Cannot access this "
                                "object."), localPath, hostname);
                    mode = false;
                }
            }
            break;
        }
      
        case movie_root::SCRIPT_ACCESS_ALWAYS:
            mode = true;
            break;
    }
    
    return as_value(mode);
}

as_value
externalinterface_marshallExceptions(const fn_call& fn)
{
//    GNASH_REPORT_FUNCTION;
    
    ExternalInterface_as &ptr = ExternalInterface_as::Instance();

    // No, don't pass exceptions up to the browser
    if (fn.nargs) {
        ptr.setMarshallExceptions(fn.arg(0).to_bool());
    } else {
        return as_value(false);
    }
    
    return as_value(true);
}

as_value
externalinterface_objectID(const fn_call& fn)
{
    GNASH_REPORT_FUNCTION;

    movie_root& mr = getRoot(fn);
    MovieClip *mc = mr.getLevel(0);
    string_table& st = getStringTable(fn);
    
    as_value id;
    getObject(mc)->get_member(st.find("id"), &id);

    as_value name;
    getObject(mc)->get_member(st.find("name"), &name);

    if (id.is_undefined() && !name.is_undefined()) {
//        log_debug("ObjectdID name is: %s", name.to_string());
        return name;
    } else if (!id.is_undefined() && name.is_undefined()) {
//        log_debug("ObjectdID id is: %s", id.to_string());
        return id;
    } else if (id.is_undefined() && name.is_undefined()) {
//        log_debug("no objectID defined!");
        return as_value();
    }
    
    return as_value();
}

as_value
externalinterface_ctor(const fn_call& /* fn */)
{
    GNASH_REPORT_FUNCTION;

    // there is nothing to construct, all methods are static
    return as_value();
}

as_value
externalinterface_uArgumentsToXML(const fn_call& fn)
{
    // GNASH_REPORT_FUNCTION;

    std::stringstream ss;
    
    if (fn.nargs > 0) {
        std::vector<as_value> args;
        for (size_t i=0; i<fn.nargs; i++) {
            args.push_back(fn.arg(i));
        }
        return ExternalInterface_as::argumentsToXML(args);
    }
    
    return as_value();
}

as_value
externalinterface_uArgumentsToAS(const fn_call& /*fn*/)
{
    // GNASH_REPORT_FUNCTION;
    
    // std::string str(fn.arg(0).to_string());
    // ExternalInterface_as &ptr = (ExternalInterface_as &)(fn);
    // if (fn.nargs > 0) {
    //     return ptr->argumentsToAS();
    // }

    return as_value();
}

as_value
externalinterface_uAddCallback(const fn_call& /*fn*/)
{
    GNASH_REPORT_FUNCTION;
    
    LOG_ONCE( log_unimpl (__FUNCTION__) );
    return as_value();
}

as_value
externalinterface_uArrayToAS(const fn_call& /*fn*/)
{
//    GNASH_REPORT_FUNCTION;
    LOG_ONCE( log_unimpl (__FUNCTION__) );
    return as_value();
}

as_value
externalinterface_uArrayToJS(const fn_call& /*fn*/)
{
//    GNASH_REPORT_FUNCTION;
    LOG_ONCE( log_unimpl (__FUNCTION__) );
    return as_value();
}

as_value
externalinterface_uArrayToXML(const fn_call& fn)
{
//    GNASH_REPORT_FUNCTION;
    
    if (fn.nargs == 1) {
        as_object *obj = fn.arg(0).to_object(getGlobal(fn));
        std::string str = ExternalInterface_as::arrayToXML(obj);
        return as_value(str);
    }
    
    return as_value();
}

as_value
externalinterface_uCallIn(const fn_call& /*fn*/)
{
//    GNASH_REPORT_FUNCTION;
    LOG_ONCE( log_unimpl (__FUNCTION__) );
    return as_value();
}

as_value
externalinterface_uCallOut(const fn_call& /*fn*/)
{
//    GNASH_REPORT_FUNCTION;
    LOG_ONCE( log_unimpl (__FUNCTION__) );
    return as_value();
}

as_value
externalinterface_uEvalJS(const fn_call& /*fn*/)
{
//    GNASH_REPORT_FUNCTION;
    LOG_ONCE( log_unimpl (__FUNCTION__) );
    return as_value();
}

as_value
externalinterface_uInitJS(const fn_call& /*fn*/)
{
//    GNASH_REPORT_FUNCTION;
    LOG_ONCE( log_unimpl (__FUNCTION__) );
    return as_value();
}

as_value
externalinterface_uJsQuoteString(const fn_call& /*fn*/)
{
//    GNASH_REPORT_FUNCTION;
    LOG_ONCE( log_unimpl (__FUNCTION__) );
    return as_value();
}

as_value
externalinterface_uObjectID(const fn_call& /*fn*/)
{
//    GNASH_REPORT_FUNCTION;
    LOG_ONCE( log_unimpl (__FUNCTION__) );
    return as_value();
}

as_value
externalinterface_uObjectToAS(const fn_call& fn)
{
//    GNASH_REPORT_FUNCTION;
    if (fn.nargs == 1) {
        return ExternalInterface_as::objectToAS(getGlobal(fn), fn.arg(0).to_string());
    }
    
    return as_value();
}

as_value
externalinterface_uObjectToJS(const fn_call& /*fn*/)
{
	LOG_ONCE( log_unimpl (__FUNCTION__) );
	return as_value();
}

as_value
externalinterface_uObjectToXML(const fn_call& fn)
{
//    GNASH_REPORT_FUNCTION;
    
    if (fn.nargs == 1) {
        if (!fn.arg(0).is_null() && !fn.arg(0).is_undefined()) {
            as_object *obj = fn.arg(0).to_object(getGlobal(fn));
            std::string str = ExternalInterface_as::objectToXML(obj);
            return as_value(str);
        } else {
            return as_value("<object></object>");
        }
    }
    
    return as_value();
}

as_value
externalinterface_uToJS(const fn_call& /*fn*/)
{
    LOG_ONCE( log_unimpl (__FUNCTION__) );
    return as_value();
}

as_value
externalinterface_uToXML(const fn_call& fn)
{
//    GNASH_REPORT_FUNCTION;

    if (fn.nargs == 1) {
        as_value val = fn.arg(0);
        as_value(ExternalInterface_as::toXML(val));
    }
    
    return as_value();
}

as_value
externalinterface_uToAS(const fn_call& fn)
{
//    GNASH_REPORT_FUNCTION;
    
    if (fn.nargs == 1) {
        as_value val = ExternalInterface_as::toAS(getGlobal(fn), fn.arg(0).to_string());
        return val;
    }
    
    return as_value();
}

as_value
externalinterface_uEscapeXML(const fn_call& fn)
{
    // GNASH_REPORT_FUNCTION;
    
    if (fn.nargs == 1) {
        std::string str(fn.arg(0).to_string());
        escapeXML(str);
        return as_value(str);
    }
    
    return as_value();
}

as_value
externalinterface_uUnescapeXML(const fn_call& fn)
{
    // GNASH_REPORT_FUNCTION;

    if (fn.nargs == 1) {
        std::string str = fn.arg(0).to_string();
        gnash::unescapeXML(str);
        return as_value(str);
    }
    
    return as_value();
}

} // end of anonymous namespace used for callbacks

// namespace gnash {

ExternalInterface_as::ExternalInterface_as(as_object* owner)
    :  ActiveRelay(owner),
       _fd(-1),
       _marshallExceptions(false)
{
    GNASH_REPORT_FUNCTION;
}

ExternalInterface_as::ExternalInterface_as()
    : ActiveRelay(*this),
       _fd(-1),
       _marshallExceptions(false)
{
    GNASH_REPORT_FUNCTION;
}

ExternalInterface_as::~ExternalInterface_as()
{
//    GNASH_REPORT_FUNCTION;
//    LOG_ONCE( log_unimpl (__FUNCTION__) );
}

// The ActionScript 3.0 version of this method does not accept the
// instance parameter. The method parameter is replaced by a closure
// parameter, which can take a reference to a function, a class
// method, or a method of a particular class instance. In addition, if
// the calling code cannot access the closure reference for security
// reasons, a SecurityError exception is thrown.
bool
ExternalInterface_as::addCallback(const std::string &name, as_object *method)
{
    log_debug(__PRETTY_FUNCTION__);
    
    _methods[name] = method;

    return true;
}

bool
ExternalInterface_as::addRootCallback(movie_root &mr)
{
    log_debug(__PRETTY_FUNCTION__);

    //_root = &mr;
    
    if (_methods.size() == 1) {
        // Register callback so we can send the data on the next advance.
        mr.addAdvanceCallback(this);
    }
    
    return true;
}

bool
ExternalInterface_as::call(as_object */*asCallback*/, const std::string& name,
                           const std::vector<as_value>& /*args*/, size_t /*firstArg*/)
{
    GNASH_REPORT_FUNCTION;

    // log_debug("Calling External method \"%s\"", name);

    // as_object *method = getCallback(name);

    
    // call(asCallback, name, args, firstArg);

    // startAdvanceTimer();
    
    return false;
}

/// Convert an AS object to an XML string.
std::string
ExternalInterface_as::objectToXML(as_object *obj)
{
    // GNASH_REPORT_FUNCTION;
    std::stringstream ss;

    if (obj == 0) {
        //log_error("Need a valid AS Object!");
        return ss.str();
    }

    VM& vm = getVM(*obj);
    
    ss << "<object>";
    
    // FIXME: figure out why accessing properties of a native
    // class is different.
    if (obj->relay()) {
        log_error("%s: native objects barely supported!", __FUNCTION__);
    }

    // Get all the properties
    PropsSerializer props(vm);
    obj->visitProperties<IsEnumerable>(props);
    if (!props.success()) {
        log_error("Could not serialize object");
        return false;
    } else {
        ss << props.getXML();
    }
    ss << "</object>";
    
    return ss.str();
}

/// Convert an AS object to an XML string.
std::string
ExternalInterface_as::arrayToXML(as_object *obj)
{
    // GNASH_REPORT_FUNCTION;
    std::stringstream ss;
    if (obj == 0) {
        //log_error("Need a valid AS Object!");
        return ss.str();
    }

    VM& vm = getVM(*obj);    
    
    ss << "<array>";
    PropsSerializer props(vm);
    obj->visitProperties<IsEnumerable>(props);
    if (!props.success()) {
        log_error("Could not serialize object");
        return false;
    }
    ss << props.getXML();
    
    ss << "</array>";
    
    return ss.str();
}

/// Convert an AS object to an XML string.
std::string
ExternalInterface_as::toXML(const as_value &val)
{
    // GNASH_REPORT_FUNCTION;
    std::stringstream ss;
    
    if (val.is_string()) {
        ss << "<string>" << val.to_string() << "</string>";
    } else if (val.is_number()) {
        ss << "<number>" << val.to_string() << "</number>";
    } else if (val.is_undefined()) {
        ss << "<undefined/>";
    } else if (val.is_null()) {
        ss << "<null/>";
        // Exception isn't listed in any docs, but we'll use it for
        // marshallExceptions.
    } else if (val.is_exception()) {
        ss << "<exception>" << val.to_string()<< "</exception>";
    } else if (val.is_bool()) {
        ss << (val.to_bool() ? "<true/>" : "<false/>");
        // Function also isn't listed, but it's the only other type
        // supported by as_value, so leaving it out doesn't seem right.
    } else if (val.is_function()) {
        ss << "<function>" << val.to_string() << "</function>";
    } else if (val.is_object()) {
//        as_object *obj = (as_object *)&val;
//         ss << "<object></object>";
    } else {
        log_error("Can't convert unknown type %d", val.to_string());
    }

    return ss.str();
}

/// Convert an XML string to an AS object.
as_value
ExternalInterface_as::toAS(Global_as& /*gl*/, const std::string &xml)
{
    // GNASH_REPORT_FUNCTION;

    std::string::size_type start = 0;
    std::string::size_type end;
    std::string tag;
    as_value val;
    
    // Look for the ending > in the first part of the data for the tag
    end = xml.find(">");
    if (end != std::string::npos) {
        end++;                  // go past the > character
        tag = xml.substr(start, end);
        // Look for the easy ones first
        if (tag == "<null/>") {
            val.set_null();
        } else if (tag == "<void/>") {
            val.set_null();     // FIXME: we need a void type in as_value
        } else if (tag == "<true/>") {
            val.set_bool(true);
        } else if (tag == "<false/>") {
            val.set_bool(false);
        } else if (tag == "<number>") {
            start = end;
            end = xml.find("</number>");
            std::string str = xml.substr(start, end-start);
            if (str.find(".") != std::string::npos) {
                double num = strtod(str.c_str(), NULL);
                val.set_double(num);
            } else {
                int num = strtol(str.c_str(), NULL, 0);
                val.set_double(num);
            }
        } else if (tag == "<string>") {
            start = end;
            end = xml.find("</string>");
            std::string str = xml.substr(start, end-start);
            int length = str.size();;
            char *data = new char[length+1];
            std::copy(str.begin(), str.end(), data);
            data[length] = 0;  // terminate the new string or bad things happen
            // When an NPVariant becomes a string object, it *does not* make a copy.
            // Instead it stores the pointer (and length) we just allocated.
            val.set_string(data);
        } else if (tag == "<array>") {
            start = end;
            end = xml.find("</array");
            std::string str = xml.substr(start, end-start);
            // std::map<std::string, NPVariant *> props = parseProperties(str);
            // std::map<std::string, NPVariant *>::iterator it;
            // for (it=props.begin(); it != props.end(); ++it) {
            //     // NPIdentifier id = NPN_GetStringIdentifier(it->first.c_str());
            //     // NPVariant *value = it->second;
            // }
            // as_object *obj = new as_object(gl);
        } else if (tag == "<object>") {
            start = end;
            end = xml.find("</object");
            std::string str = xml.substr(start, end-start);
            // std::map<std::string, as_value> props = parseProperties(str);
            // std::map<std::string, NPVariant *>::iterator it;
            // for (it=props.begin(); it != props.end(); ++it) {
            //     // NPIdentifier id = NPN_GetStringIdentifier(it->first.c_str());
            //     // NPVariant *value = it->second;
            // }
            // as_object *obj = val.to_object();
            // val.set_as_object(obj); 
            // as_object *obj = new as_object(gl);
        }
    }

    return val;
}

as_value
ExternalInterface_as::argumentsToXML(std::vector<as_value> &args)
{
    // GNASH_REPORT_FUNCTION;
    std::vector<as_value>::iterator it;
    std::stringstream ss;

    ss << "<arguments>";
    for (it=args.begin(); it != args.end(); it++) {
        as_value val = *it;
        // ss << externalinterface_uToXML(val);
    }
    ss << "</arguments>";
    
    return as_value(ss.str());
}

std::map<std::string, as_value>
ExternalInterface_as::propertiesToAS(Global_as& gl, std::string &xml)
{
    // GNASH_REPORT_FUNCTION;
    std::map<std::string, as_value> props;

    std::string::size_type start = 0;
    std::string::size_type end;

    std::string id;
    start = xml.find(" id=");
    while (start != std::string::npos) {
        // Extract the id from the property tag
        start++;
        end = xml.find(">", start) - 1;
        id = xml.substr(start, end-start);
        id.erase(0, 4);

        // Extract the data
        start = end + 2;
        end = xml.find("</property>", start) ;
        std::string data = xml.substr(start, end-start);
        props[id] = toAS(gl, data);
        start = xml.find(" id=", end);
    }

    return props;
}

as_value
ExternalInterface_as::objectToAS(Global_as& /*gl*/, const std::string &/*xml*/)
{
    // GNASH_REPORT_FUNCTION;

    return as_value();
}

ExternalInterface_as &
ExternalInterface_as::Instance()
{
    static ExternalInterface_as ei;
    
    return ei;
}

#if 0
void
ExternalInterface_as::setReachable() const
{
    log_debug(__PRETTY_FUNCTION__);

    std::map<std::string, as_object *>::const_iterator it;
    for (it=_methods.begin(); it != _methods.end(); ++it) {
        it->second->setReachable();
    }
}

bool
ExternalInterface_as::advance()
{
    log_debug(__PRETTY_FUNCTION__);
    
    return false;
}
#endif

as_object *
ExternalInterface_as::getCallback(const std::string &name)
{
    log_debug(__PRETTY_FUNCTION__);
    
    std::map<std::string, as_object *>::const_iterator it;
    it = _methods.find(name);
    if (it != _methods.end()) {
        log_debug("Found External Method \"%s\"", it->first);
        return it->second;
    }

    return 0;
}

void
ExternalInterface_as::update()
{
//    log_debug(__PRETTY_FUNCTION__);
    
    if (_fd > 0) {
        fd_set fdset;
        FD_ZERO(&fdset);
        FD_SET(_fd, &fdset);
        struct timeval tval;
        tval.tv_sec  = 0;
        tval.tv_usec = 100;
        errno = 0;
        int ret = ::select(_fd+1, &fdset, NULL, NULL, &tval);
        if (ret == 0) {
//            log_debug ("The pipe for fd #%d timed out waiting to read", _fd);
            return;
        } else if (ret == 1) {
            log_debug ("The pipe for fd #%d is ready", _fd);
        } else {
            log_error("The pipe has this error: %s", strerror(errno));
            return;
        }

        int bytes = 0;
#ifndef _WIN32
        ioctl(_fd, FIONREAD, &bytes);
#else
        ioctlSocket(_fd, FIONREAD, &bytes);
#endif
        log_debug("There are %d bytes in the network buffer", bytes);

        char *buf = new char[bytes+1];
        // Since we know how bytes are in the network buffer, allocate
        // some memory to read the data.
        // terminate incase we want to treat the data like a string.
        buf[bytes+1] = 0;
        ret = ::read(_fd, buf, bytes);
        if (ret) {
            processInvoke(buf);
        }
    }
}

// Parse the XML Invoke message, which looks like this:
//
// <invoke name="LoadMovie" returntype="xml">
//      <arguments>
//              <number>2</number>
//              <string>bogus</string>
//      </arguments>
// </invoke>
//
void
ExternalInterface_as::processInvoke(const std::string &xml)
{
    GNASH_REPORT_FUNCTION;

    if (xml.empty()) {
        return;
    }
    
    std::vector<as_value> args;
    string::size_type start = 0;
    string::size_type end;
    string tag;
    string name;

    // Look for the ending > in the first part of the data for the tag
    end = xml.find(">");
    if (end != std::string::npos) {
        end++;                  // go past the > character
        tag = xml.substr(start, end);
        // Look for the easy ones first
        if (tag.substr(0, 7) == "<invoke") {
            // extract the name of the method to invoke
            start = tag.find("name=") + 5;
            end   = tag.find(" ", start);
            name  = tag.substr(start, end-start);
            // Ignore any quote characters around the string
            boost::erase_first(name, "\"");
            boost::erase_last(name, "\"");

#if 0
            // extract the return type of the method
            start = tag.find("returntype=") + 11;
            end   = tag.find(">", start);
            invoke->type  = tag.substr(start, end-start);
            // Ignore any quote characters around the string
            boost::erase_first(invoke->type, "\"");
            boost::erase_last(invoke->type, "\"");
#endif
            // extract the arguments to the method
            start = xml.find("<arguments>");
            end   = xml.find("</invoke");
            tag   = xml.substr(start, end-start);
            args = parseArguments(tag);
        }
    }

    // call(as_object* callback, const std::string& name,
    std::map<std::string, as_object *>::const_iterator it;
    for (it=_methods.begin(); it != _methods.end(); it++) {
        log_debug("Method name %s", it->first);
        if (name == it->first) {
            // call(it->second, args, 0);
        }
    }    
}

as_value
ExternalInterface_as::parseXML(const std::string &xml)
{
    GNASH_REPORT_FUNCTION;

    if (xml.empty()) {
        return as_value();
    }

    std::string::size_type start = 0;
    std::string::size_type end;
    std::string tag;
    as_value value;

    // Look for the ending > in the first part of the data for the tag
    end = xml.find(">");
    if (end != std::string::npos) {
        end++;                  // go past the > character
        tag = xml.substr(start, end);
        // Look for the easy ones first
        if (tag == "<null/>") {
            value.set_null();
        } else if (tag == "<void/>") {
            value.set_undefined();
        } else if (tag == "<true/>") {
            value.set_bool(true);
        } else if (tag == "<false/>") {
            value.set_bool(false);
        } else if (tag == "<number>") {
            start = end;
            end = xml.find("</number>");
            std::string str = xml.substr(start, end-start);
            double num = strtod(str.c_str(), NULL);
            value.set_double(num);
        } else if (tag == "<string>") {
            start = end;
            end = xml.find("</string>");
            std::string str = xml.substr(start, end-start);
            value.set_string(str);
        }
    }

    log_debug("Argument is: %s", value.to_string());
    return value;
}

std::vector<as_value>
ExternalInterface_as::parseArguments(const std::string &xml)
{
    GNASH_REPORT_FUNCTION;

    std::vector<as_value> args;
    std::string::size_type start = 0;
    std::string::size_type end;

    std::string name;
    std::string data = xml;
    std::string tag = "<arguments>";
    start = data.find(tag);
    if (start != std::string::npos) {
        data.erase(0, tag.size());
    }
    while (!data.empty()) {
        // Extract the data
        start = data.find("<", 1); // start past the opening <
        end = data.find(">", start) + 1;
        std::string sub = data.substr(0, end);
        if (data == "</arguments>") {
            break;
        }
        args.push_back(parseXML(sub));
        data.erase(0, end);
    }

    return args;
}

} // end of gnash namespace

// local Variables:
// mode: C++
// indent-tabs-mode: nil
// End:<|MERGE_RESOLUTION|>--- conflicted
+++ resolved
@@ -52,35 +52,6 @@
 namespace gnash {
 
 namespace {
-<<<<<<< HEAD
-    as_value externalinterface_addCallback(const fn_call& fn);
-    as_value externalinterface_call(const fn_call& fn);
-    as_value externalInterfaceConstructor(const fn_call& fn);
-    as_value externalinterface_available(const fn_call& fn);
-    as_value externalinterface_marshallExceptions(const fn_call& fn);
-    as_value externalinterface_objectID(const fn_call& fn);
-
-    as_value externalinterface_uArgumentsToXML(const fn_call& fn);
-    as_value externalinterface_uArgumentsToAS(const fn_call& fn);
-    as_value externalinterface_uAddCallback(const fn_call& fn);
-    as_value externalinterface_uArrayToAS(const fn_call& fn);
-    as_value externalinterface_uArrayToJS(const fn_call& fn);
-    as_value externalinterface_uArrayToXML(const fn_call& fn);
-    as_value externalinterface_uCallIn(const fn_call& fn);
-    as_value externalinterface_uCallOut(const fn_call& fn);
-    as_value externalinterface_uEscapeXML(const fn_call& fn);
-    as_value externalinterface_uEvalJS(const fn_call& fn);
-    as_value externalinterface_uInitJS(const fn_call& fn);
-    as_value externalinterface_uJsQuoteString(const fn_call& fn);
-    as_value externalinterface_uObjectID(const fn_call& fn);
-    as_value externalinterface_uObjectToAS(const fn_call& fn);
-    as_value externalinterface_uObjectToJS(const fn_call& fn);
-    as_value externalinterface_uObjectToXML(const fn_call& fn);
-    as_value externalinterface_uToAS(const fn_call& fn);
-    as_value externalinterface_uToJS(const fn_call& fn);
-    as_value externalinterface_uToXML(const fn_call& fn);
-    as_value externalinterface_uUnescapeXML(const fn_call& fn);
-=======
 as_value externalinterface_addCallback(const fn_call& fn);
 as_value externalinterface_call(const fn_call& fn);
 as_value externalinterface_available(const fn_call& fn);
@@ -110,7 +81,6 @@
 as_value externalinterface_ctor(const fn_call& fn);
 
 void attachExternalInterfaceStaticInterface(as_object& o);
->>>>>>> 5b442198
 }
 
 /// Class used to serialize properties of an object to a buffer
@@ -295,52 +265,48 @@
 as_value
 externalinterface_available(const fn_call& fn)
 {
-<<<<<<< HEAD
-=======
-//    GNASH_REPORT_FUNCTION;
-    
->>>>>>> 5b442198
+//    GNASH_REPORT_FUNCTION;
+    
     movie_root& m = getRoot(fn);
     bool mode = false;
     
     switch (m.getAllowScriptAccess()) {
-        case movie_root::SCRIPT_ACCESS_NEVER:
-            mode = false;
-            break;
-      
-        case movie_root::SCRIPT_ACCESS_SAME_DOMAIN:
+    case movie_root::SCRIPT_ACCESS_NEVER:
+        mode = false;
+        break;
+        
+    case movie_root::SCRIPT_ACCESS_SAME_DOMAIN:
         {
-         
+            
             const std::string& baseurl = m.getOriginalURL();
             const int MAXHOSTNAMELEN = 128;
             char hostname[MAXHOSTNAMELEN];
-          
+            
             if (gethostname(hostname, MAXHOSTNAMELEN) != 0) {
                 mode = false;
             }
-          
+            
             // The hostname is empty if running the standalone Gnash from
             // a terminal, so we can assume the default of sameDomain applies.
             URL localPath(hostname, baseurl);
             if (localPath.hostname().empty()) {
                 mode = true;
-            } 
-            else {
+            } else {
                 StringNoCaseEqual noCaseCompare;
-              
+                
                 if (!noCaseCompare(localPath.hostname(), hostname)) {
                     log_security(_("ExternalInterface path %s is outside "
-                                "the SWF domain %s. Cannot access this "
-                                "object."), localPath, hostname);
+                                   "the SWF domain %s. Cannot access this "
+                                   "object."), localPath, hostname);
                     mode = false;
                 }
             }
             break;
         }
-      
-        case movie_root::SCRIPT_ACCESS_ALWAYS:
-            mode = true;
-            break;
+        
+    case movie_root::SCRIPT_ACCESS_ALWAYS:
+        mode = true;
+        break;
     }
     
     return as_value(mode);
