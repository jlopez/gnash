// 
//   Copyright (C) 2007, 2008 Free Software Foundation, Inc.
// 
// This program is free software; you can redistribute it and/or modify
// it under the terms of the GNU General Public License as published by
// the Free Software Foundation; either version 3 of the License, or
// (at your option) any later version.
// 
// This program is distributed in the hope that it will be useful,
// but WITHOUT ANY WARRANTY; without even the implied warranty of
// MERCHANTABILITY or FITNESS FOR A PARTICULAR PURPOSE.  See the
// GNU General Public License for more details.
// 
// You should have received a copy of the GNU General Public License
// along with this program; if not, write to the Free Software
// Foundation, Inc., 51 Franklin St, Fifth Floor, Boston, MA  02110-1301  USA

// A file to contain all of the different strings for which we want compile time
// known string table keys.
#ifndef GNASH_NAMED_STRINGS_H
#define GNASH_NAMED_STRINGS_H

namespace gnash {

class string_table; // Forward

/// Named String Values
//
/// These are enumerations of the strings which should have known string
/// table values.  They are the first strings added to the string table,
/// and the key will be equal to the enumeration.
///
/// Lowercase letters in the enum value signal the format of the string
/// literals associated with these enums.
/// i: Initial capital for groups which are normally initial lower case.
/// For example: PROP_iSTAGE is "Stage";
/// u: An underscore
/// For example: PROP_uuPROTOuu is "__proto__"
/// _: The next letter is capitalized
/// For example: PROP_ON_LOAD is "onLoad"
///
/// Names beginning with PROP_ have a lowercase initial letter
/// Names beginning with CLASS_ have an uppercase initial letter
/// Names beginning with NS_ have a lowercase initial letter and _ are
///  . instead of uppercase.
///
/// Names beginning with INTERNAL_ have no named string -- they can only
/// be used if you know their key value already.
namespace NSV {

typedef enum {
        PROP_A = 1,
		PROP_ADD_LISTENER,
		PROP_ALIGN,
		PROP_uALPHA,
		PROP_B,
		PROP_BLOCK_INDENT,
		PROP_BOLD,
		PROP_BROADCAST_MESSAGE,
		PROP_BULLET,
		PROP_C,
		PROP_CALLEE,
<<<<<<< HEAD
		PROP_CALLER,
=======
		PROP_CONCAT,
>>>>>>> ebf65600
		//PROP_COLOR, // clashes with CLASS_COLOR in case-insensitive mode
		PROP_CONSTRUCTOR,
		PROP_uuCONSTRUCTORuu,
		PROP_uCURRENTFRAME,
		PROP_uCUSTOM_HEADERS,
		PROP_D,
		PROP_uDROPTARGET,
		PROP_ENABLED,
		PROP_USEHANDCURSOR,
		PROP_uFOCUSRECT,
		PROP_uFRAMESLOADED,
		PROP_HEIGHT,
		PROP_uHEIGHT,
		PROP_uHIGHQUALITY,
		PROP_HTML_TEXT,
		PROP_INDENT,
		PROP_ITALIC,
		PROP_LEADING,
		PROP_LEFT_MARGIN,
		PROP_LENGTH,
		PROP_uLISTENERS,
		PROP_LOADED,
		PROP_uNAME,
		PROP_ON_LOAD,
		PROP_ON_CLOSE,
		PROP_ON_LOAD_START,
		PROP_ON_LOAD_ERROR,
		PROP_ON_LOAD_PROGRESS,
		PROP_ON_LOAD_INIT,
		PROP_ON_UNLOAD,
		PROP_ON_ENTER_FRAME,
		PROP_ON_CONSTRUCT,
		PROP_ON_INITIALIZE,
		PROP_ON_DATA,
		PROP_ON_RESIZE,
		PROP_ON_FULLSCREEN,
		PROP_ON_PRESS,
		PROP_ON_RELEASE,
		PROP_ON_RELEASE_OUTSIDE,
		PROP_ON_ROLL_OUT,
		PROP_ON_ROLL_OVER,
		PROP_ON_DRAG_OVER,
		PROP_ON_DRAG_OUT,
		PROP_ON_KEY_PRESS,
		PROP_ON_KEY_DOWN,
		PROP_ON_KEY_UP,
		PROP_ON_MOUSE_DOWN,
		PROP_ON_MOUSE_UP,
		PROP_ON_MOUSE_MOVE,
		PROP_ON_SET_FOCUS,
		PROP_ON_KILL_FOCUS,
		PROP_ON_SELECT,
		PROP_ON_STATUS,
		PROP_ON_RESULT,
		PROP_ON_META_DATA,
		PROP_ON_CONNECT,
		PROP_ON_XML,
		PROP_PARSE_XML,
		PROP_ON_TIMER,
		PROP_uPARENT,
		PROP_uROOT,
		PROP_uGLOBAL,
		PROP_uuPROTOuu,
		PROP_PROTOTYPE,
		PROP_PUSH,
		PROP_REMOVE_LISTENER,
		PROP_RIGHT_MARGIN,
		PROP_uROTATION,
		PROP_SCALE_MODE,
		PROP_SIZE,
		PROP_uSOUNDBUFTIME,
		PROP_SPLICE,
		PROP_SUPER,
		PROP_iSTAGE,
		CLASS_STAGE = PROP_iSTAGE,
		PROP_STATUS,
		PROP_uTARGET,
		PROP_TEXT,
		PROP_TEXT_COLOR,
		PROP_TEXT_WIDTH,
		PROP_TEXT_HEIGHT,
		PROP_TO_STRING,
		PROP_uTOTALFRAMES,
		PROP_TX,
		PROP_TY,
		PROP_UNDERLINE,
		PROP_uURL,
		PROP_VALUE_OF,
		PROP_uVISIBLE,
		PROP_WIDTH,
		PROP_uWIDTH,
		PROP_X,
		PROP_uX,
		PROP_uXMOUSE,
		PROP_uXSCALE,
		PROP_Y,
		PROP_uY,
		PROP_uYMOUSE,
		PROP_uYSCALE,
		CLASS_SYSTEM,
		CLASS_MOVIE_CLIP,
		CLASS_TEXT_FIELD,
		CLASS_BUTTON,
		CLASS_MATH,
		CLASS_BOOLEAN,
		CLASS_COLOR,
		CLASS_SELECTION,
		CLASS_SOUND,
		CLASS_X_M_L_SOCKET,
		CLASS_DATE,
		CLASS_X_M_L,
		CLASS_X_M_L_NODE,
		CLASS_MOUSE,
		CLASS_OBJECT,
		CLASS_NUMBER,
		CLASS_STRING,
		CLASS_ACCESSIBILITY,
		CLASS_ARRAY,
		CLASS_KEY,
		CLASS_AS_BROADCASTER,
		CLASS_FUNCTION,
		CLASS_TEXT_SNAPSHOT,
		CLASS_TEXT_FORMAT,
		CLASS_VIDEO,
		CLASS_CAMERA,
		CLASS_MICROPHONE,
		CLASS_SHARED_OBJECT,
		CLASS_LOAD_VARS,
		CLASS_CUSTOM_ACTIONS,
		CLASS_NET_CONNECTION,
		CLASS_NET_STREAM,
		CLASS_CONTEXT_MENU,
		CLASS_MOVIE_CLIP_LOADER,
		CLASS_ERROR,
		NS_FLASH_DISPLAY,
		NS_FLASH_TEXT,
		NS_FLASH_GEOM,
		NS_FLASH_NET,
		NS_FLASH_SYSTEM,
		NS_FLASH_UTILS,
		NS_FLASH_EVENTS,
		NS_FLASH_ACCESSIBILITY,
		NS_FLASH_MEDIA,
		NS_FLASH_XML,
		NS_FLASH_UI,
		NS_ADOBE_UTILS,
		INTERNAL_TYPE, // The type name
		INTERNAL_STACK_PARENT, // Any public property is unsafe
		INTERNAL_INTERFACES
	} named_strings;

/// Load the prenamed strings.
/// version controls case
void load_strings(string_table *table, int version);

} // namespace NSV
} // namespace gnash

#endif // GNASH_NAMED_STRINGS_H
<|MERGE_RESOLUTION|>--- conflicted
+++ resolved
@@ -60,11 +60,8 @@
 		PROP_BULLET,
 		PROP_C,
 		PROP_CALLEE,
-<<<<<<< HEAD
 		PROP_CALLER,
-=======
 		PROP_CONCAT,
->>>>>>> ebf65600
 		//PROP_COLOR, // clashes with CLASS_COLOR in case-insensitive mode
 		PROP_CONSTRUCTOR,
 		PROP_uuCONSTRUCTORuu,
