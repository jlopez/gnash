// DefineFontAlignZonesTag.cpp:  for Gnash.
//
//   Copyright (C) 2007, 2008, 2009 Free Software Foundation, Inc.
//
// This program is free software; you can redistribute it and/or modify
// it under the terms of the GNU General Public License as published by
// the Free Software Foundation; either version 3 of the License, or
// (at your option) any later version.
//
// This program is distributed in the hope that it will be useful,
// but WITHOUT ANY WARRANTY; without even the implied warranty of
// MERCHANTABILITY or FITNESS FOR A PARTICULAR PURPOSE.  See the
// GNU General Public License for more details.
//
// You should have received a copy of the GNU General Public License
// along with this program; if not, write to the Free Software
// Foundation, Inc., 51 Franklin St, Fifth Floor, Boston, MA  02110-1301  USA
//


#include "Font.h"
#include "log.h"
#include "SWFStream.h"
#include "movie_definition.h"
#include "DefineFontAlignZonesTag.h"
#include <iostream>

namespace gnash {
namespace SWF {

DefineFontAlignZonesTag::DefineFontAlignZonesTag(movie_definition& /* m */,
	SWFStream& /* in */)
    :
    _csm_table_int(2)
{
}

/* public static */
void
DefineFontAlignZonesTag::loader(SWFStream& in, TagType tag,
<<<<<<< HEAD
        movie_definition& m, const RunResources & /*r*/)
=======
        movie_definition& m, const RunResources& /*r*/)
>>>>>>> e1e657fb
{
	assert(tag == SWF::DEFINEALIGNZONES);

	in.ensureBytes(2);
	unsigned short ref = in.read_u16(); // must reference a valid DEFINEFONT3 tag
	Font* referencedFont = m.get_font(ref);
	if ( ! referencedFont )
	{
		IF_VERBOSE_MALFORMED_SWF(
		log_swferror(_("DefineFontAlignZones tag references an undefined "
               "font %d"), ref);
		);
		in.skip_to_tag_end();
		return;
	}

	in.ensureBytes(1);
	unsigned flags = in.read_u8(); // 2bits are cms table, 6bits are reserved

	// TODO:
	// 	- parse swf_zone_array
	// 	- construct a DefineFontAlignZonesTag class
	// 	- register the tag with the referencedFont

	IF_VERBOSE_PARSE (
	log_parse(_(" ** DefineFontAlignZones: font=%d, flags=%d"), ref, flags);
	);

//	Si added here	
//      The following codes are based on Alexis' SWF Reference.
//	They are not guaranteed to be correct and completed.
	unsigned short csm_table_int_temp=flags>>6;
			
	assert(csm_table_int_temp == 0 || csm_table_int_temp == 1 || csm_table_int_temp == 2  );

//	log_debug(_("The value of the 'tag': %d "),tag);	// You will get 73 here!!  :)	
//	log_debug(_("The value of the 'ref': %d "), ref); 
//	log_debug(_("The value of the 'flags' : %d "),flags); 		 
//	log_debug(_("The value of the 'csm_table_int_temp': %d "),csm_table_int_temp);	
//	log_debug(_("The value of the 'font3.f_font2_glyphs_count: %d "),referencedFont->glyphCount() );

//	log_debug(_("The value of the sizeof 'tag': %d \n"),sizeof(tag));	//4
//	log_debug(_("The value of the sizeof 'ref': %d \n"), sizeof(ref)); 	//2
//	log_debug(_("The value of the sizeof 'flags' : %d \n"),sizeof(flags)); //4		 
//	log_debug(_("The value of the sizeof 'csm_table_int_temp': %d  \n"),sizeof(csm_table_int_temp));	 //2

//	log_debug(_("sizeof(int): %d \n"), sizeof(int) );    //4
//	log_debug(_("sizeof(int): %d \n" ), sizeof(short int) );	//2
//	log_debug(_("sizeof(unsigned short): %d \n"),sizeof(unsigned short) );	//2
//	log_debug(_("sizeof(unsigned): %d \n"), sizeof(unsigned) ); //4
//      log_debug(_( "sizeof(float): %d \n"),sizeof(float) ); //4
//      log_debug(_("sizeof(double): %d \n"), sizeof(double) );//8
//      log_debug(_("sizeof(char): %d \n"), sizeof(char) );//1
//	log_debug(_("****The value of the 'csm_table_int_temp': %d  \n"),csm_table_int_temp);	
//	log_debug(_("Hello, Let us try to parse all the tag information \n") );

	Font::GlyphInfoRecords::size_type glyphs_count_temp=referencedFont->glyphCount();

//	Let us have a loop to read all the information

	for (int i=0; i!=int(glyphs_count_temp); i++){
			in.ensureBytes(1);
			unsigned int nouse;
			nouse=in.read_u8();		
//			log_debug(_("The value of f_zone_count= %d  \n"),nouse );
			
			for (int j=0; j!=2; j++){
				in.ensureBytes(2);
				float		f_zone_position_temp=in.read_u16();
				in.ensureBytes(2);
				float		f_zone_size_temp=in.read_u16();
//				log_debug(_("   In the subloop:  glyph: %d zone= %d position= %f size= %f \n"),i+1,j+1,f_zone_position_temp, f_zone_size_temp );
				}		
			in.ensureBytes(1);
			nouse=in.read_u8();
//			log_debug(_("new output: glyph: %d, nouse =%d  \n"),i+1,nouse );
			unsigned f_zone_x_temp=nouse & 0x0001;
			nouse = (nouse >> 1);
			unsigned f_zone_y_temp=nouse & 0x0001;
			
//			log_debug(_("new output: glyph: %d, f_zone_y= %d, f_zone_x=%d  \n"),i+1,f_zone_y_temp,f_zone_x_temp );
			}
		
		

//	struct swf_definefontalignzones {
//		swf_tag			f_tag;		/* 73 */
//		unsigned short		f_font2_id_ref;                 // 1 bytes
//		unsigned		f_csm_table_hint : 2;           //Read in flag? 2bits
//		unsigned		f_reserved : 6;			//Read in flag? 6bits
//		swf_zone_array		f_zones[corresponding define font3.f_font2_glyphs_count];
//	}

	//ref readed
	//tag readed 


	// The f_font2_glyphs_count does not exist at all.
	// I use the function glyphCount() defined in the Font class.
	// This function retrieve the number of embedded glyphs in this font.

	

	//Now read for swf_zone_array.
	///But how?

//	swf_zone_array f_zones_temp[2];
	
//	swf_zone_array f_zones_temp[glyphs_count_tempt];

//	unsigned f_zone_count = in.read_u2(); // 2bits are cms table, 6bits are reserved
//	for (int i=1; i<=f_zone_count; i++)
//			{
//			}
	
//	in.ensureBytes(1);

		
/*
		struct swf_zone_array {
			unsigned char		f_zone_count;		// always 2 in V8.0           //??Why
			swf_zone_data		f_zone_data[f_zone_count];
			// I inverted the bits below, but I'm not too sure what is correct, do you know? 
			unsigned		f_reserved : 6;
			unsigned		f_zone_y : 1;		// probably always 1 in V8.0 
			unsigned		f_zone_x : 1;		// probably always 1 in V8.0 
		};
		
		//What is the size here? char?
		in.ensureBytes(1);
		unsigned char uchar = in.read_u8();

			struct swf_zone_data {
				short float		f_zone_position;
				short float		f_zone_size;
			};
			in.ensureBytes(2);
			short float f_zone_position_now = in.read_u16();
			in.ensureBytes(2);
			short float f_zone_size = in.read_u16();
	
		 in.ensureBytes(1);
		 unsigned flags2 = in.read_u8(); // 6 bits are resered, 1 for f_zone_y, 1 for f_zone_
	
//	    referencedFont->f_font2_id_ref=;
//	    referencedFont->f_csm_table_hint=2;
//	    referencedFont->f_reserved=6;
//	    referencedFont->f_zones=


        in.ensureBytes(1);
	unsigned short f_r_y_x = in.read_u8(); // must reference a valid DEFINEFONT3 tag
*/	

//	boost::uint16_t id = referencedFont->fontID;

//	DefineFontAlignZonesTag* ch = new DefineFontAlignZonesTag(m,in);
//	m.addControlTag(ch);

	in.skip_to_tag_end();
	LOG_ONCE(log_unimpl(_("*** DefineFontAlignZoneTag")));

}


} // namespace gnash::SWF
} // namespace gnash

// Local Variables:
// mode: C++
// indent-tabs-mode: t
// End<|MERGE_RESOLUTION|>--- conflicted
+++ resolved
@@ -38,11 +38,7 @@
 /* public static */
 void
 DefineFontAlignZonesTag::loader(SWFStream& in, TagType tag,
-<<<<<<< HEAD
-        movie_definition& m, const RunResources & /*r*/)
-=======
         movie_definition& m, const RunResources& /*r*/)
->>>>>>> e1e657fb
 {
 	assert(tag == SWF::DEFINEALIGNZONES);
 
