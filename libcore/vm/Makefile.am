## Process this file with automake to generate Makefile.in
# 
#   Copyright (C) 2005, 2006, 2007, 2008, 2009 Free Software Foundation, Inc.
# 
# This program is free software; you can redistribute it and/or modify
# it under the terms of the GNU General Public License as published by
# the Free Software Foundation; either version 3 of the License, or
# (at your option) any later version.
# 
# This program is distributed in the hope that it will be useful,
# but WITHOUT ANY WARRANTY; without even the implied warranty of
# MERCHANTABILITY or FITNESS FOR A PARTICULAR PURPOSE.  See the
# GNU General Public License for more details.
# You should have received a copy of the GNU General Public License
# along with this program; if not, write to the Free Software
# Foundation, Inc., 51 Franklin St, Fifth Floor, Boston, MA  02110-1301  USA


AUTOMAKE_OPTIONS = 

noinst_LTLIBRARIES = libgnashvm.la 

AM_CPPFLAGS = \
	-I$(top_srcdir)/libnet \
	-I$(top_srcdir)/backend \
	-I$(top_srcdir)/libcore \
	-I$(top_srcdir)/libcore/asobj \
	-I$(top_srcdir)/libcore/swf \
	-I$(top_srcdir)/libcore/parser \
    -I$(top_srcdir)/libbase \
    -I$(top_srcdir)/libamf \
    -I$(top_srcdir)/libmedia \
	-I$(top_srcdir)/libsound \
    -I$(top_srcdir)/libltdl \
	$(GLIB_CFLAGS) \
	$(PTHREAD_CFLAGS) \
	$(BOOST_CFLAGS) \
	$(FFMPEG_CFLAGS) \
	$(NULL)

libgnashvm_la_SOURCES = \
	ASHandlers.cpp \
	ActionExec.cpp \
	VM.cpp		\
	action.cpp \
	CallStack.cpp \
	$(NULL)

if ENABLE_AVM2
libgnashvm_la_SOURCES += \
	CodeStream.cpp \
	Machine.cpp
	$(NULL)
endif

noinst_HEADERS =		\
	ASHandlers.h		\
<<<<<<< HEAD
	CodeStream.h		\
	Machine.h			\
	asName.h			\
=======
	SafeStack.h			\
>>>>>>> 60571d93
	ActionExec.h		\
	ExecutableCode.h	\
	action.h		\
	with_stack_entry.h 	\
	$(NULL)

EXTENSIONS_API = \
	fn_call.h		\
	CallStack.h \
	SafeStack.h			\
	VM.h			\
	$(NULL)
	
if ENABLE_AVM2
noinst_HEADERS += \
	asName.h			\
	CodeStream.h		\
	Machine.h \
	$(NULL)
endif

if SDKINSTALL
noinst_HEADERS += $(EXTENSIONS_API)
else
instdir = $(includedir)/gnash
inst_HEADERS = $(EXTENSIONS_API)
endif

libgnashvm_la_LIBADD = \
	$(top_builddir)/libbase/libgnashbase.la 

if USE_FFMPEG_ENGINE
	libgnashvm_la_CPPFLAGS += $(FFMPEG_CFLAGS)
endif

libgnashvm_la_LDFLAGS = -export-dynamic # -release $(VERSION)

if WIN32
  libgnashvm_la_LDFLAGS += -no-undefined
endif

# Rebuild with GCC 4.x Mudflap support
mudflap:
	@echo "Rebuilding with GCC Mudflap support"
	$(MAKE) CXXFLAGS="$(CXXFLAGS) -fmudflap" LDFLAGS="$(LDFLAGS) -lmudflap"

clean-hook:
	-rm -f core.*
<|MERGE_RESOLUTION|>--- conflicted
+++ resolved
@@ -55,13 +55,8 @@
 
 noinst_HEADERS =		\
 	ASHandlers.h		\
-<<<<<<< HEAD
 	CodeStream.h		\
-	Machine.h			\
 	asName.h			\
-=======
-	SafeStack.h			\
->>>>>>> 60571d93
 	ActionExec.h		\
 	ExecutableCode.h	\
 	action.h		\
@@ -73,6 +68,7 @@
 	CallStack.h \
 	SafeStack.h			\
 	VM.h			\
+	Machine.h			\
 	$(NULL)
 	
 if ENABLE_AVM2
