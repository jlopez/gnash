## Process this file with automake to generate Makefile.in
# 
#   Copyright (C) 2005, 2006, 2007, 2008, 2009, 2010 Free Software Foundation, Inc.
# 
# This program is free software; you can redistribute it and/or modify
# it under the terms of the GNU General Public License as published by
# the Free Software Foundation; either version 3 of the License, or
# (at your option) any later version.
# 
# This program is distributed in the hope that it will be useful,
# but WITHOUT ANY WARRANTY; without even the implied warranty of
# MERCHANTABILITY or FITNESS FOR A PARTICULAR PURPOSE.  See the
# GNU General Public License for more details.
# You should have received a copy of the GNU General Public License
# along with this program; if not, write to the Free Software
# Foundation, Inc., 51 Franklin St, Fifth Floor, Boston, MA  02110-1301  USA


AUTOMAKE_OPTIONS = 

noinst_LTLIBRARIES = libgnashvm.la 

AM_CPPFLAGS = \
<<<<<<< HEAD
	-I$(top_srcdir)/libnet \
	-I$(top_srcdir)/librender \
=======
	-I$(top_srcdir)/backend \
>>>>>>> 73e420a2
	-I$(top_srcdir)/libcore \
	-I$(top_srcdir)/libcore/asobj \
	-I$(top_srcdir)/libcore/asobj/flash \
	-I$(top_srcdir)/libcore/swf \
	-I$(top_srcdir)/libcore/abc \
	-I$(top_srcdir)/libcore/parser \
	-I$(top_srcdir)/libbase \
	-I$(top_srcdir)/libmedia \
	-I$(top_srcdir)/libsound \
	-I$(top_srcdir)/libltdl \
	$(GLIB_CFLAGS) \
	$(PTHREAD_CFLAGS) \
	$(BOOST_CFLAGS) \
	$(FFMPEG_CFLAGS) \
	$(NULL)

libgnashvm_la_SOURCES = \
	ASHandlers.cpp \
	ActionExec.cpp \
	VM.cpp		\
	CallStack.cpp \
	$(NULL)

if ENABLE_AVM2
libgnashvm_la_SOURCES += \
	CodeStream.cpp \
	Machine.cpp
	$(NULL)
endif

noinst_HEADERS = \
	ASHandlers.h \
	CodeStream.h \
	ActionExec.h \
	ExecutableCode.h \
	with_stack_entry.h \
	$(NULL)

EXTENSIONS_API = \
	fn_call.h \
	CallStack.h \
	SafeStack.h \
	VM.h \
	Machine.h \
	$(NULL)

if ENABLE_AVM2
noinst_HEADERS += \
	CodeStream.h \
	Machine.h \
	$(NULL)
endif

if SDKINSTALL
noinst_HEADERS += $(EXTENSIONS_API)
else
instdir = $(includedir)/gnash
inst_HEADERS = $(EXTENSIONS_API)
endif

libgnashvm_la_LIBADD = \
	$(top_builddir)/libbase/libgnashbase.la 

if USE_FFMPEG_ENGINE
	libgnashvm_la_CPPFLAGS += $(FFMPEG_CFLAGS)
endif

libgnashvm_la_LDFLAGS = -export-dynamic # -release $(VERSION)

if WIN32
  libgnashvm_la_LDFLAGS += -no-undefined
endif

if ENABLE_PCH
SUBDIRS = ../../pch
AM_CXXFLAGS = $(PCH_FLAGS)
endif

# Rebuild with GCC 4.x Mudflap support
mudflap:
	@echo "Rebuilding with GCC Mudflap support"
	$(MAKE) CXXFLAGS="$(CXXFLAGS) -fmudflap" LDFLAGS="$(LDFLAGS) -lmudflap"

clean-hook:
	-rm -f core.*
<|MERGE_RESOLUTION|>--- conflicted
+++ resolved
@@ -21,12 +21,7 @@
 noinst_LTLIBRARIES = libgnashvm.la 
 
 AM_CPPFLAGS = \
-<<<<<<< HEAD
-	-I$(top_srcdir)/libnet \
 	-I$(top_srcdir)/librender \
-=======
-	-I$(top_srcdir)/backend \
->>>>>>> 73e420a2
 	-I$(top_srcdir)/libcore \
 	-I$(top_srcdir)/libcore/asobj \
 	-I$(top_srcdir)/libcore/asobj/flash \
