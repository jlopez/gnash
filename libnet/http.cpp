--- conflicted
+++ resolved
@@ -133,426 +133,16 @@
     return *this; 
 }
 
-<<<<<<< HEAD
-#if 0				// FIXME:
-=======
-// Client side parsing of response message codes
-boost::shared_ptr<HTTP::http_response_t> 
-HTTP::parseStatus(const std::string &line)
-{
-//    GNASH_REPORT_FUNCTION;
-
-    boost::shared_ptr<http_response_t> status;
-    // The respnse is a number followed by the error message.
-    string::size_type pos = line.find(" ", 0);
-    if (pos != string::npos) {
-	status.reset(new http_response_t);
-	status->code = static_cast<HTTP::http_status_e>(strtol(line.substr(0, pos).c_str(), NULL, 0));
-	status->msg = line.substr(pos+1, line.size());
-    }
-
-    return status;
-}
-
->>>>>>> e42ec3f2
-HTTP::http_method_e
-HTTP::processClientRequest(int fd)
-{
-//    GNASH_REPORT_FUNCTION;
-    bool result = false;
-    
-    boost::shared_ptr<amf::Buffer> buf(_que.peek());
-    if (buf) {
-	_cmd = extractCommand(buf->reference());
-	switch (_cmd) {
-	  case HTTP::HTTP_GET:
-	      result = processGetRequest(fd);
-	      break;
-	  case HTTP::HTTP_POST:
-	      result = processPostRequest(fd);
-	      break;
-	  case HTTP::HTTP_HEAD:
-	      result = processHeadRequest(fd);
-	      break;
-	  case HTTP::HTTP_CONNECT:
-	      result = processConnectRequest(fd);
-	      break;
-	  case HTTP::HTTP_TRACE:
-	      result = processTraceRequest(fd);
-	      break;
-	  case HTTP::HTTP_OPTIONS:
-	      result = processOptionsRequest(fd);
-	      break;
-	  case HTTP::HTTP_PUT:
-	      result = processPutRequest(fd);
-	      break;
-	  case HTTP::HTTP_DELETE:
-	      result = processDeleteRequest(fd);
-	      break;
-	  default:
-	      break;
-	}
-    }
-
-    if (result) {
-	return _cmd;
-    } else {
-	return HTTP::HTTP_NONE;
-   }
-}
-
-// A GET request asks the server to send a file to the client
-bool
-HTTP::processGetRequest(int fd)
-{
-    GNASH_REPORT_FUNCTION;
-
-//     boost::uint8_t buffer[readsize+1];
-//     const char *ptr = reinterpret_cast<const char *>(buffer);
-//     memset(buffer, 0, readsize+1);
-    
-//    _handler->wait();
-//    _handler->dump();
-
-    cerr << "QUE = " << _que.size() << endl;
-
-    if (_que.size() == 0) {
-	return false;
-    }
-    
-    boost::shared_ptr<amf::Buffer> buf(_que.pop());
-//    cerr << "YYYYYYY: " << (char *)buf->reference() << endl;
-//    cerr << hexify(buf->reference(), buf->allocated(), false) << endl;
-    
-    if (buf == 0) {
-     //	log_debug("Que empty, net connection dropped for fd #%d", getFileFd());
-	log_debug("Que empty, net connection dropped for fd #%d", fd);
-	return false;
-    }
-    
-    clearHeader();
-    processHeaderFields(*buf);
-
-    string url = _docroot + _filespec;
-    // See if the file is in the cache and already opened.
-    boost::shared_ptr<DiskStream> filestream(cache.findFile(url));
-    if (filestream) {
-	cerr << "FIXME: found file in cache!" << endl;
-    } else {
-	filestream.reset(new DiskStream);
-//	    cerr << "New Filestream at 0x" << hex << filestream.get() << endl;
-	
-//	    cache.addFile(url, filestream);	FIXME: always reload from disk for now.
-	
-	// Oopen the file and read the first chunk into memory
-	if (filestream->open(url)) {
-	    formatErrorResponse(HTTP::NOT_FOUND);
-	} else {
-	    // Get the file size for the HTTP header
-	    if (filestream->getFileType() == DiskStream::FILETYPE_NONE) {
-		formatErrorResponse(HTTP::NOT_FOUND);
-	    } else {
-		cache.addPath(_filespec, filestream->getFilespec());
-	    }
-	}
-    }
-    
-    // Send the reply
-    amf::Buffer &reply = formatHeader(filestream->getFileType(),
-					  filestream->getFileSize(),
-					  HTTP::OK);
-    writeNet(fd, reply);
-
-    size_t filesize = filestream->getFileSize();
-    size_t bytes_read = 0;
-    int ret;
-    size_t page = 0;
-    if (filesize) {
-#ifdef USE_STATS_CACHE
-	struct timespec start;
-	clock_gettime (CLOCK_REALTIME, &start);
-#endif
-	size_t getbytes = 0;
-	if (filesize <= filestream->getPagesize()) {
-	    getbytes = filesize;
-	} else {
-	    getbytes = filestream->getPagesize();
-	}
-	if (filesize >= CACHE_LIMIT) {
-	    do {
-		filestream->loadToMem(page);
-		ret = writeNet(fd, filestream->get(), getbytes);
-		if (ret <= 0) {
-		    break;
-		}
-		bytes_read += ret;
-		page += filestream->getPagesize();
-	    } while (bytes_read <= filesize);
-	} else {
-	    filestream->loadToMem(filesize, 0);
-	    ret = writeNet(fd, filestream->get(), filesize);
-	}
-	filestream->close();
-#ifdef USE_STATS_CACHE
-	struct timespec end;
-	clock_gettime (CLOCK_REALTIME, &end);
-	double time = (end.tv_sec - start.tv_sec) + ((end.tv_nsec - start.tv_nsec)/1e9);
-	cerr << "File " << _filespec
-	     << " transferred " << filesize << " bytes in: " << fixed
-	     << time << " seconds for net fd #" << fd << endl;
-#endif
-    }
-
-    log_debug("http_handler all done transferring requested file \"%s\".", _filespec);
-    
-    return true;
-}
-
-// A POST request asks sends a data from the client to the server. After processing
-// the header like we normally do, we then read the amount of bytes specified by
-// the "content-length" field, and then write that data to disk, or decode the amf.
-bool
-HTTP::processPostRequest(int fd)
-{
-    GNASH_REPORT_FUNCTION;
-
-//    cerr << "QUE1 = " << _que.size() << endl;
-
-    if (_que.size() == 0) {
-	return false;
-    }
-    
-    boost::shared_ptr<amf::Buffer> buf(_que.pop());
-    if (buf == 0) {
-	log_debug("Que empty, net connection dropped for fd #%d", getFileFd());
-	return false;
-    }
-//    cerr << __FUNCTION__ << buf->allocated() << " : " << hexify(buf->reference(), buf->allocated(), true) << endl;
-    
-    clearHeader();
-    boost::uint8_t *data = processHeaderFields(*buf);
-    size_t length = strtol(getField("content-length").c_str(), NULL, 0);
-    boost::shared_ptr<amf::Buffer> content(new amf::Buffer(length));
-    int ret = 0;
-    if (buf->allocated() - (data - buf->reference()) ) {
-//	cerr << "Don't need to read more data: have " << buf->allocated() << " bytes" << endl;
-	content->copy(data, length);
-	ret = length;
-    } else {	
-//	cerr << "Need to read more data, only have "  << buf->allocated() << " bytes" << endl;
-	ret = readNet(fd, *content, 2);
-	data = content->reference();
-    }    
-    
-    if (getField("content-type") == "application/x-www-form-urlencoded") {
-	log_debug("Got file data in POST");
-	string url = _docroot + _filespec;
-	DiskStream ds(url, *content);
-	ds.writeToDisk();
-//    ds.close();
-	// oh boy, we got ourselves some encoded AMF objects instead of a boring file.
-    } else if (getField("content-type") == "application/x-amf") {
-	log_debug("Got AMF data in POST");
-#if 0
-	amf::AMF amf;
-	boost::shared_ptr<amf::Element> el = amf.extractAMF(content.reference(), content.end());
-	el->dump();		// FIXME: do something intelligent
-				// with this Element
-#endif
-    }
-    
-    // Send the reply
-
-    // NOTE: this is a "special" path we trap until we have real CGI support
-    if ((_filespec == "/echo/gateway")
-	&& (getField("content-type") == "application/x-amf")) {
-//	const char *num = (const char *)buf->at(10);
-	log_debug("Got CGI echo request in POST");
-//	cerr << "FIXME 2: " << hexify(content->reference(), content->allocated(), true) << endl;
-
-	vector<boost::shared_ptr<amf::Element> > headers = parseEchoRequest(*content);
-  	//boost::shared_ptr<amf::Element> &el0 = headers[0];
-  	//boost::shared_ptr<amf::Element> &el1 = headers[1];
-  	//boost::shared_ptr<amf::Element> &el3 = headers[3];
-	
-    if (headers.size() >= 4) {
-	    if (headers[3]) {
-		amf::Buffer &reply = formatEchoResponse(headers[1]->getName(), *headers[3]);
-// 	    cerr << "FIXME 3: " << hexify(reply.reference(), reply.allocated(), true) << endl;
-// 	    cerr << "FIXME 3: " << hexify(reply.reference(), reply.allocated(), false) << endl;
-		writeNet(fd, reply);
-	    }
- 	}
-    } else {
-	amf::Buffer &reply = formatHeader(_filetype, _filesize, HTTP::OK);
-	writeNet(fd, reply);
-    }
-
-    return true;
-}
-
-bool
-HTTP::processPutRequest(int /* fd */)
-{
-//    GNASH_REPORT_FUNCTION;
-    log_unimpl("PUT request");
-
-    return false;
-}
-
-bool
-HTTP::processDeleteRequest(int /* fd */)
-{
-//    GNASH_REPORT_FUNCTION;
-    log_unimpl("DELETE request");
-    return false;
-}
-
-bool
-HTTP::processConnectRequest(int /* fd */)
-{
-//    GNASH_REPORT_FUNCTION;
-    log_unimpl("CONNECT request");
-    return false;
-}
-
-bool
-HTTP::processOptionsRequest(int /* fd */)
-{
-//    GNASH_REPORT_FUNCTION;
-    log_unimpl("OPTIONS request");
-    return false;
-}
-
-bool
-HTTP::processHeadRequest(int /* fd */)
-{
-//    GNASH_REPORT_FUNCTION;
-    log_unimpl("HEAD request");
-    return false;
-}
-
-bool
-HTTP::processTraceRequest(int /* fd */)
-{
-//    GNASH_REPORT_FUNCTION;
-    log_unimpl("TRACE request");
-    return false;
-}
-#endif
-
-// Convert the Content-Length field to a number we can use
-size_t
-HTTP::getContentLength()
-{
-    //    GNASH_REPORT_FUNCTION;
-    boost::shared_ptr<std::vector<std::string> > length = getFieldItem("content-length");
-    if (length->size() > 0) {
-	return static_cast<size_t>(strtol(length->at(0).c_str(), NULL, 0));
-    }
-
-    return 0;
-}
-
-
-// http://www.w3.org/Protocols/rfc2616/rfc2616-sec5.html#sec5 (5.3 Request Header Fields)
-bool
-HTTP::checkRequestFields(amf::Buffer & /* buf */)
-{
-//    GNASH_REPORT_FUNCTION;
-
-#if 0
-    const char *foo[] = {
-	"Accept",
-	"Accept-Charset",
-	"Accept-Encoding",
-	"Accept-Language",
-	"Authorization",
-	"Expect",
-	"From",
-	"Host",
-	"If-Match",
-	"If-Modified-Since",
-	"If-None-Match",
-	"If-Range",
-	"If-Unmodified-Since",
-	"Max-Forwards",
-	"Proxy-Authorization",
-	"Range",
-	"Referer",
-	"TE",
-	"User-Agent",
-	0
-	};
-#endif
-    return false;
-}
-
-// http://www.w3.org/Protocols/rfc2616/rfc2616-sec5.html#sec7 (7.1 Entity Header Fields)
-bool
-HTTP::checkEntityFields(amf::Buffer & /* buf */)
-{
-//    GNASH_REPORT_FUNCTION;
-
-#if 0
-    const char *foo[] = {
-	"Accept",
-	"Allow",
-	"Content-Encoding",
-	"Content-Language",
-	"Content-Length",	// Must be used when sending a Response
-	"Content-Location",
-	"Content-MD5",
-	"Content-Range",
-	"Content-Type",		// Must be used when sending non text/html files
-	"Expires",
-	"Last-Modified",
-	0
-	};
-    
-    return true;
-#endif
-    return false;
-}
-
-// http://www.w3.org/Protocols/rfc2616/rfc2616-sec5.html#sec4 (4.5 General Header Fields)
-bool
-HTTP::checkGeneralFields(amf::Buffer & /* buf */)
-{
-//    GNASH_REPORT_FUNCTION;
-
-#if 0
-    const char *foo[] = {
-	"Cache-Control"
-	"Connection",		// Must look for Keep-Alive and close
-	"Date",
-	"Pragma",
-	"Trailer",
-	"Transfer-Encoding",	// Must look for Chunked-Body too
-	"Upgrade",
-	"Via",
-	"Warning",
-	0
-	};
-#endif
-    return false;
-}
-
-<<<<<<< HEAD
-=======
+
 boost::uint8_t *
 HTTP::processHeaderFields(amf::Buffer &buf)
 {
-    GNASH_REPORT_FUNCTION;
+  //    GNASH_REPORT_FUNCTION;
     string head(reinterpret_cast<const char *>(buf.reference()));
-    http_method_e cmd = HTTP::HTTP_NONE;
 
     // The end of the header block is always followed by a blank line
     string::size_type end = head.find("\r\n\r\n", 0);
-    if (end == string::npos) {
-	end = buf.allocated();
-    }
-
+//    head.erase(end, buf.size()-end);
     Tok t(head, Sep("\r\n"));
     for (Tok::iterator i = t.begin(); i != t.end(); ++i) {
 	string::size_type pos = i->find(":", 0);
@@ -594,11 +184,10 @@
 		log_debug("Setting Content Type to %d", _filetype);
 	    }
 	    
-	    //	    cerr << "FIXME: " << (void *)i << " : " << dec <<  end << endl;
+//	    cerr << "FIXME: " << (void *)i << " : " << dec <<  end << endl;
 	} else {
-	    const boost::uint8_t *first = reinterpret_cast<const boost::uint8_t *>(i->c_str());
-	    cmd = extractCommand(const_cast<boost::uint8_t *>(first));
-	    if (cmd == HTTP::HTTP_NONE) {
+	    const boost::uint8_t *cmd = reinterpret_cast<const boost::uint8_t *>(i->c_str());
+	    if (extractCommand(const_cast<boost::uint8_t *>(cmd)) == HTTP::HTTP_NONE) {
 		break;
 #if 1
 	    } else {
@@ -623,16 +212,7 @@
 		    } else {
 			_filespec = i->substr(start+1, pos-start-2);
 		    }
-		    if (cmd == HTTP::HTTP_RESPONSE) {
-			log_debug("Got a Response header!");
-			// FIXME: process the result code and command
-			boost::shared_ptr<http_response_t> status = 
-			    parseStatus(i->substr(start+1, pos-start-2));
-			log_debug("Response code is: %d, message is: %s",
-				  status->code, status->msg);
-		    } else {
-			log_debug("Requesting file: \"%s\"", _filespec);
-		    }
+		    log_debug("Requesting file: \"%s\"", _filespec);
 
 		    // HTTP 1.1 enables persistant network connections
 		    // by default.
@@ -649,7 +229,507 @@
     return buf.reference() + end + 4;
 }
 
->>>>>>> e42ec3f2
+// // Parse an Echo Request message coming from the Red5 echo_test. This
+// // method should only be used for testing purposes.
+// vector<boost::shared_ptr<amf::Element > >
+// HTTP::parseEchoRequest(boost::uint8_t *data, size_t size)
+// {
+// //    GNASH_REPORT_FUNCTION;
+    
+//     vector<boost::shared_ptr<amf::Element > > headers;
+	
+//     // skip past the header bytes, we don't care about them.
+//     boost::uint8_t *tmpptr = data + 6;
+    
+//     boost::uint16_t length;
+//     length = ntohs((*(boost::uint16_t *)tmpptr) & 0xffff);
+//     tmpptr += sizeof(boost::uint16_t);
+
+//     // Get the first name, which is a raw string, and not preceded by
+//     // a type byte.
+//     boost::shared_ptr<amf::Element > el1(new amf::Element);
+    
+//     // If the length of the name field is corrupted, then we get out of
+//     // range quick, and corrupt memory. This is a bit of a hack, but
+//     // reduces memory errors caused by some of the corrupted tes cases.
+//     boost::uint8_t *endstr = std::find(tmpptr, tmpptr+length, '\0');
+//     if (endstr != tmpptr+length) {
+// 	log_debug("Caught corrupted string! length was %d, null at %d",
+// 		  length,  endstr-tmpptr);
+// 	length = endstr-tmpptr;
+//     }
+//     el1->setName(tmpptr, length);
+//     tmpptr += length;
+//     headers.push_back(el1);
+    
+//     // Get the second name, which is a raw string, and not preceded by
+//     // a type byte.
+//     length = ntohs((*(boost::uint16_t *)tmpptr) & 0xffff);
+//     tmpptr += sizeof(boost::uint16_t);
+//     boost::shared_ptr<amf::Element > el2(new amf::Element);
+
+// //     std::string name2(reinterpret_cast<const char *>(tmpptr), length);
+// //     el2->setName(name2.c_str(), name2.size());
+//     // If the length of the name field is corrupted, then we get out of
+//     // range quick, and corrupt memory. This is a bit of a hack, but
+//     // reduces memory errors caused by some of the corrupted tes cases.
+//     endstr = std::find(tmpptr, tmpptr+length, '\0');
+//     if (endstr != tmpptr+length) {
+// 	log_debug("Caught corrupted string! length was %d, null at %d",
+// 		  length,  endstr-tmpptr);
+// 	length = endstr-tmpptr;
+//     }
+//     el2->setName(tmpptr, length);
+//     headers.push_back(el2);
+//     tmpptr += length;
+
+//     // Get the last two pieces of data, which are both AMF encoded
+//     // with a type byte.
+//     amf::AMF amf;
+//     boost::shared_ptr<amf::Element> el3 = amf.extractAMF(tmpptr, tmpptr + size);
+//     headers.push_back(el3);
+//     tmpptr += amf.totalsize();
+    
+//     boost::shared_ptr<amf::Element> el4 = amf.extractAMF(tmpptr, tmpptr + size);
+//     headers.push_back(el4);
+
+//      return headers;
+// }
+
+// // format a response to the 'echo' test used for testing Gnash. This
+// // is only used for testing by developers. The format appears to be
+// // two strings, followed by a double, followed by the "onResult".
+// amf::Buffer &
+// HTTP::formatEchoResponse(const std::string &num, amf::Element &el)
+// {
+// //    GNASH_REPORT_FUNCTION;
+//     boost::shared_ptr<amf::Buffer> data;
+
+//     amf::Element nel;
+//     if (el.getType() == amf::Element::TYPED_OBJECT_AMF0) {
+// 	nel.makeTypedObject();
+// 	string name = el.getName();
+// 	nel.setName(name);
+// 	if (el.propertySize()) {
+// 	    // FIXME: see about using std::reverse() instead.
+// 	    for (int i=el.propertySize()-1; i>=0; i--) {
+// // 	    for (int i=0 ; i<el.propertySize(); i++) {
+// 		boost::shared_ptr<amf::Element> child = el.getProperty(i);
+// 		nel.addProperty(child);
+// 	    }
+// 	    data = nel.encode();
+// 	} else {
+// 	    data = el.encode();
+// 	}
+//     } else {
+// 	data = el.encode();
+//     }
+
+//     return formatEchoResponse(num, data->reference(), data->allocated());
+// }
+
+#if 0				// FIXME:
+// Client side parsing of response message codes
+boost::shared_ptr<HTTP::http_response_t> 
+HTTP::parseStatus(const std::string &line)
+{
+//    GNASH_REPORT_FUNCTION;
+
+    boost::shared_ptr<http_response_t> status;
+    // The respnse is a number followed by the error message.
+    string::size_type pos = line.find(" ", 0);
+    if (pos != string::npos) {
+	status.reset(new http_response_t);
+	status->code = static_cast<HTTP::http_status_e>(strtol(line.substr(0, pos).c_str(), NULL, 0));
+	status->msg = line.substr(pos+1, line.size());
+    }
+
+    return status;
+}
+
+HTTP::http_method_e
+HTTP::processClientRequest(int fd)
+{
+//    GNASH_REPORT_FUNCTION;
+    bool result = false;
+    
+    boost::shared_ptr<amf::Buffer> buf(_que.peek());
+    if (buf) {
+	_cmd = extractCommand(buf->reference());
+	switch (_cmd) {
+	  case HTTP::HTTP_GET:
+	      result = processGetRequest(fd);
+	      break;
+	  case HTTP::HTTP_POST:
+	      result = processPostRequest(fd);
+	      break;
+	  case HTTP::HTTP_HEAD:
+	      result = processHeadRequest(fd);
+	      break;
+	  case HTTP::HTTP_CONNECT:
+	      result = processConnectRequest(fd);
+	      break;
+	  case HTTP::HTTP_TRACE:
+	      result = processTraceRequest(fd);
+	      break;
+	  case HTTP::HTTP_OPTIONS:
+	      result = processOptionsRequest(fd);
+	      break;
+	  case HTTP::HTTP_PUT:
+	      result = processPutRequest(fd);
+	      break;
+	  case HTTP::HTTP_DELETE:
+	      result = processDeleteRequest(fd);
+	      break;
+	  default:
+	      break;
+	}
+    }
+
+    if (result) {
+	return _cmd;
+    } else {
+	return HTTP::HTTP_NONE;
+   }
+}
+
+// A GET request asks the server to send a file to the client
+bool
+HTTP::processGetRequest(int fd)
+{
+    GNASH_REPORT_FUNCTION;
+
+//     boost::uint8_t buffer[readsize+1];
+//     const char *ptr = reinterpret_cast<const char *>(buffer);
+//     memset(buffer, 0, readsize+1);
+    
+//    _handler->wait();
+//    _handler->dump();
+
+    cerr << "QUE = " << _que.size() << endl;
+
+    if (_que.size() == 0) {
+	return false;
+    }
+    
+    boost::shared_ptr<amf::Buffer> buf(_que.pop());
+//    cerr << "YYYYYYY: " << (char *)buf->reference() << endl;
+//    cerr << hexify(buf->reference(), buf->allocated(), false) << endl;
+    
+    if (buf == 0) {
+     //	log_debug("Que empty, net connection dropped for fd #%d", getFileFd());
+	log_debug("Que empty, net connection dropped for fd #%d", fd);
+	return false;
+    }
+    
+    clearHeader();
+    processHeaderFields(*buf);
+
+    string url = _docroot + _filespec;
+    // See if the file is in the cache and already opened.
+    boost::shared_ptr<DiskStream> filestream(cache.findFile(url));
+    if (filestream) {
+	cerr << "FIXME: found file in cache!" << endl;
+    } else {
+	filestream.reset(new DiskStream);
+//	    cerr << "New Filestream at 0x" << hex << filestream.get() << endl;
+	
+//	    cache.addFile(url, filestream);	FIXME: always reload from disk for now.
+	
+	// Oopen the file and read the first chunk into memory
+	if (filestream->open(url)) {
+	    formatErrorResponse(HTTP::NOT_FOUND);
+	} else {
+	    // Get the file size for the HTTP header
+	    if (filestream->getFileType() == DiskStream::FILETYPE_NONE) {
+		formatErrorResponse(HTTP::NOT_FOUND);
+	    } else {
+		cache.addPath(_filespec, filestream->getFilespec());
+	    }
+	}
+    }
+    
+    // Send the reply
+    amf::Buffer &reply = formatHeader(filestream->getFileType(),
+					  filestream->getFileSize(),
+					  HTTP::OK);
+    writeNet(fd, reply);
+
+    size_t filesize = filestream->getFileSize();
+    size_t bytes_read = 0;
+    int ret;
+    size_t page = 0;
+    if (filesize) {
+#ifdef USE_STATS_CACHE
+	struct timespec start;
+	clock_gettime (CLOCK_REALTIME, &start);
+#endif
+	size_t getbytes = 0;
+	if (filesize <= filestream->getPagesize()) {
+	    getbytes = filesize;
+	} else {
+	    getbytes = filestream->getPagesize();
+	}
+	if (filesize >= CACHE_LIMIT) {
+	    do {
+		filestream->loadToMem(page);
+		ret = writeNet(fd, filestream->get(), getbytes);
+		if (ret <= 0) {
+		    break;
+		}
+		bytes_read += ret;
+		page += filestream->getPagesize();
+	    } while (bytes_read <= filesize);
+	} else {
+	    filestream->loadToMem(filesize, 0);
+	    ret = writeNet(fd, filestream->get(), filesize);
+	}
+	filestream->close();
+#ifdef USE_STATS_CACHE
+	struct timespec end;
+	clock_gettime (CLOCK_REALTIME, &end);
+	double time = (end.tv_sec - start.tv_sec) + ((end.tv_nsec - start.tv_nsec)/1e9);
+	cerr << "File " << _filespec
+	     << " transferred " << filesize << " bytes in: " << fixed
+	     << time << " seconds for net fd #" << fd << endl;
+#endif
+    }
+
+    log_debug("http_handler all done transferring requested file \"%s\".", _filespec);
+    
+    return true;
+}
+
+// A POST request asks sends a data from the client to the server. After processing
+// the header like we normally do, we then read the amount of bytes specified by
+// the "content-length" field, and then write that data to disk, or decode the amf.
+bool
+HTTP::processPostRequest(int fd)
+{
+    GNASH_REPORT_FUNCTION;
+
+//    cerr << "QUE1 = " << _que.size() << endl;
+
+    if (_que.size() == 0) {
+	return false;
+    }
+    
+    boost::shared_ptr<amf::Buffer> buf(_que.pop());
+    if (buf == 0) {
+	log_debug("Que empty, net connection dropped for fd #%d", getFileFd());
+	return false;
+    }
+//    cerr << __FUNCTION__ << buf->allocated() << " : " << hexify(buf->reference(), buf->allocated(), true) << endl;
+    
+    clearHeader();
+    boost::uint8_t *data = processHeaderFields(*buf);
+    size_t length = strtol(getField("content-length").c_str(), NULL, 0);
+    boost::shared_ptr<amf::Buffer> content(new amf::Buffer(length));
+    int ret = 0;
+    if (buf->allocated() - (data - buf->reference()) ) {
+//	cerr << "Don't need to read more data: have " << buf->allocated() << " bytes" << endl;
+	content->copy(data, length);
+	ret = length;
+    } else {	
+//	cerr << "Need to read more data, only have "  << buf->allocated() << " bytes" << endl;
+	ret = readNet(fd, *content, 2);
+	data = content->reference();
+    }    
+    
+    if (getField("content-type") == "application/x-www-form-urlencoded") {
+	log_debug("Got file data in POST");
+	string url = _docroot + _filespec;
+	DiskStream ds(url, *content);
+	ds.writeToDisk();
+//    ds.close();
+	// oh boy, we got ourselves some encoded AMF objects instead of a boring file.
+    } else if (getField("content-type") == "application/x-amf") {
+	log_debug("Got AMF data in POST");
+#if 0
+	amf::AMF amf;
+	boost::shared_ptr<amf::Element> el = amf.extractAMF(content.reference(), content.end());
+	el->dump();		// FIXME: do something intelligent
+				// with this Element
+#endif
+    }
+    
+    // Send the reply
+
+    // NOTE: this is a "special" path we trap until we have real CGI support
+    if ((_filespec == "/echo/gateway")
+	&& (getField("content-type") == "application/x-amf")) {
+//	const char *num = (const char *)buf->at(10);
+	log_debug("Got CGI echo request in POST");
+//	cerr << "FIXME 2: " << hexify(content->reference(), content->allocated(), true) << endl;
+
+	vector<boost::shared_ptr<amf::Element> > headers = parseEchoRequest(*content);
+  	//boost::shared_ptr<amf::Element> &el0 = headers[0];
+  	//boost::shared_ptr<amf::Element> &el1 = headers[1];
+  	//boost::shared_ptr<amf::Element> &el3 = headers[3];
+	
+    if (headers.size() >= 4) {
+	    if (headers[3]) {
+		amf::Buffer &reply = formatEchoResponse(headers[1]->getName(), *headers[3]);
+// 	    cerr << "FIXME 3: " << hexify(reply.reference(), reply.allocated(), true) << endl;
+// 	    cerr << "FIXME 3: " << hexify(reply.reference(), reply.allocated(), false) << endl;
+		writeNet(fd, reply);
+	    }
+ 	}
+    } else {
+	amf::Buffer &reply = formatHeader(_filetype, _filesize, HTTP::OK);
+	writeNet(fd, reply);
+    }
+
+    return true;
+}
+
+bool
+HTTP::processPutRequest(int /* fd */)
+{
+//    GNASH_REPORT_FUNCTION;
+    log_unimpl("PUT request");
+
+    return false;
+}
+
+bool
+HTTP::processDeleteRequest(int /* fd */)
+{
+//    GNASH_REPORT_FUNCTION;
+    log_unimpl("DELETE request");
+    return false;
+}
+
+bool
+HTTP::processConnectRequest(int /* fd */)
+{
+//    GNASH_REPORT_FUNCTION;
+    log_unimpl("CONNECT request");
+    return false;
+}
+
+bool
+HTTP::processOptionsRequest(int /* fd */)
+{
+//    GNASH_REPORT_FUNCTION;
+    log_unimpl("OPTIONS request");
+    return false;
+}
+
+bool
+HTTP::processHeadRequest(int /* fd */)
+{
+//    GNASH_REPORT_FUNCTION;
+    log_unimpl("HEAD request");
+    return false;
+}
+
+bool
+HTTP::processTraceRequest(int /* fd */)
+{
+//    GNASH_REPORT_FUNCTION;
+    log_unimpl("TRACE request");
+    return false;
+}
+#endif
+
+// Convert the Content-Length field to a number we can use
+size_t
+HTTP::getContentLength()
+{
+    //    GNASH_REPORT_FUNCTION;
+    boost::shared_ptr<std::vector<std::string> > length = getFieldItem("content-length");
+    if (length->size() > 0) {
+	return static_cast<size_t>(strtol(length->at(0).c_str(), NULL, 0));
+    }
+
+    return 0;
+}
+
+
+// http://www.w3.org/Protocols/rfc2616/rfc2616-sec5.html#sec5 (5.3 Request Header Fields)
+bool
+HTTP::checkRequestFields(amf::Buffer & /* buf */)
+{
+//    GNASH_REPORT_FUNCTION;
+
+#if 0
+    const char *foo[] = {
+	"Accept",
+	"Accept-Charset",
+	"Accept-Encoding",
+	"Accept-Language",
+	"Authorization",
+	"Expect",
+	"From",
+	"Host",
+	"If-Match",
+	"If-Modified-Since",
+	"If-None-Match",
+	"If-Range",
+	"If-Unmodified-Since",
+	"Max-Forwards",
+	"Proxy-Authorization",
+	"Range",
+	"Referer",
+	"TE",
+	"User-Agent",
+	0
+	};
+#endif
+    return false;
+}
+
+// http://www.w3.org/Protocols/rfc2616/rfc2616-sec5.html#sec7 (7.1 Entity Header Fields)
+bool
+HTTP::checkEntityFields(amf::Buffer & /* buf */)
+{
+//    GNASH_REPORT_FUNCTION;
+
+#if 0
+    const char *foo[] = {
+	"Accept",
+	"Allow",
+	"Content-Encoding",
+	"Content-Language",
+	"Content-Length",	// Must be used when sending a Response
+	"Content-Location",
+	"Content-MD5",
+	"Content-Range",
+	"Content-Type",		// Must be used when sending non text/html files
+	"Expires",
+	"Last-Modified",
+	0
+	};
+    
+    return true;
+#endif
+    return false;
+}
+
+// http://www.w3.org/Protocols/rfc2616/rfc2616-sec5.html#sec4 (4.5 General Header Fields)
+bool
+HTTP::checkGeneralFields(amf::Buffer & /* buf */)
+{
+//    GNASH_REPORT_FUNCTION;
+
+#if 0
+    const char *foo[] = {
+	"Cache-Control"
+	"Connection",		// Must look for Keep-Alive and close
+	"Date",
+	"Pragma",
+	"Trailer",
+	"Transfer-Encoding",	// Must look for Chunked-Body too
+	"Upgrade",
+	"Via",
+	"Warning",
+	0
+	};
+#endif
+    return false;
+}
+
 boost::shared_ptr<std::vector<std::string> >
 HTTP::getFieldItem(const std::string &name)
 {
@@ -1043,104 +1123,6 @@
     return formatLastModified(date.str());
 }
 
-// Parse an Echo Request message coming from the Red5 echo_test. This
-// method should only be used for testing purposes.
-vector<boost::shared_ptr<amf::Element > >
-HTTP::parseEchoRequest(boost::uint8_t *data, size_t size)
-{
-//    GNASH_REPORT_FUNCTION;
-    
-    vector<boost::shared_ptr<amf::Element > > headers;
-	
-    // skip past the header bytes, we don't care about them.
-    boost::uint8_t *tmpptr = data + 6;
-    
-    boost::uint16_t length;
-    length = ntohs((*(boost::uint16_t *)tmpptr) & 0xffff);
-    tmpptr += sizeof(boost::uint16_t);
-
-    // Get the first name, which is a raw string, and not preceded by
-    // a type byte.
-    boost::shared_ptr<amf::Element > el1(new amf::Element);
-    
-    // If the length of the name field is corrupted, then we get out of
-    // range quick, and corrupt memory. This is a bit of a hack, but
-    // reduces memory errors caused by some of the corrupted tes cases.
-    boost::uint8_t *endstr = std::find(tmpptr, tmpptr+length, '\0');
-    if (endstr != tmpptr+length) {
-	log_debug("Caught corrupted string! length was %d, null at %d",
-		  length,  endstr-tmpptr);
-	length = endstr-tmpptr;
-    }
-    el1->setName(tmpptr, length);
-    tmpptr += length;
-    headers.push_back(el1);
-    
-    // Get the second name, which is a raw string, and not preceded by
-    // a type byte.
-    length = ntohs((*(boost::uint16_t *)tmpptr) & 0xffff);
-    tmpptr += sizeof(boost::uint16_t);
-    boost::shared_ptr<amf::Element > el2(new amf::Element);
-
-//     std::string name2(reinterpret_cast<const char *>(tmpptr), length);
-//     el2->setName(name2.c_str(), name2.size());
-    // If the length of the name field is corrupted, then we get out of
-    // range quick, and corrupt memory. This is a bit of a hack, but
-    // reduces memory errors caused by some of the corrupted tes cases.
-    endstr = std::find(tmpptr, tmpptr+length, '\0');
-    if (endstr != tmpptr+length) {
-	log_debug("Caught corrupted string! length was %d, null at %d",
-		  length,  endstr-tmpptr);
-	length = endstr-tmpptr;
-    }
-    el2->setName(tmpptr, length);
-    headers.push_back(el2);
-    tmpptr += length;
-
-    // Get the last two pieces of data, which are both AMF encoded
-    // with a type byte.
-    amf::AMF amf;
-    boost::shared_ptr<amf::Element> el3 = amf.extractAMF(tmpptr, tmpptr + size);
-    headers.push_back(el3);
-    tmpptr += amf.totalsize();
-    
-    boost::shared_ptr<amf::Element> el4 = amf.extractAMF(tmpptr, tmpptr + size);
-    headers.push_back(el4);
-
-     return headers;
-}
-
-// format a response to the 'echo' test used for testing Gnash. This
-// is only used for testing by developers. The format appears to be
-// two strings, followed by a double, followed by the "onResult".
-amf::Buffer &
-HTTP::formatEchoResponse(const std::string &num, amf::Element &el)
-{
-//    GNASH_REPORT_FUNCTION;
-    boost::shared_ptr<amf::Buffer> data;
-
-    amf::Element nel;
-    if (el.getType() == amf::Element::TYPED_OBJECT_AMF0) {
-	nel.makeTypedObject();
-	string name = el.getName();
-	nel.setName(name);
-	if (el.propertySize()) {
-	    // FIXME: see about using std::reverse() instead.
-	    for (int i=el.propertySize()-1; i>=0; i--) {
-// 	    for (int i=0 ; i<el.propertySize(); i++) {
-		boost::shared_ptr<amf::Element> child = el.getProperty(i);
-		nel.addProperty(child);
-	    }
-	    data = nel.encode();
-	} else {
-	    data = el.encode();
-	}
-    } else {
-	data = el.encode();
-    }
-
-    return formatEchoResponse(num, data->reference(), data->allocated());
-}
 
 amf::Buffer &
 HTTP::formatEchoResponse(const std::string &num, amf::Buffer &data)
@@ -1212,8 +1194,6 @@
 //    GNASH_REPORT_FUNCTION;
     
     clearHeader();
-
-    char num[12];
 
     switch (cmd) {
     case HTTP::HTTP_GET:
@@ -1261,74 +1241,6 @@
     return _buffer;
 }
 
-<<<<<<< HEAD
-=======
-/// These methods extract data from an RTMPT message. RTMP is an
-/// extension to HTTP that adds commands to manipulate the
-/// connection's persistance.
-//
-/// The URL to be opened has the following form:
-/// http://server/<comand>/[<client>/]<index>
-/// <command>
-///    denotes the RTMPT request type, "OPEN", "SEND", "IDLE", "CLOSE")
-/// <client>
-///    specifies the id of the client that performs the requests
-///    (only sent for established sessions)
-/// <index>
-///    is a consecutive number that seems to be used to detect missing packages
-HTTP::rtmpt_cmd_e
-HTTP::extractRTMPT(boost::uint8_t *data)
-{
-    GNASH_REPORT_FUNCTION;
-
-    string body = reinterpret_cast<const char *>(data);
-    string tmp, cid, indx;
-    HTTP::rtmpt_cmd_e cmd;
-
-    // force the case to make comparisons easier
-    std::transform(body.begin(), body.end(), body.begin(), 
-               (int(*)(int)) toupper);
-    string::size_type start, end;
-
-    // Extract the command first
-    start = body.find("OPEN", 0);
-    if (start != string::npos) {
-        cmd = HTTP::OPEN;
-    }
-    start = body.find("SEND", 0);
-    if (start != string::npos) {
-        cmd = HTTP::SEND;
-    }
-    start = body.find("IDLE", 0);
-    if (start != string::npos) {
-        cmd = HTTP::IDLE;
-    }
-    start = body.find("CLOSE", 0);
-    if (start != string::npos) {
-        cmd = HTTP::CLOSE;
-    }
-
-    // Extract the optional client id
-    start = body.find("/", start+1);
-    if (start != string::npos) {
-	end = body.find("/", start+1);
-	if (end != string::npos) {
-	    indx = body.substr(end, body.size());
-	    cid = body.substr(start, (end-start));
-	} else {
-	    cid = body.substr(start, body.size());
-	}
-    }
-
-    _index = strtol(indx.c_str(), NULL, 0);
-    _clientid = strtol(cid.c_str(), NULL, 0);
-    end =  body.find("\r\n", start);
-//     if (end != string::npos) {
-//         cmd = HTTP::CLOSE;
-//     }
-
-    return cmd;
-}
 
 HTTP::http_method_e
 HTTP::extractCommand(boost::uint8_t *data)
@@ -1392,7 +1304,6 @@
     return cmd;
 }
 
->>>>>>> e42ec3f2
 /// \brief Send a message to the other end of the network connection.
 ///`	Sends the contents of the _header and _body private data to
 ///	the already opened network connection.
@@ -1496,6 +1407,7 @@
     return ret;
 }
 
+
 void
 HTTP::dump() {
 //    GNASH_REPORT_FUNCTION;
