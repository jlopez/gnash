# 
#   Copyright (C) 2005, 2006, 2007, 2008, 2009, 2010,
#   2011 Free Software Foundation, Inc.
#
#   This program is free software; you can redistribute it and/or modify
#   it under the terms of the GNU General Public License as published by
#   the Free Software Foundation; either version 3 of the License, or
#   (at your option) any later version.
#
#   This program is distributed in the hope that it will be useful,
#   but WITHOUT ANY WARRANTY; without even the implied warranty of
#   MERCHANTABILITY or FITNESS FOR A PARTICULAR PURPOSE.  See the
#   GNU General Public License for more details.
#
#   You should have received a copy of the GNU General Public License
#   along with this program; if not, write to the Free Software
#   Foundation, Inc., 51 Franklin St, Fifth Floor, Boston, MA  02110-1301  USA
#

## Process this file with automake to generate Makefile.in

AUTOMAKE_OPTIONS =

# this is where Gnash plugins get installed
pluginsdir = $(libdir)/gnash/plugins

AM_CPPFLAGS = -I.. \
	-I$(srcdir) \
	-I$(top_srcdir) \
	-I$(top_srcdir)/libcore \
	-I$(top_srcdir)/libmedia \
	-I$(top_srcdir)/libcore/parser \
	-I$(top_srcdir)/libcore/swf \
	-I$(top_srcdir)/libbase \
	-I$(top_srcdir)/librender \
<<<<<<< HEAD
	-I$(top_srcdir)/libdevice \
=======
	$(PTHREAD_CFLAGS) \
>>>>>>> 6dca10c5
	$(BOOST_CFLAGS) \
	$(OPENGL_CFLAGS) \
	$(AGG_CFLAGS) \
	$(DIRECTFB_CFLAGS) \
	$(CAIRO_CFLAGS) \
	$(NULL)

GNASH_LIBS = \
	$(top_builddir)/libcore/libgnashcore.la \
	$(top_builddir)/libmedia/libgnashmedia.la \
	$(top_builddir)/libbase/libgnashbase.la \
	$(NULL)

instdir = $(includedir)/gnash

noinst_HEADERS = \
	Renderer.h \
	agg/Renderer_agg.h \
	agg/LinearRGB.h \
	agg/Renderer_agg_bitmap.h \
	agg/Renderer_agg_style.h \
	cairo/Renderer_cairo.h \
	cairo/PathParser.h \
	opengl/tu_opengl_includes.h \
	opengl/Renderer_ogl.h \
	opengles1/Renderer_gles1.h \
	opengles1/render_handler_gles.h \
	openvg/OpenVGRenderer.h \
	openvg/OpenVGBitmap.h \
	openvg/OpenVGStyle.h \
	opengl/Renderer_ogl.h \
	$(NULL)

EXTRA_DIST = $(noinst_HEADERS)

pkglib_LTLIBRARIES =  libgnashrender.la

libgnashrender_la_CPPFLAGS = $(AM_CPPFLAGS)
libgnashrender_la_LIBADD = \
	../libdevice/libgnashdevice.la \
	$(LIBVA_LIBS) \
	$(LIBVA_X11_LIBS) \
	$(LIBVA_GLX_LIBS) \
	$(GNASH_LIBS)
libgnashrender_la_LDFLAGS =  -release $(VERSION) 
libgnashrender_la_SOURCES =

if BUILD_OGL_RENDERER
libgnashrender_la_SOURCES += \
	opengl/Renderer_ogl.cpp \
	opengl/Renderer_ogl.h
libgnashrender_la_LIBADD += $(OPENGL_LIBS)
endif

if  BUILD_AGG_RENDERER
libgnashrender_la_SOURCES += \
	agg/Renderer_agg.cpp \
	agg/Renderer_agg.h
libgnashrender_la_LIBADD += $(AGG_LIBS) $(LIBVA)
endif

if  BUILD_OVG_RENDERER
libgnashrender_la_CPPFLAGS += $(OPENVG_CFLAGS)
libgnashrender_la_SOURCES += \
	openvg/OpenVGRenderer.cpp \
	openvg/OpenVGRenderer.h \
	openvg/OpenVGBitmap.h \
	openvg/OpenVGBitmap.cpp \
	openvg/OpenVGStyle.h
libgnashrender_la_LIBADD += $(OPENVG_LIBS)
endif

if  BUILD_GLES1_RENDERER
libgnashrender_la_SOURCES += \
	opengles1/Renderer_gles1.cpp \
	opengles1/Renderer_gles1.h
libgnashrender_la_LIBADD += $(GLES1_LIBS)
endif

if  BUILD_CAIRO_RENDERER
libgnashrender_la_SOURCES += \
	cairo/Renderer_cairo.cpp \
	cairo/Renderer_cairo.h \
	cairo/PathParser.cpp
libgnashrender_la_LIBADD += $(CAIRO_LIBS)
endif

<<<<<<< HEAD
# Rebuild with GCC 4.x Mudflap support
mudflap:
	@echo "Rebuilding with GCC Mudflap support"
	$(MAKE) CXXFLAGS="`$(CXXFLAGS) -fmudflap" LDFLAGS="$(LDFLAGS) -lmudflap"

clean-hook:
	-rm -f core.*

=======
>>>>>>> 6dca10c5
if ENABLE_PCH
AM_CXXFLAGS = $(PCH_FLAGS)
endif

# Remove libtool .la files
install-exec-hook:
	$(RM) $(DESTDIR)$(libdir)/gnash/libgnashrender.la

uninstall-local:
	$(RM) $(DESTDIR)$(libdir)/gnash/libgnashrender-*.so

if BUILD_OGL_RENDERER
    libgnashrender_la_SOURCES += \
	GnashTexture.cpp \
	$(NULL)

noinst_HEADERS += \
	GnashTexture.h \
	$(NULL)
endif

if ENABLE_DEVELOPER_TESTS
check_PROGRAMS = testr

testr_SOURCES = testr.cpp # testr_gtk.cpp
testr_CPPFLAGS = \
	$(AM_CPPFLAGS) \
	$(EGL_CFLAGS) \
	$(OPENVG_CFLAGS) \
	$(GLES1_CFLAGS) \
	$(DIRECTFB_CFLAGS)
testr_LDADD = \
	libgnashrender.la \
	../libdevice/libgnashdevice.la \
	../libsound/libgnashsound.la \
	$(GTK2_LIBS) \
	$(EXTRA_EGL_LIBS) \
	$(EGL_LIBS) \
	$(GNASH_LIBS) \
	$(OPENVG_LIBS) \
	$(GLES1_LIBS)
endif<|MERGE_RESOLUTION|>--- conflicted
+++ resolved
@@ -33,11 +33,8 @@
 	-I$(top_srcdir)/libcore/swf \
 	-I$(top_srcdir)/libbase \
 	-I$(top_srcdir)/librender \
-<<<<<<< HEAD
 	-I$(top_srcdir)/libdevice \
-=======
 	$(PTHREAD_CFLAGS) \
->>>>>>> 6dca10c5
 	$(BOOST_CFLAGS) \
 	$(OPENGL_CFLAGS) \
 	$(AGG_CFLAGS) \
@@ -125,17 +122,9 @@
 libgnashrender_la_LIBADD += $(CAIRO_LIBS)
 endif
 
-<<<<<<< HEAD
-# Rebuild with GCC 4.x Mudflap support
-mudflap:
-	@echo "Rebuilding with GCC Mudflap support"
-	$(MAKE) CXXFLAGS="`$(CXXFLAGS) -fmudflap" LDFLAGS="$(LDFLAGS) -lmudflap"
-
 clean-hook:
 	-rm -f core.*
 
-=======
->>>>>>> 6dca10c5
 if ENABLE_PCH
 AM_CXXFLAGS = $(PCH_FLAGS)
 endif
