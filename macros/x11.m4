dnl  
dnl  Copyright (C) 2005, 2006, 2007, 2008, 2009, 2010,
dnl  2011 Free Software Foundation, Inc.
dnl  
dnl  This program is free software; you can redistribute it and/or modify
dnl  it under the terms of the GNU General Public License as published by
dnl  the Free Software Foundation; either version 3 of the License, or
dnl  (at your option) any later version.
dnl  
dnl  This program is distributed in the hope that it will be useful,
dnl  but WITHOUT ANY WARRANTY; without even the implied warranty of
dnl  MERCHANTABILITY or FITNESS FOR A PARTICULAR PURPOSE.  See the
dnl  GNU General Public License for more details.
dnl  You should have received a copy of the GNU General Public License
dnl  along with this program; if not, write to the Free Software
dnl  Foundation, Inc., 51 Franklin St, Fifth Floor, Boston, MA  02110-1301  USA


AC_DEFUN([GNASH_PATH_X11],
[

  has_x11=no

  dnl Look for the header
  AC_ARG_WITH(x11_incl, AC_HELP_STRING([--with-x11-incl], [Directory where x11 header is]), with_x11_incl=${withval})
  AC_CACHE_VAL(ac_cv_path_x11_incl, [
    if test x"${with_x11_incl}" != x ; then
      if test -f ${with_x11_incl}/X11/X.h ; then
       ac_cv_path_x11_incl="-I`(cd ${with_x11_incl}; pwd)`"
      else
       AC_MSG_ERROR([${with_x11_incl} directory doesn't contain X.h])
      fi
    fi
  ])

  dnl If the path hasn't been specified, go look for it.
  if test x"${ac_cv_path_x11_incl}" = x ; then
    newlist="/Developer/SDKs/MacOSX10.6*.sdk/usr/include /Developer/SDKs/MacOSX10.5*.sdk/usr/include /Developer/SDKs/MacOSX10.4*.sdk/usr/include ${incllist}"
    for i in $newlist; do
    	if test -f $i/X11/X.h; then
  	    ac_cv_path_x11_incl="-I$i"
<<<<<<< HEAD
            break
=======
        AC_DEFINE(HAVE_X11_X_H, [1], [Have the X11 X.h header file])
>>>>>>> a6125cef
    	fi
    done
  fi

  dnl We want to know whether the headers for XShm exist.
  if test x"${ac_cv_path_x11_incl}" != x ; then
    includedirfound=`echo "${ac_cv_path_x11_incl}" | cut -b 3-`
    if test -f "$includedirfound/X11/extensions/Xv.h"; then
      xv_incl=yes
    fi
  fi

  AC_MSG_CHECKING([for X11 headers])
  if test x"${ac_cv_path_x11_incl}" != x ; then
    dnl Don't pass -I/usr/include
    if test x"${ac_cv_path_x11_incl}" != "x-I/usr/include"; then
       X11_CFLAGS="${ac_cv_path_x11_incl}"
    fi
    x11_incl=yes
    AC_MSG_RESULT(${ac_cv_path_x11_incl})
  else
    x11_incl=""
    X11_CFLAGS=""
    AC_MSG_RESULT(none)
  fi

  dnl Look for the library
  AC_ARG_WITH(x11_lib, AC_HELP_STRING([--with-x11-lib], [directory where x11 library is]), with_x11_lib=${withval})
  AC_CACHE_VAL(ac_cv_path_x11_lib,[
    if test x"${with_x11_lib}" != x ; then
      if test -f ${with_x11_lib}/libX11.a -o -f ${with_x11_lib}/libX11.${shlibext}; then
       ac_cv_path_x11_lib="-L`(cd ${with_x11_lib}; pwd)`"
      else
       AC_MSG_ERROR([${with_x11_lib} directory doesn't contain libx11.])
      fi
    fi
  ])

  dnl If the header doesn't exist, there is no point looking for the library.
  if test x"${ac_cv_path_x11_incl}" != x ; then
    newlist="/Developer/SDKs/MacOSX10.6*.sdk/usr/lib /Developer/SDKs/MacOSX10.6*.sdk/usr/X11R6/lib /Developer/SDKs/MacOSX10.5*.sdk/usr/lib /Developer/SDKs/MacOSX10.5*.sdk/usr/X11R6/lib /Developer/SDKs/MacOSX10.4*.sdk/usr/lib /Developer/SDKs/MacOSX10.4*.sdk/usr/X11R6/lib ${libslist}"
    for i in $newlist; do
      if test -f $i/libX11.a -o -f $i/libX11.${shlibext}; then
        if test ! x"${i}" = x"/usr/lib" -a ! x"$i" = x"/usr/lib64"; then
          ac_cv_path_x11_lib="-L$i -lX11"
        else
          ac_cv_path_x11_lib="-lX11"
        fi
        if test -f $i/libXinerama.a -o -f $i/libXinerama.${shlibext}; then
          ac_cv_path_x11_lib="${ac_cv_path_x11_lib} -lXinerama"
        fi
        if test -f $i/libXext.a -o -f $i/libXext.${shlibext}; then
          ac_cv_path_x11_lib="${ac_cv_path_x11_lib} -lXext"
        fi
        if test -f $i/libSM.a -o -f $i/libSM.${shlibext}; then
          ac_cv_path_x11_lib="${ac_cv_path_x11_lib} -lSM"
        fi
        if test -f $i/libICE.a -o -f $i/libICE.${shlibext}; then
          ac_cv_path_x11_lib="${ac_cv_path_x11_lib} -lICE"
        fi
        if test -f $i/libXv.a -o -f $i/libXv.${shlibext}; then
          ac_cv_path_x11_lib="${ac_cv_path_x11_lib} -lXv"
          xv_lib=yes
        fi
        break
      fi
    done
  fi

  for i in $newlist; do
    if test -f $i/libXplugin.a -o -f $i/libXplugin.${shlibext}; then
      if test ! x"${i}" = x"/usr/lib" -o x"$i" = x"/usr/lib64"; then
        ac_cv_path_x11_lib="${ac_cv_path_x11_lib} -L$i -lXplugin"
      else
        ac_cv_path_x11_lib="${ac_cv_path_x11_lib} -lXplugin"
      fi
      break
    fi
  done

  if test x"${ac_cv_path_x11_lib}" = x ; then
    AC_CHECK_LIB(X11, x11_mem_init, [ac_cv_path_x11_lib=""])
  fi

  AC_MSG_CHECKING([for X11 library])
  if test x"${ac_cv_path_x11_lib}" != x ; then
    X11_LIBS="${ac_cv_path_x11_lib}"
    AC_MSG_RESULT(${ac_cv_path_x11_lib})
    has_x11=yes
  else
    X11_LIBS=""
    AC_MSG_RESULT(none)
  fi

<<<<<<< HEAD
  if test -n "$X11_LIBS" -a -n "$x11_incl"; then
    x11=yes
  fi

  if test "x$x11" = xyes; then
    AC_DEFINE(HAVE_X11, [1], [X11 headers and libraries])
  fi
=======
  dnl if test "x$has_x11" = xyes; then
  dnl   AC_DEFINE(HAVE_X11, [1], [X11 headers and libraries])
  dnl fi
>>>>>>> a6125cef
  
  if test x"$xv_incl" != x -a x"$xv_lib" != x; then
    AC_DEFINE(HAVE_XV, [1], [X Video extension header and library])
  fi
  AM_CONDITIONAL(HAVE_XV, [ test x"$xv_incl" != x -a x"$xv_lib" != x ])

  AC_SUBST(X11_CFLAGS)
  AC_SUBST(X11_LIBS)
])

# Local Variables:
# c-basic-offset: 2
# tab-width: 2
# indent-tabs-mode: nil
# End:<|MERGE_RESOLUTION|>--- conflicted
+++ resolved
@@ -39,11 +39,8 @@
     for i in $newlist; do
     	if test -f $i/X11/X.h; then
   	    ac_cv_path_x11_incl="-I$i"
-<<<<<<< HEAD
-            break
-=======
         AC_DEFINE(HAVE_X11_X_H, [1], [Have the X11 X.h header file])
->>>>>>> a6125cef
+        break
     	fi
     done
   fi
@@ -138,19 +135,9 @@
     AC_MSG_RESULT(none)
   fi
 
-<<<<<<< HEAD
-  if test -n "$X11_LIBS" -a -n "$x11_incl"; then
-    x11=yes
-  fi
-
-  if test "x$x11" = xyes; then
+  if test "x$has_x11" = xyes; then
     AC_DEFINE(HAVE_X11, [1], [X11 headers and libraries])
   fi
-=======
-  dnl if test "x$has_x11" = xyes; then
-  dnl   AC_DEFINE(HAVE_X11, [1], [X11 headers and libraries])
-  dnl fi
->>>>>>> a6125cef
   
   if test x"$xv_incl" != x -a x"$xv_lib" != x; then
     AC_DEFINE(HAVE_XV, [1], [X Video extension header and library])
