// 
//   Copyright (C) 2005, 2006, 2007, 2008, 2009, 2010 Free Software
//   Foundation, Inc
// 
// This program is free software; you can redistribute it and/or modify
// it under the terms of the GNU General Public License as published by
// the Free Software Foundation; either version 3 of the License, or
// (at your option) any later version.
// 
// This program is distributed in the hope that it will be useful,
// but WITHOUT ANY WARRANTY; without even the implied warranty of
// MERCHANTABILITY or FITNESS FOR A PARTICULAR PURPOSE.  See the
// GNU General Public License for more details.
// 
// You should have received a copy of the GNU General Public License
// along with this program; if not, write to the Free Software
// Foundation, Inc., 51 Franklin St, Fifth Floor, Boston, MA  02110-1301  USA


#ifdef HAVE_CONFIG_H
#include "gnashconfig.h"
#endif

#include <cstdlib> // getenv
#include <stdlib.h> // putenv
#include <sys/types.h>
#if defined(HAVE_WINSOCK_H) && !defined(__OS2__)
# include <winsock2.h>
# include <windows.h>
#else
# include <netinet/in.h>
# include <arpa/inet.h>
# include <netdb.h>
#endif

#include <boost/format.hpp>

#define MIME_TYPES_HANDLED  "application/x-shockwave-flash"
// The name must be this value to get flash movies that check the
// plugin version to load.
#define PLUGIN_NAME    "Shockwave Flash"
#define MIME_TYPES_DESCRIPTION  MIME_TYPES_HANDLED":swf:"PLUGIN_NAME

// Some javascript plugin detectors use the description
// to decide the flash version to display. They expect the
// form (major version).(minor version) r(revision).
// e.g. "8.0 r99."
#define FLASH_VERSION DEFAULT_FLASH_MAJOR_VERSION"."\
    DEFAULT_FLASH_MINOR_VERSION" r"DEFAULT_FLASH_REV_NUMBER"."

#define PLUGIN_DESCRIPTION \
  "Shockwave Flash "FLASH_VERSION"<br>Gnash "VERSION", the GNU SWF Player. \
  Copyright (C) 2006, 2007, 2008, 2009, 2010 \
  <a href=\"http://www.fsf.org\">Free \
  Software Foundation</a>, Inc. <br> \
  Gnash comes with NO WARRANTY, to the extent permitted by law. \
  You may redistribute copies of Gnash under the terms of the \
  <a href=\"http://www.gnu.org/licenses/gpl.html\">GNU General Public \
  License</a>. For more information about Gnash, see <a \
  href=\"http://www.gnu.org/software/gnash/\"> \
  http://www.gnu.org/software/gnash</a>. \
  <br>\
  Compatible Shockwave Flash "FLASH_VERSION

#include "plugin.h" 
#include "GnashSystemIOHeaders.h"
#include "StringPredicates.h"

#include <boost/tokenizer.hpp>
#include <boost/algorithm/string/join.hpp>
#include <boost/format.hpp>
#include <sys/param.h>
#include <csignal>
#include <cstdio>
#include <cstddef>
#include <cstring>
#include <sys/types.h>
#include <sys/stat.h>
#include <sys/wait.h>
#include <fcntl.h>
#include <cerrno>
#include <climits>
#include <string>
#include <vector>
#include <iostream>
#include <fstream>
#include <sstream>

#ifndef PATH_MAX
#define PATH_MAX 1024
#endif

// For scriptable plugin support
#include "pluginScriptObject.h"

extern NPNetscapeFuncs NPNFuncs;

namespace gnash {
NPBool plugInitialized = FALSE;
}

/// \brief Return the MIME Type description for this plugin.
char*
NPP_GetMIMEDescription(void)
{
    return const_cast<char *>(MIME_TYPES_DESCRIPTION);
}

static bool waitforgdb = false;
static bool createSaLauncher = false;

static const char* getPluginDescription();
// void GnashLogDebug(const std::string& msg);
// void GnashLogError(const std::string& msg);

static const char*
getPluginDescription() 
{
    static const char* desc = NULL;
    if (!desc) {
        desc = std::getenv("GNASH_PLUGIN_DESCRIPTION");
        if (desc == NULL) desc = PLUGIN_DESCRIPTION;
    }
    return desc;
}

//
// general initialization and shutdown
//

/// \brief Initialize the plugin
///
/// This C++ function gets called once when the plugin is loaded,
/// regardless of how many instantiations there is actually playing
/// movies. So this is where all the one time only initialization
/// stuff goes.
NPError
NS_PluginInitialize()
{
    if ( gnash::plugInitialized ) {
        gnash::log_debug("NS_PluginInitialize called, but ignored (we already initialized)");
        return NPERR_NO_ERROR;
    }

    gnash::log_debug("NS_PluginInitialize call ---------------------------");

    // Browser Functionality Checks

    NPError err = NPERR_NO_ERROR;
    NPBool supportsXEmbed = TRUE;

    // First, check for XEmbed support. The NPAPI Gnash plugin
    // only works with XEmbed, so tell the plugin API to fail if
    // XEmbed is not found.
    
    err = NPN_GetValue(NULL,NPNVSupportsXEmbedBool,
                       (void *)&supportsXEmbed);

    if (err != NPERR_NO_ERROR || !supportsXEmbed) {
        gnash::log_error("NPAPI ERROR: No xEmbed support in this browser!");
        return NPERR_INCOMPATIBLE_VERSION_ERROR;
    } else {
        gnash::log_debug("xEmbed supported in this browser");
    }

    // GTK is not strictly required, but we do use the Glib main event loop,
    // so lack of GTK means reduced functionality.
    NPNToolkitType toolkit;
    err = NPN_GetValue(NULL, NPNVToolkit, &toolkit);

    if (err != NPERR_NO_ERROR || toolkit != NPNVGtk2) {
        gnash::log_error("NPAPI ERROR: No GTK2 support in this browser! Have version %d", (int)toolkit);
    } else {
        gnash::log_debug("GTK2 supported in this browser");
    }

    /*
    Check for environment variables.
    */
    char* opts = std::getenv("GNASH_OPTIONS");
    if (opts != NULL) {
        gnash::log_debug(std::string("GNASH_OPTIONS : ") + std::string(opts));
        
        // Should the plugin wait for gdb to be attached?
        if ( strstr(opts, "waitforgdb") ) {
            waitforgdb = true;
        }

        // Should the plugin write a script to invoke
        // the standalone player for debugging ?
        if ( strstr(opts, "writelauncher") ) {
            createSaLauncher = true;
        }

    }

    // Append SYSCONFDIR/gnashpluginrc and ~/.gnashpluginrc to GNASHRC

    std::string newGnashRc("GNASHRC=");

    newGnashRc.append(SYSCONFDIR);
    newGnashRc.append("/gnashpluginrc");

    char *home = std::getenv("HOME");
    if ( home ) {
        newGnashRc.append(":");
        newGnashRc.append(home);
        newGnashRc.append("/.gnashpluginrc");
    } else {
        gnash::log_error("WARNING: NPAPI plugin could not find user home dir");
    }

    char *gnashrc = std::getenv("GNASHRC");
    if ( gnashrc ) {
        newGnashRc.append(":");
        newGnashRc.append(gnashrc);
    }

    // putenv doesn't copy the string in standards-conforming implementations
    gnashrc = new char[PATH_MAX];
    std::strncpy(gnashrc, newGnashRc.c_str(), PATH_MAX);
    gnashrc[PATH_MAX-1] = '\0';

    if ( putenv(gnashrc) ) {
        gnash::log_debug("WARNING: NPAPI plugin could not append to the GNASHRC env variable");
    } else {
        gnash::log_debug("NOTE: NPAPI plugin set GNASHRC to %d", newGnashRc);
    }

    /* Success */

    gnash::plugInitialized = TRUE;

    return NPERR_NO_ERROR;
}

/// \brief Shutdown the plugin
///
/// This C++ function gets called once when the plugin is being
/// shutdown, regardless of how many instantiations actually are
/// playing movies. So this is where all the one time only
/// shutdown stuff goes.
void
NS_PluginShutdown()
{
#if 0
    if (!plugInitialized) {
        gnash::log_debug("Plugin already shut down");
        return;
    }

    plugInitialized = FALSE;
#endif
}

/// \brief Retrieve values from the plugin for the Browser
///
/// This C++ function is called by the browser to get certain
/// information is needs from the plugin. This information is the
/// plugin name, a description, etc...
NPError
NS_PluginGetValue(NPPVariable aVariable, void *aValue)
{
    NPError err = NPERR_NO_ERROR;

    switch (aVariable) {
      case NPPVpluginNameString:
          *static_cast<const char **> (aValue) = PLUGIN_NAME;
          break;
          
          // This becomes the description field you see below the opening
          // text when you type about:plugins and in
          // navigator.plugins["Shockwave Flash"].description, used in
          // many flash version detection scripts.
      case NPPVpluginDescriptionString:
          *static_cast<const char **>(aValue) = getPluginDescription();
          break;
          
      case NPPVpluginNeedsXEmbed:
#ifdef HAVE_GTK2
          *static_cast<NPBool *>(aValue) = TRUE;
#else
          *static_cast<NPBool *>(aValue) = FALSE;
#endif
          break;

      case NPPVpluginTimerInterval:
          
      case NPPVpluginKeepLibraryInMemory:
          
      default:
          err = NPERR_INVALID_PARAM;
          break;
    }
    return err;
}

/// \brief construct our plugin instance object
///
/// This instantiates a new object via a C++ function used by the
/// browser.
nsPluginInstanceBase *
NS_NewPluginInstance(nsPluginCreateData * aCreateDataStruct)
{
    if(!aCreateDataStruct) {
        return NULL;
    }

    return new gnash::nsPluginInstance(aCreateDataStruct);
}

/// \brief destroy our plugin instance object
///
/// This destroys our instantiated object via a C++ function used by the
/// browser.
void
NS_DestroyPluginInstance(nsPluginInstanceBase* aPlugin)
{
    delete static_cast<gnash::nsPluginInstance *> (aPlugin);
}

namespace gnash {

//
// nsPluginInstance class implementation
//

/// \brief Constructor
nsPluginInstance::nsPluginInstance(nsPluginCreateData* data)
    :
    nsPluginInstanceBase(),
    _instance(data->instance),
    _window(0),
    _width(0),
    _height(0),
    _streamfd(-1),
    _ichan(0),
    _ichanWatchId(0),
    _controlfd(-1),
    _childpid(0),
    _filefd(-1),
    _name()
{
    // gnash::log_debug(__PRETTY_FUNCTION__);

    for (size_t i=0, n=data->argc; i<n; ++i) {
        std::string name, val;
        gnash::StringNoCaseEqual noCaseCompare;

        if (data->argn[i]) {
            name = data->argn[i];
        }

        if (data->argv[i]) {
            val = data->argv[i];
        }

        if (noCaseCompare(name, "name")) {
            _name = val;
        }

        _params[name] = val;
    }

    _scriptObject = (GnashPluginScriptObject *)NPNFuncs.createobject(_instance, GnashPluginScriptObject::marshalGetNPClass());

#if defined(NETTEST)
    // This is a network testing node switch. This is only used for testing the
    // interface between the player and the plugin.
    struct sockaddr_in  sock_in;
    memset(&sock_in, 0, sizeof(struct sockaddr_in));
    sock_in.sin_family = AF_INET;
    sock_in.sin_port = ntohs(1111);
    const struct hostent *hent = ::gethostbyname("localhost");
    if (hent > 0) {
        ::memcpy(&sock_in.sin_addr, hent->h_addr, hent->h_length);
    }
    struct protoent     *proto;
    proto = ::getprotobyname("TCP");
    int sockfd = ::socket(PF_INET, SOCK_STREAM, proto->p_proto);
    if (sockfd > 0) {
        int ret = ::connect(sockfd, 
                            reinterpret_cast<struct sockaddr *>(&sock_in),
                            sizeof(sock_in));
        if (ret == 0) {
            gnash::log_debug("Connected to debug server on fd #%d", sockfd);
            _controlfd = sockfd;
            _scriptObject->setControlFD(_controlfd);
        } else {
            gnash::log_debug("Couldn't connect to debug server: %s", strerror(errno));
        }
    }
#endif
    
    return;
}

gboolean
cleanup_childpid(gpointer data)
{
    int* pid = static_cast<int*>(data);

    int status;
    int rv = waitpid(*pid, &status, WNOHANG);

    if (rv <= 0) {
        // The child process has not exited; it may be deadlocked. Kill it.
//        gnash::log_error("BUG: Child process is stuck. Killing it.");

        kill(*pid, SIGKILL);
        waitpid(*pid, &status, 0);
    }
 
    gnash::log_debug("Child process exited with status %s", status);

    delete pid;

    return FALSE;
}

/// \brief Destructor
nsPluginInstance::~nsPluginInstance()
{
//    gnash::log_debug("plugin instance destruction");

    if ( _ichanWatchId ) {
        g_source_remove(_ichanWatchId);
        _ichanWatchId = 0;
    }

    if (_childpid > 0) {
        // When the child has terminated (signaled by _controlfd), it remains
        // as a defunct process and we remove it from the kernel table now.
        
        // If all goes well, Gnash will already have terminated.
        int status;
        int rv = waitpid(_childpid, &status, WNOHANG);

        if (rv <= 0) {
             int* pid = new int(_childpid);
	     usleep(1000);
	     cleanup_childpid(pid);
        } else {

            gnash::log_debug("Child process exited with status %d", status);
        }
    }
    _childpid = 0;
}

/// \brief Initialize an instance of the plugin object
/// 
/// This methods initializes the plugin object, and is called for
/// every movie that gets played. This is where the movie playing
/// specific initialization goes.
NPBool
nsPluginInstance::init(NPWindow* aWindow)
{
    if(!aWindow) {
        gnash::log_error("%s: ERROR: Window handle was bogus!", __PRETTY_FUNCTION__);
        return FALSE;
    } else {
#if GNASH_PLUGIN_DEBUG > 1
        std::cout << "X origin: = " << aWindow->x 
            << ", Y Origin = " << aWindow->y
            << ", Width = " << aWindow->width
            << ", Height = " << aWindow->height
            << ", WindowID = " << aWindow->window
            << ", this = " << static_cast<void*>(this) << std::endl;
#endif
    }

    return TRUE;
}

/// \brief Shutdown an instantiated object
///
/// This shuts down an object, and is called for every movie that gets
/// played. This is where the movie playing specific shutdown code
/// goes.
void
nsPluginInstance::shut()
{
    gnash::log_debug("Gnash plugin shutting down");

    if (_streamfd != -1) {
        if (close(_streamfd) == -1) {
            perror("closing _streamfd");
        } else {
            _streamfd = -1;
        }
    }

    if (_controlfd != -1) {
        if (close(_controlfd) != 0) {
            gnash::log_error("Gnash plugin failed to close the control socket!");
        }
    }

// #ifdef ENABLE_SCRIPTABLE
//     _scriptObject->closePipe();
// #endif

}
/// \brief Set the window to be used to render in
///
/// This sets up the window the plugin is supposed to render
/// into. This calls passes in various information used by the plugin
/// to setup the window. This may get called multiple times by each
/// instantiated object, so it can't do much but window specific
/// setup here.
NPError
nsPluginInstance::SetWindow(NPWindow* aWindow)
{
    if(!aWindow) {
        gnash::log_error(std::string(__FUNCTION__) + ": ERROR: Window handle was bogus!");
        return NPERR_INVALID_PARAM;
#if 0
    } else {
        gnash::log_debug("%s: X origin = %d, Y Origin = %d, Width = %d,"
            " Height = %d, WindowID = %p, this = %p",
            __FUNCTION__,
            aWindow->x, aWindow->y, aWindow->width, aWindow->height,
            aWindow->window, this);
#endif
    }

    if (_window) {
        return NPERR_GENERIC_ERROR;
    }

    _width = aWindow->width;
    _height = aWindow->height;

    _window = reinterpret_cast<Window> (aWindow->window);

    // When testing the interface to the plugin, don't start the player
    // as a debug client "nc -l 1111" is used instead.
    if (!_childpid && !_swf_url.empty()) {
        startProc();
    }

    return NPERR_NO_ERROR;
}

NPError
nsPluginInstance::GetValue(NPPVariable aVariable, void *aValue)
{
    if (aVariable == NPPVpluginScriptableNPObject) {
        if (_scriptObject) {
            void **v = (void **)aValue;
            NPNFuncs.retainobject(_scriptObject);
            *v = _scriptObject;
        } else {
            gnash::log_debug("_scriptObject is not assigned");
        }
    }

    return NS_PluginGetValue(aVariable, aValue);
}

#if 0
// FIXME: debugging stuff, will be gone soon after I figure how this works
void myfunc(void */* param */)
{
    gnash::log_debug("Here I am!!!\n");
}

void
NPN_PluginThreadAsyncCall(NPP plugin, void (*func)(void *), void *userData)
{
#if (((NP_VERSION_MAJOR << 8) + NP_VERSION_MINOR) >= 20)
    return (*NPNFuncs.pluginthreadasynccall)(plugin, func, userData);
#endif
}
#endif

/// \brief Open a new data stream
///
/// Opens a new incoming data stream, which is the flash movie we want
/// to play.
/// A URL can be pretty ugly, like in this example:
/// http://www.shockwave.com/swf/navbar/navbar_sw.swf?atomfilms=http%3a//www.atomfilms.com/af/home/&shockwave=http%3a//www.shockwave.com&gameblast=http%3a//gameblast.shockwave.com/gb/gbHome.jsp&known=0
/// ../flash/gui.swf?ip_addr=foobar.com&ip_port=3660&show_cursor=true&path_prefix=../flash/&trapallkeys=true"
///

NPError
nsPluginInstance::NewStream(NPMIMEType /*type*/, NPStream* stream,
                            NPBool /*seekable*/, uint16_t* /*stype*/)
{
    if (_childpid) {
        // Apparently the child process has already been started for this
        // plugin instance. It is puzzling that this method gets called
        // again. Starting a new process for the same movie will cause
        // problems later, so we'll stop here.
        return NPERR_GENERIC_ERROR;
    }
    _swf_url = stream->url;

#if 0
    // FIXME: debugging crap for now call javascript
    NPN_PluginThreadAsyncCall(_instance, myfunc, NULL);
    // gnash::log_debug("FIXME: %s", getEmbedURL());
#endif
    
    gnash::log_debug("The full URL is %s", _swf_url);

    if (!_swf_url.empty() && _window) {
        startProc();
    }

    return NPERR_NO_ERROR;
}

/// \brief Destroy the data stream we've been reading.
NPError
nsPluginInstance::DestroyStream(NPStream* /*stream*/, NPError /*reason*/)
{

    if (_streamfd != -1) {
        if (close(_streamfd) == -1) {
            perror("closing _streamfd");
        } else {
            _streamfd = -1;
        }
    }

    return NPERR_NO_ERROR;
}

/// \brief Return how many bytes we can read into the buffer
int32_t
nsPluginInstance::WriteReady(NPStream* /* stream */ )
{
    //gnash::log_debug("Stream for %s is ready", stream->url);
    if ( _streamfd != -1 ) {
	return 1024;
    } else {
	return 0;
    }
}

/// \brief Read the data stream from Mozilla/Firefox
///
int32_t
nsPluginInstance::Write(NPStream* /*stream*/, int32_t /*offset*/, int32_t len,
        void* buffer)
{
    int written = write(_streamfd, buffer, len);
    return written;
}

bool
nsPluginInstance::handlePlayerRequestsWrapper(GIOChannel* iochan,
        GIOCondition cond, nsPluginInstance* plugin)
{
    return plugin->handlePlayerRequests(iochan, cond);
}

bool
nsPluginInstance::handlePlayerRequests(GIOChannel* iochan, GIOCondition cond)
{
    if ( cond & G_IO_HUP ) {
        gnash::log_debug("Player request channel hang up");
        // Returning false here will cause the "watch" to be removed. This watch
        // is the only reference held to the GIOChannel, so it will be
        // destroyed. We must make sure we don't attempt to destroy it again.
        _ichanWatchId = 0;
        return false;
    }

    assert(cond & G_IO_IN);

    gnash::log_debug("Checking player requests on fd #%d",
              g_io_channel_unix_get_fd(iochan));

    do {
        GError* error = 0;
        gchar* request = 0;
        gsize requestSize = 0;
        GIOStatus status = g_io_channel_read_line(iochan, &request,
                           &requestSize, NULL, &error);
        switch (status) {
          case G_IO_STATUS_ERROR:
              gnash::log_error(std::string("Error reading request line: ")
                               + error->message);
              g_error_free(error);
              return false;
          case G_IO_STATUS_EOF:
              gnash::log_error(std::string("EOF (error: ") + error->message);
              g_error_free(error);
              return false;
          case G_IO_STATUS_AGAIN:
              gnash::log_error(std::string("Read again(error: ")
                               + error->message);
              break;
          case G_IO_STATUS_NORMAL:
              // process request
              // Get rid of the newline on the end if there is one. The string
              // is also NULL terninated, so the requestSize includes it in
              // the total.
              if (request[requestSize-1] == '\n') {
                  request[requestSize-1] = 0;
                  requestSize--;
              }
              gnash::log_debug("Normal read: %s", request);
              break;
          default:
              gnash::log_error("Abnormal status!");
              return false;
        }

        // process request..
        processPlayerRequest(request, requestSize);
        g_free(request);

    } while (g_io_channel_get_buffer_condition(iochan) & G_IO_IN);

    return true;

}

bool
nsPluginInstance::processPlayerRequest(gchar* buf, gsize linelen)
{
    if ( linelen < 4 ) {
        gnash::log_error(std::string("Invalid player request (too short): ") +  buf);
        return false;
    }

    if ( ! std::strncmp(buf, "GET ", 4) ) {
        char* target = buf + 4;
        if ( ! *target ) {
            gnash::log_error("No target found after GET request");
            return false;
        }
        char* url = target;
        while (*url && *url != ':') ++url;
        if ( *url ) {
            *url='\0';
            ++url;
        } else {
            gnash::log_error("No colon found after GETURL target string");
            return false;
        }

        gnash::log_debug("Asked to get URL '%s' in target %s", url, target);
        NPN_GetURL(_instance, url, target);
        return true;

    } else if ( ! std::strncmp(buf, "INVOKE ", 7) ) {
        char* command = buf + 7;
        if ( ! *command ) {
            gnash::log_error("No command found after INVOKE request");
            return false;
        }
        char* arg = command;
        while (*arg && *arg != ':') ++arg;
        if ( *arg ) {
            *arg='\0';
            ++arg;
        } else {
            gnash::log_error("No colon found after INVOKE command string");
            return false;
        }

        std::string name = _name; 

        std::stringstream jsurl;
        jsurl << "javascript:" << name << "_DoFSCommand('" << command << "','" << arg <<"')";

        // TODO: check if _self is a good target for this
        static const char* tgt = "_self";

        gnash::log_debug("Calling NPN_GetURL(" + jsurl.str() + ", '" + std::string(tgt) + "');");

        NPN_GetURL(_instance, jsurl.str().c_str(), tgt);
        return true;
    }  else if ( ! strncmp(buf, "POST ", 5)) {
        char* target = buf + 5;
        if (! *target) return false;
        
        char* postdata = target;
        while (*postdata && *postdata != ':') ++postdata;
        if ( *postdata ) {
            *postdata='\0';
            ++postdata;
        }
        else
        {
            gnash::log_error("No colon found after getURL postdata string");
            return false;
        }
        
        char* url = postdata;
        while (*url && *url != '$') ++url;
        if (*url) {
            *url='\0';
            ++url;
        } else {
            gnash::log_error("No $ character found after getURL target string");
            return false;
        }
        

        NPN_PostURL(_instance, url, target, std::strlen(postdata),
                postdata, false);

        return true;
    } else {
        gnash::log_error("Unknown player request: " + std::string(buf));
        return false;
    }
}

std::string
getGnashExecutable()
{
    std::string procname;
    bool process_found = false;
    struct stat procstats;

    char *gnash_env = std::getenv("GNASH_PLAYER");

    if (gnash_env) {
        procname = gnash_env;
        process_found = (0 == stat(procname.c_str(), &procstats));
        if (!process_found) {
            gnash::log_error("Invalid path to gnash executable: ");
            return "";
        }
    }

    if (!process_found) {
        procname = GNASHBINDIR "/gtk-gnash";
        process_found = (0 == stat(procname.c_str(), &procstats));
    }
    if (!process_found) {
        procname = GNASHBINDIR "/kde4-gnash";
        process_found = (0 == stat(procname.c_str(), &procstats));
    }

    if (!process_found) {
        gnash::log_error(std::string("Unable to find Gnash in ") + GNASHBINDIR);
        return "";
    }


    return procname;
}

void
create_standalone_launcher(const std::string& page_url, const std::string& swf_url,
                           const std::map<std::string, std::string>& params)
{
#ifdef CREATE_STANDALONE_GNASH_LAUNCHER
    if (!createSaLauncher) {
        return;
    }

    std::ofstream saLauncher;

    std::stringstream ss;
    static int debugno = 0;
    debugno = (debugno + 1) % 10;
    ss << "/tmp/gnash-debug-" << debugno << ".sh";
    saLauncher.open(ss.str().c_str(), std::ios::out | std::ios::trunc);

    if (!saLauncher) {
        gnash::log_error("Failed to open new file for standalone launcher: " + ss.str());
        return;
    }

    saLauncher << "#!/bin/sh" << std::endl
               << getGnashExecutable() << " ";

    if (!page_url.empty()) {
        saLauncher << "-U '" << page_url << "' ";
    }

    for (std::map<std::string,std::string>::const_iterator it = params.begin(),
        itEnd = params.end(); it != itEnd; ++it) {
        const std::string& nam = it->first; 
        const std::string& val = it->second;
        saLauncher << "-P '" << nam << "=" << val << "' ";
    }

    saLauncher << "'" << swf_url << "' "
               << "$@"       // allow caller to pass any additional argument
               << std::endl;

    saLauncher.close();
#endif
}

std::vector<std::string>
nsPluginInstance::getCmdLine(int hostfd, int controlfd)
{
    std::vector<std::string> arg_vec;

    std::string cmd = getGnashExecutable();
    if (cmd.empty()) {
        gnash::log_error("Failed to locate the Gnash executable!");
        return arg_vec;
    }
    arg_vec.push_back(cmd);

    arg_vec.push_back("-u");
    arg_vec.push_back(_swf_url);
    
    std::string pageurl = getCurrentPageURL();
    if (pageurl.empty()) {
        gnash::log_error("Could not get current page URL!");
    } else {
        arg_vec.push_back("-U");
        arg_vec.push_back(pageurl);
    }

    std::stringstream pars;
    pars << "-x "  <<  _window          // X window ID to render into
         << " -j " << _width            // Width of window
         << " -k " << _height;           // Height of window
#if GNASH_PLUGIN_DEBUG > 1
    pars << " -vv ";
#endif
    if ((hostfd > 0) && (controlfd)) {
        pars << " -F " << hostfd            // Socket to send commands to
             << ":"    << controlfd;        // Socket determining lifespan
    }

    std::string pars_str = pars.str();
    typedef boost::char_separator<char> char_sep;
    boost::tokenizer<char_sep> tok(pars_str, char_sep(" "));
    arg_vec.insert(arg_vec.end(), tok.begin(), tok.end());

    for (std::map<std::string,std::string>::const_iterator it = _params.begin(),
        itEnd = _params.end(); it != itEnd; ++it) {
        const std::string& nam = it->first; 
        const std::string& val = it->second;
        arg_vec.push_back("-P");
        arg_vec.push_back(nam + "=" + val);
    }
    arg_vec.push_back("-");

    create_standalone_launcher(pageurl, _swf_url, _params);

    return arg_vec;
}

template <std::size_t N>
void
close_fds(const int (& except)[N])
{
    // Rather than close all the thousands of possible file
    // descriptors, we start after stderr and keep closing higher numbers
    // until we encounter ten fd's in a row that
    // aren't open. This will tend to close most fd's in most programs.
    int numfailed = 0, closed = 0;
    for (int anfd = fileno(stderr)+1; numfailed < 10; anfd++) {
        if (std::find(except, except+N, anfd) != except+N) {
            continue;
        }
        if (close(anfd) < 0) {
            numfailed++;
        } else {
            numfailed = 0;
            closed++;
        }
    }
    gnash::log_debug("Closed %d files.", closed);
} 

void
wait_for_gdb()
{
    if (!waitforgdb) {
        return;
    }

    // For debugging the plugin (GNASH_OPTIONS=waitforgdb)
    // Block here until gdb is attached and sets waitforgdb to false.

    std::cout << std::endl << "  Attach GDB to PID " << getpid()
              << " to debug!" << std::endl
              << "  This thread will block until then!" << std::endl
              << "  Once blocked here, you can set other breakpoints."
              << std::endl
              << "  Do a \"set variable waitforgdb=$false\" to continue"
              << std::endl << std::endl;

    while (waitforgdb) {
        sleep(1);
    }
}

void
nsPluginInstance::startProc()
{
    
    int p2c_pipe[2];
    int c2p_pipe[2];
    int p2c_controlpipe[2];

    int ret = socketpair(AF_UNIX, SOCK_STREAM, 0, p2c_pipe);
    if (ret == -1) {
        gnash::log_error("ERROR: socketpair(p2c) failed: %s", strerror(errno));
        return;
    }
    _streamfd = p2c_pipe[1];

    ret = socketpair(AF_UNIX, SOCK_STREAM, 0, c2p_pipe);
    if (ret == -1) {
        gnash::log_error("ERROR: socketpair(c2p) failed: %s", strerror(errno));
        return;
    }

    ret = socketpair(AF_UNIX, SOCK_STREAM, 0, p2c_controlpipe);
    if (ret == -1) {
        gnash::log_error("ERROR: socketpair(control) failed: %s", strerror(errno));
        return;
    }
    _controlfd = p2c_controlpipe[1];
<<<<<<< HEAD
#endif
    
#if defined(ENABLE_SCRIPTABLE) && !defined(NETTEST)
    _scriptObject->createPipe();
=======

#ifdef NETTEST
    _scriptObject->setControlFD(_controlfd);
>>>>>>> 0fcccce4
#endif
    
    // Setup the command line for starting Gnash

    std::vector<std::string> arg_vec = getCmdLine(c2p_pipe[1], p2c_controlpipe[0]);

    if (arg_vec.empty()) {
        gnash::log_error("Failed to obtain command line parameters.");
        return;
    }
    
    std::vector<const char*> args;
    
    std::transform(arg_vec.begin(), arg_vec.end(), std::back_inserter(args),
                   std::mem_fun_ref(&std::string::c_str));
    args.push_back(0);
    
    // Argument List prepared, now fork(), close file descriptors and execv()
    
    _childpid = fork();
    
    // If the fork failed, childpid is -1. So print out an error message.
    if (_childpid == -1) {
        gnash::log_error("ERROR: dup2() failed: " + std::string(strerror(errno)));
        return;
    }
    
    // If we are the parent and fork() worked, childpid is a positive integer.
    if (_childpid > 0) {
        
        // we want to write to p2c pipe, so close read-fd0
        ret = close (p2c_pipe[0]);
        if (ret == -1) {
            // this is not really a fatal error, so continue best as we can
            gnash::log_error("ERROR: p2c_pipe[0] close() failed: %s",
                             strerror(errno));
        }
        
<<<<<<< HEAD
        gnash::log_debug("Forked successfully, child process PID is %d" , _childpid);
      
=======
        // we want to read from c2p pipe, so close read-fd1
        ret = close (c2p_pipe[1]);
        if (ret == -1) {

            // this is not really a fatal error, so continue best as we can
            gnash::log_error("ERROR: c2p_pipe[1] close() failed: %s",
                             strerror(errno));
            gnash::log_debug("Forked successfully but with ignorable errors.");
        } else {
            gnash::log_debug("Forked successfully, child process PID is %d" , _childpid);
        }
        
        GIOChannel* ichan = g_io_channel_unix_new(c2p_pipe[0]);
        gnash::log_debug("New IO Channel for fd #%d",
                         g_io_channel_unix_get_fd(ichan));
        g_io_channel_set_close_on_unref(ichan, true);
        _ichanWatchId = g_io_add_watch(ichan, 
                                       (GIOCondition)(G_IO_IN|G_IO_HUP), 
                                       (GIOFunc)handlePlayerRequestsWrapper,
                                       this);
        gnash::log_debug("New watch for IO Channel on fd #%d",
                         _ichanWatchId);
>>>>>>> 0fcccce4
        return;
    }
    
    // This is the child scope.
    
    // FF3 uses jemalloc and it has problems after the fork(), do NOT
    // use memory functions (malloc()/free()/new/delete) after the fork()
    // in the child thread process
    ret = close (p2c_pipe[1]);
    
    // close standard input and direct read-fd1 to standard input
    ret = dup2 (p2c_pipe[0], fileno(stdin));

    if (ret == -1) {
        gnash::log_error("ERROR: dup2() failed: " + std::string(strerror(errno)));
    }
    
    // Close all of the browser's file descriptors that we just inherited
    // (including p2c_pipe[0] that we just dup'd to fd 0), but obviously
    // not the file descriptors that we want the child to use.
    int dontclose[] = {c2p_pipe[1], c2p_pipe[0], p2c_controlpipe[0]};
    close_fds(dontclose);

    // Start the desired executable and go away.
    
    gnash::log_debug("Starting process: %s", boost::algorithm::join(arg_vec, " "));

    wait_for_gdb();

    execv(args[0], const_cast<char**>(&args.front()));

    // if execv returns, an error has occurred.
    perror("executing standalone gnash");
    
    exit (-1);
}

std::string
nsPluginInstance::getCurrentPageURL() const
{
    NPP npp = _instance;

    NPIdentifier sDocument = NPN_GetStringIdentifier("document");

    NPObject *window;
    NPN_GetValue(npp, NPNVWindowNPObject, &window);

    NPVariant vDoc;
    NPN_GetProperty(npp, window, sDocument, &vDoc);
    NPN_ReleaseObject(window);

    if (!NPVARIANT_IS_OBJECT(vDoc)) {
        gnash::log_error("Can't get window object");
        return NULL;
    }
    
    NPObject* npDoc = NPVARIANT_TO_OBJECT(vDoc);

    NPIdentifier sLocation = NPN_GetStringIdentifier("location");
    NPVariant vLoc;
    NPN_GetProperty(npp, npDoc, sLocation, &vLoc);
    NPN_ReleaseObject(npDoc);

    if (!NPVARIANT_IS_OBJECT(vLoc)) {
        gnash::log_error("Can't get window.location object");
        return NULL;
    }

    NPObject* npLoc = NPVARIANT_TO_OBJECT(vLoc);

    NPIdentifier sProperty = NPN_GetStringIdentifier("href");
    NPVariant vProp;
    NPN_GetProperty(npp, npLoc, sProperty, &vProp);
    NPN_ReleaseObject(npLoc);

    if (!NPVARIANT_IS_STRING(vProp)) {
        gnash::log_error("Can't get window.location.href object");
        return NULL;
    }

    const NPString& propValue = NPVARIANT_TO_STRING(vProp);

    return NPStringToString(propValue);
}

void
processLog_error(const boost::format& fmt)
{
    std::cerr << "ERROR: " << fmt.str() << std::endl;
}

#if GNASH_PLUGIN_DEBUG > 1
void
processLog_debug(const boost::format& fmt)
{
    std::cout << "DEBUG: " << fmt.str() << std::endl;
}

void
processLog_trace(const boost::format& fmt)
{
    std::cout << "TRACE: " << fmt.str() << std::endl;
}
#else
void
processLog_debug(const boost::format& fmt)
{ /* do nothing */ }

void
processLog_trace(const boost::format& fmt)
{ /* do nothing */ }
#endif

} // end of gnash namespace

// Local Variables:
// mode: C++
// indent-tabs-mode: nil
// End:<|MERGE_RESOLUTION|>--- conflicted
+++ resolved
@@ -61,6 +61,13 @@
   http://www.gnu.org/software/gnash</a>. \
   <br>\
   Compatible Shockwave Flash "FLASH_VERSION
+
+// Defining this flag disables the pipe to the standalone player, as well
+// as prevents the standalone Gnash player from being exec'd. Instead it
+// makes a network connection to localhost:1111 so the developer can use
+// Netcat (nc) to send and receive messages to test the interface.
+// #define NETTEST 1
+#undef NETTEST
 
 #include "plugin.h" 
 #include "GnashSystemIOHeaders.h"
@@ -927,7 +934,6 @@
         pars << " -F " << hostfd            // Socket to send commands to
              << ":"    << controlfd;        // Socket determining lifespan
     }
-
     std::string pars_str = pars.str();
     typedef boost::char_separator<char> char_sep;
     boost::tokenizer<char_sep> tok(pars_str, char_sep(" "));
@@ -1020,16 +1026,9 @@
         return;
     }
     _controlfd = p2c_controlpipe[1];
-<<<<<<< HEAD
-#endif
-    
-#if defined(ENABLE_SCRIPTABLE) && !defined(NETTEST)
-    _scriptObject->createPipe();
-=======
 
 #ifdef NETTEST
     _scriptObject->setControlFD(_controlfd);
->>>>>>> 0fcccce4
 #endif
     
     // Setup the command line for starting Gnash
@@ -1068,10 +1067,6 @@
                              strerror(errno));
         }
         
-<<<<<<< HEAD
-        gnash::log_debug("Forked successfully, child process PID is %d" , _childpid);
-      
-=======
         // we want to read from c2p pipe, so close read-fd1
         ret = close (c2p_pipe[1]);
         if (ret == -1) {
@@ -1094,7 +1089,6 @@
                                        this);
         gnash::log_debug("New watch for IO Channel on fd #%d",
                          _ichanWatchId);
->>>>>>> 0fcccce4
         return;
     }
     
