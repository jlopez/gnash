//
//   Copyright (C) 2008 Free Software Foundation, Inc.
//
// This program is free software; you can redistribute it and/or modify
// it under the terms of the GNU General Public License as published by
// the Free Software Foundation; either version 2 of the License, or
// (at your option) any later version.
//
// This program is distributed in the hope that it will be useful,
// but WITHOUT ANY WARRANTY; without even the implied warranty of
// MERCHANTABILITY or FITNESS FOR A PARTICULAR PURPOSE.  See the
// GNU General Public License for more details.
//
// You should have received a copy of the GNU General Public License
//
// along with this program; if not, write to the Free Software
// Foundation, Inc., 51 Franklin St, Fifth Floor, Boston, MA  02110-1301  USA
//
// Test case for Transform ActionScript class
// compile this test case with Ming makeswf, and then
// execute it like this gnash -1 -r 0 -v out.swf

rcsid="$Id: Transform.as,v 1.3 2008/06/20 13:28:56 bwy Exp $";

#include "check.as"

#if OUTPUT_VERSION < 8
check_equals(flash.geom.Transform, undefined);
totals(1);
#else

Transform = flash.geom.Transform;
Matrix = flash.geom.Matrix;
ColorTransform = flash.geom.ColorTransform;
Rectangle = flash.geom.Rectangle;

check(Transform.prototype.hasOwnProperty("matrix"));
check(Transform.prototype.hasOwnProperty("concatenatedMatrix"));
check(Transform.prototype.hasOwnProperty("colorTransform"));
check(Transform.prototype.hasOwnProperty("concatenatedColorTransform"));
check(Transform.prototype.hasOwnProperty("pixelBounds"));

// Cannot be instantiated without MovieClip argument.
t = new Transform;
xcheck_equals(t, undefined);

t = Transform();
check_equals(t, undefined);

// Hooray!
t = new Transform(_root);
check_equals(typeOf(t), "object");
check(t instanceOf Transform);

t = _root.transform;
check_equals(typeOf(t), "object");
check(t instanceOf Transform);

check(t.matrix instanceOf Matrix);
xcheck(t.concatenatedMatrix instanceOf Matrix);
xcheck(t.colorTransform instanceOf ColorTransform);
xcheck(t.concatenatedColorTransform instanceOf ColorTransform);
xcheck(t.pixelBounds instanceOf Rectangle);

check_equals(t.matrix.toString(), "(a=1, b=0, c=0, d=1, tx=0, ty=0)");
xcheck_equals(t.colorTransform.toString(), "(redMultiplier=1, greenMultiplier=1, blueMultiplier=1, alphaMultiplier=1, redOffset=0, greenOffset=0, blueOffset=0, alphaOffset=0)");
xcheck_equals(t.concatenatedColorTransform.toString(), "(redMultiplier=1, greenMultiplier=1, blueMultiplier=1, alphaMultiplier=1, redOffset=0, greenOffset=0, blueOffset=0, alphaOffset=0)");
// These vary slightly with the pp
//check_equals(t.concatenatedMatrix.toString(), "(a=1, b=0, c=0, d=1, tx=0, ty=0)");
//check_equals(t.pixelBounds.toString(), "(x=-2, y=48, w=804, h=804)");


// Tricks with the flash package:
flash.geom.Matrix = undefined;
check_equals(t.matrix, undefined);
xcheck_equals(t.colorTransform.toString(), "(redMultiplier=1, greenMultiplier=1, blueMultiplier=1, alphaMultiplier=1, redOffset=0, greenOffset=0, blueOffset=0, alphaOffset=0)");
flash.geom.ColorTransform = undefined;
check_equals(t.colorTransform, undefined);
xcheck(t.pixelBounds instanceOf Rectangle);
flash.geom.Rectangle = undefined;
check_equals(t.pixelBounds, undefined);


flash.geom.Matrix = Matrix;
check_equals(t.matrix.toString(), "(a=1, b=0, c=0, d=1, tx=0, ty=0)");
check_equals(t.colorTransform, undefined);
flash.geom.ColorTransform = ColorTransform;
xcheck_equals(t.colorTransform.toString(), "(redMultiplier=1, greenMultiplier=1, blueMultiplier=1, alphaMultiplier=1, redOffset=0, greenOffset=0, blueOffset=0, alphaOffset=0)");
flash.geom.Rectangle = Rectangle;
xcheck(t.pixelBounds instanceOf Rectangle);

mc = _root.createEmptyMovieClip("mc", getNextHighestDepth());
check(mc.transform instanceOf Transform);
check(mc.transform.matrix instanceOf Matrix);
check_equals(mc.transform.matrix.toString(), "(a=1, b=0, c=0, d=1, tx=0, ty=0)");
<<<<<<< HEAD

// Store Matrix (copy)
mat = mc.transform.matrix;

// Store Transform (reference)
trans = mc.transform;

mc._x = "4";
check_equals(mc.transform.matrix.toString(), "(a=1, b=0, c=0, d=1, tx=4, ty=0)");
check_equals(trans.matrix.toString(), "(a=1, b=0, c=0, d=1, tx=4, ty=0)");
check_equals(mat.toString(), "(a=1, b=0, c=0, d=1, tx=0, ty=0)");


mc._rotation = 1.5;
check_equals(mc.transform.matrix.toString(), trans.matrix.toString());
check_equals(Math.round(trans.matrix.b * 10000), 262);
check_equals(mat.toString(), "(a=1, b=0, c=0, d=1, tx=0, ty=0)");

mc2 = mc;
delete mc;

check_equals(mc.transform.matrix.toString(), trans.matrix.toString());
check_equals(Math.round(trans.matrix.a * 1000), 1000);
check_equals(mat.toString(), "(a=1, b=0, c=0, d=1, tx=0, ty=0)");


_root.removeMovieClip(mc);
check_equals(Math.round(mc.transform.matrix.b * 10000), 262);

mc = undefined;

check_equals(Math.round(mc2.transform.matrix.b * 10000), 262);
check_equals(mc.transform.matrix.toString(), undefined);
check_equals(mc2.transform.matrix.toString(), trans.matrix.toString());
check_equals(mat.toString(), "(a=1, b=0, c=0, d=1, tx=0, ty=0)");

trans.matrix = new Matrix(2, 0, 0, 2, 10, 11);

xcheck_equals(trans.matrix.toString(), "(a=2, b=0, c=0, d=2, tx=10, ty=11)");
xcheck_equals(mc2.transform.matrix.toString(), "(a=2, b=0, c=0, d=2, tx=10, ty=11)");

delete mc2;

check_equals(mc2.transform.matrix.toString(), undefined);
xcheck_equals(trans.matrix.toString(), "(a=2, b=0, c=0, d=2, tx=10, ty=11)");
check_equals(mat.toString(), "(a=1, b=0, c=0, d=1, tx=0, ty=0)");

mc2 = undefined;

xcheck_equals(trans.matrix.toString(), "(a=2, b=0, c=0, d=2, tx=10, ty=11)");

// Identity;
trans.matrix = new Matrix;
xcheck_equals(trans.matrix.toString(), "(a=1, b=0, c=0, d=1, tx=0, ty=0)");


mc = _root.createEmptyMovieClip("mc", getNextHighestDepth());
trans = mc.transform;

mcOld = mc;
trans.matrix = new Matrix(3, 0.5, 0.5, 2, 0, 1);
xcheck_equals(mc.transform.matrix.toString(), "(a=3, b=0.5, c=0.5, d=2, tx=0, ty=1)");
xcheck_equals(mcOld.transform.matrix.toString(), "(a=3, b=0.5, c=0.5, d=2, tx=0, ty=1)");


mcOld = mc;
mc = _root.createEmptyMovieClip("mc", getNextHighestDepth());

trans.matrix = new Matrix(4, 0.3, 0.3, 1, 1, 0);
check_equals(mc.transform.matrix.toString(), "(a=1, b=0, c=0, d=1, tx=0, ty=0)");

// Can we be this accurate? I think the AS matrix class is accurate enough.
xcheck_equals(mcOld.transform.matrix.toString(), "(a=4, b=0.300000011920929, c=0.300000011920929, d=1, tx=1, ty=0)");


=======

// Store Matrix (copy)
mat = mc.transform.matrix;

// Store Transform (reference)
trans = mc.transform;

mc._x = "4";
check_equals(mc.transform.matrix.toString(), "(a=1, b=0, c=0, d=1, tx=4, ty=0)");
check_equals(trans.matrix.toString(), "(a=1, b=0, c=0, d=1, tx=4, ty=0)");
check_equals(mat.toString(), "(a=1, b=0, c=0, d=1, tx=0, ty=0)");


mc._rotation = 1.5;
check_equals(mc.transform.matrix.toString(), trans.matrix.toString());
check_equals(Math.round(trans.matrix.b * 10000), 262);
check_equals(mat.toString(), "(a=1, b=0, c=0, d=1, tx=0, ty=0)");

mc2 = mc;
delete mc;

check_equals(mc.transform.matrix.toString(), trans.matrix.toString());
check_equals(Math.round(trans.matrix.a * 1000), 1000);
check_equals(mat.toString(), "(a=1, b=0, c=0, d=1, tx=0, ty=0)");


_root.removeMovieClip(mc);
check_equals(Math.round(mc.transform.matrix.b * 10000), 262);

mc = undefined;

check_equals(Math.round(mc2.transform.matrix.b * 10000), 262);
check_equals(mc.transform.matrix.toString(), undefined);
check_equals(mc2.transform.matrix.toString(), trans.matrix.toString());
check_equals(mat.toString(), "(a=1, b=0, c=0, d=1, tx=0, ty=0)");

trans.matrix = new Matrix(2, 0, 0, 2, 10, 11);

check_equals(trans.matrix.toString(), "(a=2, b=0, c=0, d=2, tx=10, ty=11)");
check_equals(mc2.transform.matrix.toString(), "(a=2, b=0, c=0, d=2, tx=10, ty=11)");

delete mc2;

check_equals(mc2.transform.matrix.toString(), undefined);
check_equals(trans.matrix.toString(), "(a=2, b=0, c=0, d=2, tx=10, ty=11)");
check_equals(mat.toString(), "(a=1, b=0, c=0, d=1, tx=0, ty=0)");

mc2 = undefined;

check_equals(trans.matrix.toString(), "(a=2, b=0, c=0, d=2, tx=10, ty=11)");

// Identity;
trans.matrix = new Matrix;
check_equals(trans.matrix.toString(), "(a=1, b=0, c=0, d=1, tx=0, ty=0)");


mc = _root.createEmptyMovieClip("mc", getNextHighestDepth());
trans = mc.transform;

mcOld = mc;
trans.matrix = new Matrix(3, 0.5, 0.5, 2, 0, 1);
check_equals(mc.transform.matrix.toString(), "(a=3, b=0.5, c=0.5, d=2, tx=0, ty=1)");
check_equals(mcOld.transform.matrix.toString(), "(a=3, b=0.5, c=0.5, d=2, tx=0, ty=1)");


mcOld = mc;
mc = _root.createEmptyMovieClip("mc", getNextHighestDepth());

trans.matrix = new Matrix(4, 0.3, 0.3, 1, 1, 0);
check_equals(mc.transform.matrix.toString(), "(a=1, b=0, c=0, d=1, tx=0, ty=0)");

// Can we be this accurate? I think the AS matrix class is accurate enough.
xcheck_equals(mcOld.transform.matrix.toString(), "(a=4, b=0.300000011920929, c=0.300000011920929, d=1, tx=1, ty=0)");


>>>>>>> c4ef9680
totals(56);
#endif<|MERGE_RESOLUTION|>--- conflicted
+++ resolved
@@ -93,83 +93,6 @@
 check(mc.transform instanceOf Transform);
 check(mc.transform.matrix instanceOf Matrix);
 check_equals(mc.transform.matrix.toString(), "(a=1, b=0, c=0, d=1, tx=0, ty=0)");
-<<<<<<< HEAD
-
-// Store Matrix (copy)
-mat = mc.transform.matrix;
-
-// Store Transform (reference)
-trans = mc.transform;
-
-mc._x = "4";
-check_equals(mc.transform.matrix.toString(), "(a=1, b=0, c=0, d=1, tx=4, ty=0)");
-check_equals(trans.matrix.toString(), "(a=1, b=0, c=0, d=1, tx=4, ty=0)");
-check_equals(mat.toString(), "(a=1, b=0, c=0, d=1, tx=0, ty=0)");
-
-
-mc._rotation = 1.5;
-check_equals(mc.transform.matrix.toString(), trans.matrix.toString());
-check_equals(Math.round(trans.matrix.b * 10000), 262);
-check_equals(mat.toString(), "(a=1, b=0, c=0, d=1, tx=0, ty=0)");
-
-mc2 = mc;
-delete mc;
-
-check_equals(mc.transform.matrix.toString(), trans.matrix.toString());
-check_equals(Math.round(trans.matrix.a * 1000), 1000);
-check_equals(mat.toString(), "(a=1, b=0, c=0, d=1, tx=0, ty=0)");
-
-
-_root.removeMovieClip(mc);
-check_equals(Math.round(mc.transform.matrix.b * 10000), 262);
-
-mc = undefined;
-
-check_equals(Math.round(mc2.transform.matrix.b * 10000), 262);
-check_equals(mc.transform.matrix.toString(), undefined);
-check_equals(mc2.transform.matrix.toString(), trans.matrix.toString());
-check_equals(mat.toString(), "(a=1, b=0, c=0, d=1, tx=0, ty=0)");
-
-trans.matrix = new Matrix(2, 0, 0, 2, 10, 11);
-
-xcheck_equals(trans.matrix.toString(), "(a=2, b=0, c=0, d=2, tx=10, ty=11)");
-xcheck_equals(mc2.transform.matrix.toString(), "(a=2, b=0, c=0, d=2, tx=10, ty=11)");
-
-delete mc2;
-
-check_equals(mc2.transform.matrix.toString(), undefined);
-xcheck_equals(trans.matrix.toString(), "(a=2, b=0, c=0, d=2, tx=10, ty=11)");
-check_equals(mat.toString(), "(a=1, b=0, c=0, d=1, tx=0, ty=0)");
-
-mc2 = undefined;
-
-xcheck_equals(trans.matrix.toString(), "(a=2, b=0, c=0, d=2, tx=10, ty=11)");
-
-// Identity;
-trans.matrix = new Matrix;
-xcheck_equals(trans.matrix.toString(), "(a=1, b=0, c=0, d=1, tx=0, ty=0)");
-
-
-mc = _root.createEmptyMovieClip("mc", getNextHighestDepth());
-trans = mc.transform;
-
-mcOld = mc;
-trans.matrix = new Matrix(3, 0.5, 0.5, 2, 0, 1);
-xcheck_equals(mc.transform.matrix.toString(), "(a=3, b=0.5, c=0.5, d=2, tx=0, ty=1)");
-xcheck_equals(mcOld.transform.matrix.toString(), "(a=3, b=0.5, c=0.5, d=2, tx=0, ty=1)");
-
-
-mcOld = mc;
-mc = _root.createEmptyMovieClip("mc", getNextHighestDepth());
-
-trans.matrix = new Matrix(4, 0.3, 0.3, 1, 1, 0);
-check_equals(mc.transform.matrix.toString(), "(a=1, b=0, c=0, d=1, tx=0, ty=0)");
-
-// Can we be this accurate? I think the AS matrix class is accurate enough.
-xcheck_equals(mcOld.transform.matrix.toString(), "(a=4, b=0.300000011920929, c=0.300000011920929, d=1, tx=1, ty=0)");
-
-
-=======
 
 // Store Matrix (copy)
 mat = mc.transform.matrix;
@@ -245,6 +168,5 @@
 xcheck_equals(mcOld.transform.matrix.toString(), "(a=4, b=0.300000011920929, c=0.300000011920929, d=1, tx=1, ty=0)");
 
 
->>>>>>> c4ef9680
 totals(56);
 #endif