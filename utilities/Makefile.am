# 
#   Copyright (C) 2005, 2006, 2007, 2008 Free Software Foundation, Inc.
#
#   This program is free software; you can redistribute it and/or modify
#   it under the terms of the GNU General Public License as published by
#   the Free Software Foundation; either version 3 of the License, or
#   (at your option) any later version.
#
#   This program is distributed in the hope that it will be useful,
#   but WITHOUT ANY WARRANTY; without even the implied warranty of
#   MERCHANTABILITY or FITNESS FOR A PARTICULAR PURPOSE.  See the
#   GNU General Public License for more details.
#
#   You should have received a copy of the GNU General Public License
#   along with this program; if not, write to the Free Software
#   Foundation, Inc., 51 Franklin St, Fifth Floor, Boston, MA  02110-1301  USA
#

## Process this file with automake to generate Makefile.in

AUTOMAKE_OPTIONS = # dejagnu

# @@ shouldn't we drop package_LIBS and leave deps
#    on the gnash libraries side instead ?

GNASH_LIBS = \
	$(top_builddir)/libcore/libgnashcore.la \
	$(top_builddir)/libamf/libgnashamf.la \
	$(top_builddir)/libnet/libgnashnet.la \
	$(top_builddir)/libbase/libgnashbase.la \
	$(top_builddir)/libmedia/libgnashmedia.la

## WARNING: make sure GLIB_LIBS appears first
## See: http://lists.gnu.org/archive/html/gnash-dev/2006-07/msg00076.html
AM_LDFLAGS = \
	$(LIBADD_DL) \
	$(LIBLTDL) \
	$(MYSQL_LIBS) \
	$(LIBXML_LIBS) \
	$(CURL_LIBS) \
	$(BOOST_LIBS) \
	$(PTHREAD_LIBS) \
	$(LIBINTL) \
	$(NULL)

localedir = $(datadir)/locale

#AM_CPPFLAGS = # -Wall
AM_CPPFLAGS = \
        -I$(top_srcdir)/libbase \
        -I$(top_srcdir)/libnet \
        -I$(top_srcdir)/libamf \
        -I$(top_srcdir)/libcore \
        -I$(top_srcdir)/libcore/asobj \
        -I$(top_srcdir)/libcore/parser \
        -I$(top_srcdir)/libcore/vm \
        -I$(top_srcdir)/libmedia \
        -DLOCALEDIR=\"$(localedir)\" \
	$(PTHREAD_CFLAGS) \
	$(BOOST_CFLAGS) \
        $(LIBXML_CFLAGS) \
        $(MYSQL_CFLAGS) \
	$(NULL)

if WIN32
 GNASH_LIBS += -lintl -lz -lws2_32
endif

if USE_FFMPEG_ENGINE
 AM_CPPFLAGS += $(FFMPEG_CFLAGS) \
		-I$(top_srcdir)/libmedia/ffmpeg 
 GNASH_LIBS += $(FFMPEG_LIBS)
endif

if USE_MAD_ENGINE
 AM_CPPFLAGS += $(MAD_INCLS) 
 GNASH_LIBS += $(MAD_LIBS)
endif

#if USE_SOUND_GST
 AM_CPPFLAGS += $(GSTREAMER_CFLAGS) \
		-I$(top_srcdir)/libmedia/gst
 GNASH_LIBS += $(GLIB_LIBS) $(GSTREAMER_LIBS)
#endif

<<<<<<< HEAD
bin_PROGRAMS = gprocessor soldumper dumpshm flvdumper #rtmpget
=======
bin_PROGRAMS = gprocessor soldumper dumpshm flvdumper rtmpget
>>>>>>> bfd1cc31
#check_PROGRAMS = gdebug.swf

gprocessor_SOURCES = processor.cpp
gprocessor_CPPFLAGS = $(AM_CPPFLAGS)
# export our symbols so they can be used by Gnash plugins
gprocessor_LDFLAGS = -export-dynamic $(AM_LDFLAGS)
gprocessor_LDADD = $(GNASH_LIBS) 
#gprocessor_DEPENDENCIES = 

dumpshm_SOURCES = dumpshm.cpp
dumpshm_LDADD = $(GNASH_LIBS)

rtmpget_SOURCES = rtmpget.cpp
rtmpget_LDADD = $(GNASH_LIBS)

soldumper_SOURCES = soldumper.cpp
soldumper_LDADD = $(GNASH_LIBS)

flvdumper_SOURCES = flvdumper.cpp
flvdumper_LDADD = $(GNASH_LIBS)

rtmpget_SOURCES = rtmpget.cpp
rtmpget_LDADD = $(GNASH_LIBS)

# Rebuild with GCC 4.x Mudflap support
mudflap:
	@echo "Rebuilding with GCC Mudflap support"
	$(MAKE) CXXFLAGS="$(CXXFLAGS) -fmudflap" LDFLAGS="$(LDFLAGS) -lmudflap"

clean-hook:
	-rm -f core.*

#gdebug.swf: gdebug.as gdebcmds.as

# Wrap a single .as tests in dejagnu_so importer.
# At play time, if the relative url '../ming-misc.all/Dejagnu.swf' 
# takes to the Dejagnu.swf shared library we'll get visual traces,
# otherwise normal traces will be used.
SUFFIXES = as swf
.as.swf: 
	$(MAKESWF) $(DEF_MAKESWF_FLAGS)	$(MAKESWF_FLAGS) -o $@ $<<|MERGE_RESOLUTION|>--- conflicted
+++ resolved
@@ -83,11 +83,7 @@
  GNASH_LIBS += $(GLIB_LIBS) $(GSTREAMER_LIBS)
 #endif
 
-<<<<<<< HEAD
-bin_PROGRAMS = gprocessor soldumper dumpshm flvdumper #rtmpget
-=======
 bin_PROGRAMS = gprocessor soldumper dumpshm flvdumper rtmpget
->>>>>>> bfd1cc31
 #check_PROGRAMS = gdebug.swf
 
 gprocessor_SOURCES = processor.cpp
@@ -109,9 +105,6 @@
 flvdumper_SOURCES = flvdumper.cpp
 flvdumper_LDADD = $(GNASH_LIBS)
 
-rtmpget_SOURCES = rtmpget.cpp
-rtmpget_LDADD = $(GNASH_LIBS)
-
 # Rebuild with GCC 4.x Mudflap support
 mudflap:
 	@echo "Rebuilding with GCC Mudflap support"
